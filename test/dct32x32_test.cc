--- conflicted
+++ resolved
@@ -75,20 +75,6 @@
 typedef void (*FwdTxfmFunc)(const int16_t *in, tran_low_t *out, int stride);
 typedef void (*InvTxfmFunc)(const tran_low_t *in, uint8_t *out, int stride);
 
-<<<<<<< HEAD
-typedef std::tr1::tuple<FwdTxfmFunc, InvTxfmFunc, int, int> Trans32x32Param;
-
-#if CONFIG_VP9_HIGH
-
-void idct32x32_10(const tran_low_t *in, uint8_t *out, int stride) {
-  vp9_high_idct32x32_1024_add_c(in, out, stride, 10);
-}
-
-void idct32x32_12(const tran_low_t *in, uint8_t *out, int stride) {
-  vp9_high_idct32x32_1024_add_c(in, out, stride, 12);
-}
-
-=======
 typedef std::tr1::tuple<FwdTxfmFunc, InvTxfmFunc, int, vpx_bit_depth_t>
     Trans32x32Param;
 
@@ -100,24 +86,16 @@
 void idct32x32_12(const tran_low_t *in, uint8_t *out, int stride) {
   vp9_highbd_idct32x32_1024_add_c(in, out, stride, 12);
 }
->>>>>>> e59c053e
 #endif
 
 class Trans32x32Test : public ::testing::TestWithParam<Trans32x32Param> {
  public:
   virtual ~Trans32x32Test() {}
   virtual void SetUp() {
-<<<<<<< HEAD
-    fwd_txfm_  = GET_PARAM(0);
-    inv_txfm_  = GET_PARAM(1);
-    version_   = GET_PARAM(2);  // 0: high precision forward transform
-                                // 1: low precision version for rd loop
-=======
     fwd_txfm_ = GET_PARAM(0);
     inv_txfm_ = GET_PARAM(1);
     version_  = GET_PARAM(2);  // 0: high precision forward transform
                                // 1: low precision version for rd loop
->>>>>>> e59c053e
     bit_depth_ = GET_PARAM(3);
     mask_ = (1 << bit_depth_) - 1;
   }
@@ -126,11 +104,7 @@
 
  protected:
   int version_;
-<<<<<<< HEAD
-  int bit_depth_;
-=======
   vpx_bit_depth_t bit_depth_;
->>>>>>> e59c053e
   int mask_;
   FwdTxfmFunc fwd_txfm_;
   InvTxfmFunc inv_txfm_;
@@ -144,16 +118,11 @@
   DECLARE_ALIGNED_ARRAY(16, int16_t, test_input_block, kNumCoeffs);
   DECLARE_ALIGNED_ARRAY(16, tran_low_t, test_temp_block, kNumCoeffs);
   DECLARE_ALIGNED_ARRAY(16, uint8_t, dst, kNumCoeffs);
-  DECLARE_ALIGNED_ARRAY(16, uint16_t, dst16, kNumCoeffs);
   DECLARE_ALIGNED_ARRAY(16, uint8_t, src, kNumCoeffs);
-<<<<<<< HEAD
-  DECLARE_ALIGNED_ARRAY(16, uint16_t, src16, kNumCoeffs);
-=======
 #if CONFIG_VP9_HIGHBITDEPTH
   DECLARE_ALIGNED_ARRAY(16, uint16_t, dst16, kNumCoeffs);
   DECLARE_ALIGNED_ARRAY(16, uint16_t, src16, kNumCoeffs);
 #endif
->>>>>>> e59c053e
 
   for (int i = 0; i < count_test_block; ++i) {
     // Initialize a test block with input range [-mask_, mask_].
@@ -162,35 +131,16 @@
         src[j] = rnd.Rand8();
         dst[j] = rnd.Rand8();
         test_input_block[j] = src[j] - dst[j];
-<<<<<<< HEAD
-=======
-#if CONFIG_VP9_HIGHBITDEPTH
->>>>>>> e59c053e
+#if CONFIG_VP9_HIGHBITDEPTH
       } else {
         src16[j] = rnd.Rand16() & mask_;
         dst16[j] = rnd.Rand16() & mask_;
         test_input_block[j] = src16[j] - dst16[j];
-<<<<<<< HEAD
-=======
-#endif
->>>>>>> e59c053e
+#endif
       }
     }
 
     ASM_REGISTER_STATE_CHECK(fwd_txfm_(test_input_block, test_temp_block, 32));
-<<<<<<< HEAD
-    if (bit_depth_ == 8)
-      ASM_REGISTER_STATE_CHECK(inv_txfm_(test_temp_block, dst, 32));
-#if CONFIG_VP9_HIGH
-    else
-      ASM_REGISTER_STATE_CHECK(inv_txfm_(test_temp_block,
-                                         CONVERT_TO_BYTEPTR(dst16), 32));
-#endif
-
-    for (int j = 0; j < kNumCoeffs; ++j) {
-      const uint32_t diff = bit_depth_ == 8 ? dst[j] - src[j] :
-                                              dst16[j] - src16[j];
-=======
     if (bit_depth_ == VPX_BITS_8) {
       ASM_REGISTER_STATE_CHECK(inv_txfm_(test_temp_block, dst, 32));
 #if CONFIG_VP9_HIGHBITDEPTH
@@ -207,7 +157,6 @@
 #else
       const uint32_t diff = dst[j] - src[j];
 #endif
->>>>>>> e59c053e
       const uint32_t error = diff * diff;
       if (max_error < error)
         max_error = error;
@@ -307,59 +256,33 @@
   DECLARE_ALIGNED_ARRAY(16, int16_t, in, kNumCoeffs);
   DECLARE_ALIGNED_ARRAY(16, tran_low_t, coeff, kNumCoeffs);
   DECLARE_ALIGNED_ARRAY(16, uint8_t, dst, kNumCoeffs);
-  DECLARE_ALIGNED_ARRAY(16, uint16_t, dst16, kNumCoeffs);
   DECLARE_ALIGNED_ARRAY(16, uint8_t, src, kNumCoeffs);
-<<<<<<< HEAD
-  DECLARE_ALIGNED_ARRAY(16, uint16_t, src16, kNumCoeffs);
-=======
 #if CONFIG_VP9_HIGHBITDEPTH
   DECLARE_ALIGNED_ARRAY(16, uint16_t, dst16, kNumCoeffs);
   DECLARE_ALIGNED_ARRAY(16, uint16_t, src16, kNumCoeffs);
 #endif
->>>>>>> e59c053e
 
   for (int i = 0; i < count_test_block; ++i) {
     double out_r[kNumCoeffs];
 
     // Initialize a test block with input range [-255, 255]
     for (int j = 0; j < kNumCoeffs; ++j) {
-<<<<<<< HEAD
-      if (bit_depth_ == 8) {
-        src[j] = rnd.Rand8();
-        dst[j] = rnd.Rand8();
-        in[j] = src[j] - dst[j];
-=======
       if (bit_depth_ == VPX_BITS_8) {
         src[j] = rnd.Rand8();
         dst[j] = rnd.Rand8();
         in[j] = src[j] - dst[j];
 #if CONFIG_VP9_HIGHBITDEPTH
->>>>>>> e59c053e
       } else {
         src16[j] = rnd.Rand16() & mask_;
         dst16[j] = rnd.Rand16() & mask_;
         in[j] = src16[j] - dst16[j];
-<<<<<<< HEAD
-=======
-#endif
->>>>>>> e59c053e
+#endif
       }
     }
 
     reference_32x32_dct_2d(in, out_r);
     for (int j = 0; j < kNumCoeffs; ++j)
       coeff[j] = round(out_r[j]);
-<<<<<<< HEAD
-
-    if (bit_depth_ == 8)
-      ASM_REGISTER_STATE_CHECK(inv_txfm_(coeff, dst, 32));
-#if CONFIG_VP9_HIGH
-    else
-      ASM_REGISTER_STATE_CHECK(inv_txfm_(coeff, CONVERT_TO_BYTEPTR(dst16), 32));
-#endif
-    for (int j = 0; j < kNumCoeffs; ++j) {
-      const int diff = bit_depth_ == 8 ? dst[j] - src[j] : dst16[j] - src16[j];
-=======
     if (bit_depth_ == VPX_BITS_8) {
       ASM_REGISTER_STATE_CHECK(inv_txfm_(coeff, dst, 32));
 #if CONFIG_VP9_HIGHBITDEPTH
@@ -374,7 +297,6 @@
 #else
       const int diff = dst[j] - src[j];
 #endif
->>>>>>> e59c053e
       const int error = diff * diff;
       EXPECT_GE(1, error)
           << "Error: 32x32 IDCT has error " << error
@@ -385,27 +307,6 @@
 
 using std::tr1::make_tuple;
 
-<<<<<<< HEAD
-#if CONFIG_VP9_HIGH
-INSTANTIATE_TEST_CASE_P(
-    C, Trans32x32Test,
-    ::testing::Values(
-        make_tuple(&vp9_fdct32x32_c, &vp9_idct32x32_1024_add_c, 0, 8),
-        make_tuple(&vp9_fdct32x32_rd_c, &vp9_idct32x32_1024_add_c, 1, 8),
-        make_tuple(&vp9_high_fdct32x32_c, &idct32x32_10, 0, 10),
-        make_tuple(&vp9_high_fdct32x32_rd_c, &idct32x32_10, 1, 10),
-        make_tuple(&vp9_high_fdct32x32_c, &idct32x32_12, 0, 12),
-        make_tuple(&vp9_high_fdct32x32_rd_c, &idct32x32_12, 1, 12)));
-#else
-INSTANTIATE_TEST_CASE_P(
-    C, Trans32x32Test,
-    ::testing::Values(
-        make_tuple(&vp9_fdct32x32_c, &vp9_idct32x32_1024_add_c, 0, 8),
-        make_tuple(&vp9_fdct32x32_rd_c, &vp9_idct32x32_1024_add_c, 1, 8)));
-#endif
-
-#if HAVE_NEON_ASM && !CONFIG_VP9_HIGH
-=======
 #if CONFIG_VP9_HIGHBITDEPTH
 INSTANTIATE_TEST_CASE_P(
     C, Trans32x32Test,
@@ -433,57 +334,32 @@
 #endif
 
 #if HAVE_NEON_ASM && !CONFIG_VP9_HIGHBITDEPTH && !CONFIG_EMULATE_HARDWARE
->>>>>>> e59c053e
 INSTANTIATE_TEST_CASE_P(
     NEON, Trans32x32Test,
     ::testing::Values(
         make_tuple(&vp9_fdct32x32_c,
-<<<<<<< HEAD
-                   &vp9_idct32x32_1024_add_neon, 0, 8),
-        make_tuple(&vp9_fdct32x32_rd_c,
-                   &vp9_idct32x32_1024_add_neon, 1, 8)));
-#endif
-
-#if HAVE_SSE2 && !CONFIG_VP9_HIGH
-=======
                    &vp9_idct32x32_1024_add_neon, 0, VPX_BITS_8),
         make_tuple(&vp9_fdct32x32_rd_c,
                    &vp9_idct32x32_1024_add_neon, 1, VPX_BITS_8)));
 #endif
 
 #if HAVE_SSE2 && !CONFIG_VP9_HIGHBITDEPTH && !CONFIG_EMULATE_HARDWARE
->>>>>>> e59c053e
 INSTANTIATE_TEST_CASE_P(
     SSE2, Trans32x32Test,
     ::testing::Values(
         make_tuple(&vp9_fdct32x32_sse2,
-<<<<<<< HEAD
-                   &vp9_idct32x32_1024_add_sse2, 0, 8),
-        make_tuple(&vp9_fdct32x32_rd_sse2,
-                   &vp9_idct32x32_1024_add_sse2, 1, 8)));
-#endif
-
-#if HAVE_AVX2 && !CONFIG_VP9_HIGH
-=======
                    &vp9_idct32x32_1024_add_sse2, 0, VPX_BITS_8),
         make_tuple(&vp9_fdct32x32_rd_sse2,
                    &vp9_idct32x32_1024_add_sse2, 1, VPX_BITS_8)));
 #endif
 
 #if HAVE_AVX2 && !CONFIG_VP9_HIGHBITDEPTH && !CONFIG_EMULATE_HARDWARE
->>>>>>> e59c053e
 INSTANTIATE_TEST_CASE_P(
     AVX2, Trans32x32Test,
     ::testing::Values(
         make_tuple(&vp9_fdct32x32_avx2,
-<<<<<<< HEAD
-                   &vp9_idct32x32_1024_add_sse2, 0, 8),
-        make_tuple(&vp9_fdct32x32_rd_avx2,
-                   &vp9_idct32x32_1024_add_sse2, 1, 8)));
-=======
                    &vp9_idct32x32_1024_add_sse2, 0, VPX_BITS_8),
         make_tuple(&vp9_fdct32x32_rd_avx2,
                    &vp9_idct32x32_1024_add_sse2, 1, VPX_BITS_8)));
->>>>>>> e59c053e
 #endif
 }  // namespace