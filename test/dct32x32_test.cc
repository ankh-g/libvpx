/*
 *  Copyright (c) 2012 The WebM project authors. All Rights Reserved.
 *
 *  Use of this source code is governed by a BSD-style license
 *  that can be found in the LICENSE file in the root of the source
 *  tree. An additional intellectual property rights grant can be found
 *  in the file PATENTS.  All contributing project authors may
 *  be found in the AUTHORS file in the root of the source tree.
 */

#include <math.h>
#include <stdlib.h>
#include <string.h>

#include "third_party/googletest/src/include/gtest/gtest.h"
#include "test/acm_random.h"
#include "test/clear_system_state.h"
#include "test/register_state_check.h"
#include "test/util.h"

#include "./vpx_config.h"
#include "./vp9_rtcd.h"
#include "vp9/common/vp9_entropy.h"
#include "vpx/vpx_integer.h"

using libvpx_test::ACMRandom;

namespace {
#ifdef _MSC_VER
static int round(double x) {
  if (x < 0)
    return static_cast<int>(ceil(x - 0.5));
  else
    return static_cast<int>(floor(x + 0.5));
}
#endif

const int kNumCoeffs = 1024;
const double kPi = 3.141592653589793238462643383279502884;
void reference_32x32_dct_1d(const double in[32], double out[32], int stride) {
  const double kInvSqrt2 = 0.707106781186547524400844362104;
  for (int k = 0; k < 32; k++) {
    out[k] = 0.0;
    for (int n = 0; n < 32; n++)
      out[k] += in[n] * cos(kPi * (2 * n + 1) * k / 64.0);
    if (k == 0)
      out[k] = out[k] * kInvSqrt2;
  }
}

void reference_32x32_dct_2d(const int16_t input[kNumCoeffs],
                            double output[kNumCoeffs]) {
  // First transform columns
  for (int i = 0; i < 32; ++i) {
    double temp_in[32], temp_out[32];
    for (int j = 0; j < 32; ++j)
      temp_in[j] = input[j*32 + i];
    reference_32x32_dct_1d(temp_in, temp_out, 1);
    for (int j = 0; j < 32; ++j)
      output[j * 32 + i] = temp_out[j];
  }
  // Then transform rows
  for (int i = 0; i < 32; ++i) {
    double temp_in[32], temp_out[32];
    for (int j = 0; j < 32; ++j)
      temp_in[j] = output[j + i*32];
    reference_32x32_dct_1d(temp_in, temp_out, 1);
    // Scale by some magic number
    for (int j = 0; j < 32; ++j)
      output[j + i * 32] = temp_out[j] / 4;
  }
}

typedef void (*fwd_txfm_t)(const int16_t *in, tran_low_t *out, int stride);
typedef void (*inv_txfm_t)(const tran_low_t *in, uint8_t *out, int stride);

typedef std::tr1::tuple<fwd_txfm_t, inv_txfm_t, int, int> trans_32x32_param_t;

#if CONFIG_VP9_HIGH

void idct32x32_10(const tran_low_t *in, uint8_t *out, int stride) {
  vp9_high_idct32x32_1024_add_c(in, out, stride, 10);
}

void idct32x32_12(const tran_low_t *in, uint8_t *out, int stride) {
  vp9_high_idct32x32_1024_add_c(in, out, stride, 12);
}

#endif

class Trans32x32Test : public ::testing::TestWithParam<trans_32x32_param_t> {
 public:
  virtual ~Trans32x32Test() {}
  virtual void SetUp() {
    fwd_txfm_  = GET_PARAM(0);
    inv_txfm_  = GET_PARAM(1);
    version_   = GET_PARAM(2);  // 0: high precision forward transform
                                // 1: low precision version for rd loop
    bit_depth_ = GET_PARAM(3);
    mask_ = (1 << bit_depth_) - 1;
  }

  virtual void TearDown() { libvpx_test::ClearSystemState(); }

 protected:
  int version_;
  int bit_depth_;
  int mask_;
  fwd_txfm_t fwd_txfm_;
  inv_txfm_t inv_txfm_;
};

TEST_P(Trans32x32Test, AccuracyCheck) {
  ACMRandom rnd(ACMRandom::DeterministicSeed());
  uint32_t max_error = 0;
  int64_t total_error = 0;
  const int count_test_block = 1000;
  DECLARE_ALIGNED_ARRAY(16, int16_t, test_input_block, kNumCoeffs);
  DECLARE_ALIGNED_ARRAY(16, tran_low_t, test_temp_block, kNumCoeffs);
  DECLARE_ALIGNED_ARRAY(16, uint8_t, dst, kNumCoeffs);
  DECLARE_ALIGNED_ARRAY(16, uint16_t, dst16, kNumCoeffs);
  DECLARE_ALIGNED_ARRAY(16, uint8_t, src, kNumCoeffs);
  DECLARE_ALIGNED_ARRAY(16, uint16_t, src16, kNumCoeffs);

  for (int i = 0; i < count_test_block; ++i) {
    // Initialize a test block with input range [-255, 255].
    for (int j = 0; j < kNumCoeffs; ++j) {
      if (bit_depth_ == 8) {
        src[j] = rnd.Rand8();
        dst[j] = rnd.Rand8();
        test_input_block[j] = src[j] - dst[j];
      } else {
        src16[j] = rnd.Rand16() & mask_;
        dst16[j] = rnd.Rand16() & mask_;
        test_input_block[j] = src16[j] - dst16[j];
      }
    }

<<<<<<< HEAD
    REGISTER_STATE_CHECK(fwd_txfm_(test_input_block, test_temp_block, 32));
    if (bit_depth_ == 8)
      REGISTER_STATE_CHECK(inv_txfm_(test_temp_block, dst, 32));
#if CONFIG_VP9_HIGH
    else
      REGISTER_STATE_CHECK(inv_txfm_(test_temp_block,
                                     CONVERT_TO_BYTEPTR(dst16), 32));
#endif
=======
    ASM_REGISTER_STATE_CHECK(fwd_txfm_(test_input_block, test_temp_block, 32));
    ASM_REGISTER_STATE_CHECK(inv_txfm_(test_temp_block, dst, 32));
>>>>>>> 24715c79

    for (int j = 0; j < kNumCoeffs; ++j) {
      const uint32_t diff = bit_depth_ == 8 ? dst[j] - src[j] :
                                              dst16[j] - src16[j];
      const uint32_t error = diff * diff;
      if (max_error < error)
        max_error = error;
      total_error += error;
    }
  }

  if (version_ == 1) {
    max_error /= 2;
    total_error /= 45;
  }

  EXPECT_GE(1u << 2 * (bit_depth_ - 8), max_error)
      << "Error: 32x32 FDCT/IDCT has an individual round-trip error > 1";

  EXPECT_GE(count_test_block << 2 * (bit_depth_ - 8), total_error)
      << "Error: 32x32 FDCT/IDCT has average round-trip error > 1 per block";
}

TEST_P(Trans32x32Test, CoeffCheck) {
  ACMRandom rnd(ACMRandom::DeterministicSeed());
  const int count_test_block = 1000;

  DECLARE_ALIGNED_ARRAY(16, int16_t, input_block, kNumCoeffs);
  DECLARE_ALIGNED_ARRAY(16, tran_low_t, output_ref_block, kNumCoeffs);
  DECLARE_ALIGNED_ARRAY(16, tran_low_t, output_block, kNumCoeffs);

  for (int i = 0; i < count_test_block; ++i) {
    for (int j = 0; j < kNumCoeffs; ++j)
      input_block[j] = (rnd.Rand16() & mask_) - (rnd.Rand16() & mask_);

    const int stride = 32;
    vp9_fdct32x32_c(input_block, output_ref_block, stride);
    ASM_REGISTER_STATE_CHECK(fwd_txfm_(input_block, output_block, stride));

    if (version_ == 0) {
      for (int j = 0; j < kNumCoeffs; ++j)
        EXPECT_EQ(output_block[j], output_ref_block[j])
            << "Error: 32x32 FDCT versions have mismatched coefficients";
    } else {
      for (int j = 0; j < kNumCoeffs; ++j)
        EXPECT_GE(6, abs(output_block[j] - output_ref_block[j]))
            << "Error: 32x32 FDCT rd has mismatched coefficients";
    }
  }
}

TEST_P(Trans32x32Test, MemCheck) {
  ACMRandom rnd(ACMRandom::DeterministicSeed());
  const int count_test_block = 2000;

  DECLARE_ALIGNED_ARRAY(16, int16_t, input_block, kNumCoeffs);
  DECLARE_ALIGNED_ARRAY(16, int16_t, input_extreme_block, kNumCoeffs);
  DECLARE_ALIGNED_ARRAY(16, tran_low_t, output_ref_block, kNumCoeffs);
  DECLARE_ALIGNED_ARRAY(16, tran_low_t, output_block, kNumCoeffs);

  for (int i = 0; i < count_test_block; ++i) {
    // Initialize a test block with input range [-mask_, mask_].
    for (int j = 0; j < kNumCoeffs; ++j) {
      input_block[j] = (rnd.Rand16() & mask_) - (rnd.Rand16() & mask_);
      input_extreme_block[j] = rnd.Rand8() & 1 ? mask_ : -mask_;
    }
    if (i == 0) {
      for (int j = 0; j < kNumCoeffs; ++j)
        input_extreme_block[j] = mask_;
    } else if (i == 1) {
      for (int j = 0; j < kNumCoeffs; ++j)
        input_extreme_block[j] = -mask_;
    }

    const int stride = 32;
    vp9_fdct32x32_c(input_extreme_block, output_ref_block, stride);
    ASM_REGISTER_STATE_CHECK(
        fwd_txfm_(input_extreme_block, output_block, stride));

    // The minimum quant value is 4.
    for (int j = 0; j < kNumCoeffs; ++j) {
      if (version_ == 0) {
        EXPECT_EQ(output_block[j], output_ref_block[j])
            << "Error: 32x32 FDCT versions have mismatched coefficients";
      } else {
        EXPECT_GE(6, abs(output_block[j] - output_ref_block[j]))
            << "Error: 32x32 FDCT rd has mismatched coefficients";
      }
      EXPECT_GE(4 * DCT_MAX_VALUE << (bit_depth_ - 8), abs(output_ref_block[j]))
          << "Error: 32x32 FDCT C has coefficient larger than 4*DCT_MAX_VALUE";
      EXPECT_GE(4 * DCT_MAX_VALUE << (bit_depth_ - 8), abs(output_block[j]))
          << "Error: 32x32 FDCT has coefficient larger than "
          << "4*DCT_MAX_VALUE";
    }
  }
}

TEST_P(Trans32x32Test, InverseAccuracy) {
  ACMRandom rnd(ACMRandom::DeterministicSeed());
  const int count_test_block = 1000;
  DECLARE_ALIGNED_ARRAY(16, int16_t, in, kNumCoeffs);
  DECLARE_ALIGNED_ARRAY(16, tran_low_t, coeff, kNumCoeffs);
  DECLARE_ALIGNED_ARRAY(16, uint8_t, dst, kNumCoeffs);
  DECLARE_ALIGNED_ARRAY(16, uint16_t, dst16, kNumCoeffs);
  DECLARE_ALIGNED_ARRAY(16, uint8_t, src, kNumCoeffs);
  DECLARE_ALIGNED_ARRAY(16, uint16_t, src16, kNumCoeffs);

  for (int i = 0; i < count_test_block; ++i) {
    double out_r[kNumCoeffs];

    // Initialize a test block with input range [-255, 255]
    for (int j = 0; j < kNumCoeffs; ++j) {
      if (bit_depth_ == 8) {
        src[j] = rnd.Rand8();
        dst[j] = rnd.Rand8();
        in[j] = src[j] - dst[j];
      } else {
        src16[j] = rnd.Rand16() & mask_;
        dst16[j] = rnd.Rand16() & mask_;
        in[j] = src16[j] - dst16[j];
      }
    }

    reference_32x32_dct_2d(in, out_r);
    for (int j = 0; j < kNumCoeffs; ++j)
      coeff[j] = round(out_r[j]);
<<<<<<< HEAD

    if (bit_depth_ == 8)
      REGISTER_STATE_CHECK(inv_txfm_(coeff, dst, 32));
#if CONFIG_VP9_HIGH
    else
      REGISTER_STATE_CHECK(inv_txfm_(coeff, CONVERT_TO_BYTEPTR(dst16), 32));
#endif
=======
    ASM_REGISTER_STATE_CHECK(inv_txfm_(coeff, dst, 32));
>>>>>>> 24715c79
    for (int j = 0; j < kNumCoeffs; ++j) {
      const int diff = bit_depth_ == 8 ? dst[j] - src[j] : dst16[j] - src16[j];
      const int error = diff * diff;
      EXPECT_GE(1, error)
          << "Error: 32x32 IDCT has error " << error
          << " at index " << j;
    }
  }
}

using std::tr1::make_tuple;

INSTANTIATE_TEST_CASE_P(
    C, Trans32x32Test,
    ::testing::Values(
#if CONFIG_VP9_HIGH && CONFIG_HIGH_TRANSFORMS
        make_tuple(&vp9_fdct32x32_c, &vp9_idct32x32_1024_add_c, 0, 8),
        make_tuple(&vp9_fdct32x32_rd_c, &vp9_idct32x32_1024_add_c, 1, 8),
        make_tuple(&vp9_high_fdct32x32_c, &idct32x32_10, 0, 10),
        make_tuple(&vp9_high_fdct32x32_rd_c, &idct32x32_10, 1, 10),
        make_tuple(&vp9_high_fdct32x32_c, &idct32x32_12, 0, 12),
        make_tuple(&vp9_high_fdct32x32_rd_c, &idct32x32_12, 1, 12)));
#else
        make_tuple(&vp9_fdct32x32_c, &vp9_idct32x32_1024_add_c, 0, 8),
        make_tuple(&vp9_fdct32x32_rd_c, &vp9_idct32x32_1024_add_c, 1, 8)));
#endif

#if HAVE_NEON_ASM && !CONFIG_HIGH_TRANSFORMS
INSTANTIATE_TEST_CASE_P(
    NEON, Trans32x32Test,
    ::testing::Values(
        make_tuple(&vp9_fdct32x32_c,
                   &vp9_idct32x32_1024_add_neon, 0, 8),
        make_tuple(&vp9_fdct32x32_rd_c,
                   &vp9_idct32x32_1024_add_neon, 1, 8)));
#endif

#if HAVE_SSE2 && !CONFIG_HIGH_TRANSFORMS
INSTANTIATE_TEST_CASE_P(
    SSE2, Trans32x32Test,
    ::testing::Values(
        make_tuple(&vp9_fdct32x32_sse2,
                   &vp9_idct32x32_1024_add_sse2, 0, 8),
        make_tuple(&vp9_fdct32x32_rd_sse2,
                   &vp9_idct32x32_1024_add_sse2, 1, 8)));
#endif

#if HAVE_AVX2 && !CONFIG_HIGH_TRANSFORMS
INSTANTIATE_TEST_CASE_P(
    AVX2, Trans32x32Test,
    ::testing::Values(
        make_tuple(&vp9_fdct32x32_avx2,
                   &vp9_idct32x32_1024_add_sse2, 0, 8),
        make_tuple(&vp9_fdct32x32_rd_avx2,
                   &vp9_idct32x32_1024_add_sse2, 1, 8)));
#endif
}  // namespace<|MERGE_RESOLUTION|>--- conflicted
+++ resolved
@@ -136,19 +136,14 @@
       }
     }
 
-<<<<<<< HEAD
-    REGISTER_STATE_CHECK(fwd_txfm_(test_input_block, test_temp_block, 32));
+    ASM_REGISTER_STATE_CHECK(fwd_txfm_(test_input_block, test_temp_block, 32));
     if (bit_depth_ == 8)
-      REGISTER_STATE_CHECK(inv_txfm_(test_temp_block, dst, 32));
+      ASM_REGISTER_STATE_CHECK(inv_txfm_(test_temp_block, dst, 32));
 #if CONFIG_VP9_HIGH
     else
-      REGISTER_STATE_CHECK(inv_txfm_(test_temp_block,
-                                     CONVERT_TO_BYTEPTR(dst16), 32));
-#endif
-=======
-    ASM_REGISTER_STATE_CHECK(fwd_txfm_(test_input_block, test_temp_block, 32));
-    ASM_REGISTER_STATE_CHECK(inv_txfm_(test_temp_block, dst, 32));
->>>>>>> 24715c79
+      ASM_REGISTER_STATE_CHECK(inv_txfm_(test_temp_block,
+                                         CONVERT_TO_BYTEPTR(dst16), 32));
+#endif
 
     for (int j = 0; j < kNumCoeffs; ++j) {
       const uint32_t diff = bit_depth_ == 8 ? dst[j] - src[j] :
@@ -275,17 +270,13 @@
     reference_32x32_dct_2d(in, out_r);
     for (int j = 0; j < kNumCoeffs; ++j)
       coeff[j] = round(out_r[j]);
-<<<<<<< HEAD
 
     if (bit_depth_ == 8)
-      REGISTER_STATE_CHECK(inv_txfm_(coeff, dst, 32));
+      ASM_REGISTER_STATE_CHECK(inv_txfm_(coeff, dst, 32));
 #if CONFIG_VP9_HIGH
     else
-      REGISTER_STATE_CHECK(inv_txfm_(coeff, CONVERT_TO_BYTEPTR(dst16), 32));
-#endif
-=======
-    ASM_REGISTER_STATE_CHECK(inv_txfm_(coeff, dst, 32));
->>>>>>> 24715c79
+      ASM_REGISTER_STATE_CHECK(inv_txfm_(coeff, CONVERT_TO_BYTEPTR(dst16), 32));
+#endif
     for (int j = 0; j < kNumCoeffs; ++j) {
       const int diff = bit_depth_ == 8 ? dst[j] - src[j] : dst16[j] - src16[j];
       const int error = diff * diff;
