/*
 *  Copyright (c) 2013 The WebM project authors. All Rights Reserved.
 *
 *  Use of this source code is governed by a BSD-style license
 *  that can be found in the LICENSE file in the root of the source
 *  tree. An additional intellectual property rights grant can be found
 *  in the file PATENTS.  All contributing project authors may
 *  be found in the AUTHORS file in the root of the source tree.
 */

#include <math.h>
#include <stdlib.h>
#include <string.h>

#include "third_party/googletest/src/include/gtest/gtest.h"
#include "test/acm_random.h"
#include "test/clear_system_state.h"
#include "test/register_state_check.h"
#include "test/util.h"

#include "./vp9_rtcd.h"
#include "vp9/common/vp9_blockd.h"
#include "vp9/common/vp9_scan.h"
#include "vpx/vpx_integer.h"

using libvpx_test::ACMRandom;

namespace {
<<<<<<< HEAD
typedef void (*fwd_txfm_t)(const int16_t *in, tran_low_t *out, int stride);
typedef void (*inv_txfm_t)(const tran_low_t *in, uint8_t *out, int stride);
typedef std::tr1::tuple<fwd_txfm_t,
                        inv_txfm_t,
                        inv_txfm_t,
                        TX_SIZE, int> partial_itxfm_param_t;
=======
typedef void (*FwdTxfmFunc)(const int16_t *in, int16_t *out, int stride);
typedef void (*InvTxfmFunc)(const int16_t *in, uint8_t *out, int stride);
typedef std::tr1::tuple<FwdTxfmFunc,
                        InvTxfmFunc,
                        InvTxfmFunc,
                        TX_SIZE, int> PartialInvTxfmParam;
>>>>>>> 2bfbe9a8
const int kMaxNumCoeffs = 1024;
class PartialIDctTest : public ::testing::TestWithParam<PartialInvTxfmParam> {
 public:
  virtual ~PartialIDctTest() {}
  virtual void SetUp() {
    ftxfm_ = GET_PARAM(0);
    full_itxfm_ = GET_PARAM(1);
    partial_itxfm_ = GET_PARAM(2);
    tx_size_  = GET_PARAM(3);
    last_nonzero_ = GET_PARAM(4);
  }

  virtual void TearDown() { libvpx_test::ClearSystemState(); }

 protected:
  int last_nonzero_;
  TX_SIZE tx_size_;
  FwdTxfmFunc ftxfm_;
  InvTxfmFunc full_itxfm_;
  InvTxfmFunc partial_itxfm_;
};

TEST_P(PartialIDctTest, RunQuantCheck) {
  ACMRandom rnd(ACMRandom::DeterministicSeed());
  int size;
  switch (tx_size_) {
    case TX_4X4:
      size = 4;
      break;
    case TX_8X8:
      size = 8;
      break;
    case TX_16X16:
      size = 16;
      break;
    case TX_32X32:
      size = 32;
      break;
    default:
      FAIL() << "Wrong Size!";
      break;
  }
  DECLARE_ALIGNED_ARRAY(16, tran_low_t, test_coef_block1, kMaxNumCoeffs);
  DECLARE_ALIGNED_ARRAY(16, tran_low_t, test_coef_block2, kMaxNumCoeffs);
  DECLARE_ALIGNED_ARRAY(16, uint8_t, dst1, kMaxNumCoeffs);
  DECLARE_ALIGNED_ARRAY(16, uint8_t, dst2, kMaxNumCoeffs);

  const int count_test_block = 1000;
  const int block_size = size * size;

  DECLARE_ALIGNED_ARRAY(16, int16_t, input_extreme_block, kMaxNumCoeffs);
  DECLARE_ALIGNED_ARRAY(16, tran_low_t, output_ref_block, kMaxNumCoeffs);

  int max_error = 0;
  for (int i = 0; i < count_test_block; ++i) {
    // clear out destination buffer
    memset(dst1, 0, sizeof(*dst1) * block_size);
    memset(dst2, 0, sizeof(*dst2) * block_size);
    memset(test_coef_block1, 0, sizeof(*test_coef_block1) * block_size);
    memset(test_coef_block2, 0, sizeof(*test_coef_block2) * block_size);

    ACMRandom rnd(ACMRandom::DeterministicSeed());

    for (int i = 0; i < count_test_block; ++i) {
      // Initialize a test block with input range [-255, 255].
      if (i == 0) {
        for (int j = 0; j < block_size; ++j)
          input_extreme_block[j] = 255;
      } else if (i == 1) {
        for (int j = 0; j < block_size; ++j)
          input_extreme_block[j] = -255;
      } else {
        for (int j = 0; j < block_size; ++j) {
          input_extreme_block[j] = rnd.Rand8() % 2 ? 255 : -255;
        }
      }

      ftxfm_(input_extreme_block, output_ref_block, size);

      // quantization with maximum allowed step sizes
      test_coef_block1[0] = (output_ref_block[0] / 1336) * 1336;
      for (int j = 1; j < last_nonzero_; ++j)
        test_coef_block1[vp9_default_scan_orders[tx_size_].scan[j]]
                         = (output_ref_block[j] / 1828) * 1828;
    }

    ASM_REGISTER_STATE_CHECK(full_itxfm_(test_coef_block1, dst1, size));
    ASM_REGISTER_STATE_CHECK(partial_itxfm_(test_coef_block1, dst2, size));

    for (int j = 0; j < block_size; ++j) {
      const int diff = dst1[j] - dst2[j];
      const int error = diff * diff;
      if (max_error < error)
        max_error = error;
    }
  }

  EXPECT_EQ(0, max_error)
      << "Error: partial inverse transform produces different results";
}

TEST_P(PartialIDctTest, ResultsMatch) {
  ACMRandom rnd(ACMRandom::DeterministicSeed());
  int size;
  switch (tx_size_) {
    case TX_4X4:
      size = 4;
      break;
    case TX_8X8:
      size = 8;
      break;
    case TX_16X16:
      size = 16;
      break;
    case TX_32X32:
      size = 32;
      break;
    default:
      FAIL() << "Wrong Size!";
      break;
  }
  DECLARE_ALIGNED_ARRAY(16, tran_low_t, test_coef_block1, kMaxNumCoeffs);
  DECLARE_ALIGNED_ARRAY(16, tran_low_t, test_coef_block2, kMaxNumCoeffs);
  DECLARE_ALIGNED_ARRAY(16, uint8_t, dst1, kMaxNumCoeffs);
  DECLARE_ALIGNED_ARRAY(16, uint8_t, dst2, kMaxNumCoeffs);
  const int count_test_block = 1000;
  const int max_coeff = 32766 / 4;
  const int block_size = size * size;
  int max_error = 0;
  for (int i = 0; i < count_test_block; ++i) {
    // clear out destination buffer
    memset(dst1, 0, sizeof(*dst1) * block_size);
    memset(dst2, 0, sizeof(*dst2) * block_size);
    memset(test_coef_block1, 0, sizeof(*test_coef_block1) * block_size);
    memset(test_coef_block2, 0, sizeof(*test_coef_block2) * block_size);
    int max_energy_leftover = max_coeff * max_coeff;
    for (int j = 0; j < last_nonzero_; ++j) {
      int16_t coef = static_cast<int16_t>(sqrt(1.0 * max_energy_leftover) *
                                          (rnd.Rand16() - 32768) / 65536);
      max_energy_leftover -= coef * coef;
      if (max_energy_leftover < 0) {
        max_energy_leftover = 0;
        coef = 0;
      }
      test_coef_block1[vp9_default_scan_orders[tx_size_].scan[j]] = coef;
    }

    memcpy(test_coef_block2, test_coef_block1,
           sizeof(*test_coef_block2) * block_size);

    ASM_REGISTER_STATE_CHECK(full_itxfm_(test_coef_block1, dst1, size));
    ASM_REGISTER_STATE_CHECK(partial_itxfm_(test_coef_block2, dst2, size));

    for (int j = 0; j < block_size; ++j) {
      const int diff = dst1[j] - dst2[j];
      const int error = diff * diff;
      if (max_error < error)
        max_error = error;
    }
  }

  EXPECT_EQ(0, max_error)
      << "Error: partial inverse transform produces different results";
}
using std::tr1::make_tuple;

INSTANTIATE_TEST_CASE_P(
    C, PartialIDctTest,
    ::testing::Values(
        make_tuple(&vp9_fdct32x32_c,
                   &vp9_idct32x32_1024_add_c,
                   &vp9_idct32x32_34_add_c,
                   TX_32X32, 34),
        make_tuple(&vp9_fdct32x32_c,
                   &vp9_idct32x32_1024_add_c,
                   &vp9_idct32x32_1_add_c,
                   TX_32X32, 1),
        make_tuple(&vp9_fdct16x16_c,
                   &vp9_idct16x16_256_add_c,
                   &vp9_idct16x16_10_add_c,
                   TX_16X16, 10),
        make_tuple(&vp9_fdct16x16_c,
                   &vp9_idct16x16_256_add_c,
                   &vp9_idct16x16_1_add_c,
                   TX_16X16, 1),
        make_tuple(&vp9_fdct8x8_c,
                   &vp9_idct8x8_64_add_c,
                   &vp9_idct8x8_12_add_c,
                   TX_8X8, 12),
        make_tuple(&vp9_fdct8x8_c,
                   &vp9_idct8x8_64_add_c,
                   &vp9_idct8x8_1_add_c,
                   TX_8X8, 1),
        make_tuple(&vp9_fdct4x4_c,
                   &vp9_idct4x4_16_add_c,
                   &vp9_idct4x4_1_add_c,
                   TX_4X4, 1)));
#if HAVE_NEON_ASM
INSTANTIATE_TEST_CASE_P(
    NEON, PartialIDctTest,
    ::testing::Values(
        make_tuple(&vp9_fdct32x32_c,
                   &vp9_idct32x32_1024_add_c,
                   &vp9_idct32x32_1_add_neon,
                   TX_32X32, 1),
        make_tuple(&vp9_fdct16x16_c,
                   &vp9_idct16x16_256_add_c,
                   &vp9_idct16x16_10_add_neon,
                   TX_16X16, 10),
        make_tuple(&vp9_fdct16x16_c,
                   &vp9_idct16x16_256_add_c,
                   &vp9_idct16x16_1_add_neon,
                   TX_16X16, 1),
        make_tuple(&vp9_fdct8x8_c,
                   &vp9_idct8x8_64_add_c,
                   &vp9_idct8x8_12_add_neon,
                   TX_8X8, 12),
        make_tuple(&vp9_fdct8x8_c,
                   &vp9_idct8x8_64_add_c,
                   &vp9_idct8x8_1_add_neon,
                   TX_8X8, 1),
        make_tuple(&vp9_fdct4x4_c,
                   &vp9_idct4x4_16_add_c,
                   &vp9_idct4x4_1_add_neon,
                   TX_4X4, 1)));
#endif

#if HAVE_SSE2 && !CONFIG_VP9_HIGH
INSTANTIATE_TEST_CASE_P(
    SSE2, PartialIDctTest,
    ::testing::Values(
        make_tuple(&vp9_fdct32x32_c,
                   &vp9_idct32x32_1024_add_c,
                   &vp9_idct32x32_34_add_sse2,
                   TX_32X32, 34),
        make_tuple(&vp9_fdct32x32_c,
                   &vp9_idct32x32_1024_add_c,
                   &vp9_idct32x32_1_add_sse2,
                   TX_32X32, 1),
        make_tuple(&vp9_fdct16x16_c,
                   &vp9_idct16x16_256_add_c,
                   &vp9_idct16x16_10_add_sse2,
                   TX_16X16, 10),
        make_tuple(&vp9_fdct16x16_c,
                   &vp9_idct16x16_256_add_c,
                   &vp9_idct16x16_1_add_sse2,
                   TX_16X16, 1),
        make_tuple(&vp9_fdct8x8_c,
                   &vp9_idct8x8_64_add_c,
                   &vp9_idct8x8_12_add_sse2,
                   TX_8X8, 12),
        make_tuple(&vp9_fdct8x8_c,
                   &vp9_idct8x8_64_add_c,
                   &vp9_idct8x8_1_add_sse2,
                   TX_8X8, 1),
        make_tuple(&vp9_fdct4x4_c,
                   &vp9_idct4x4_16_add_c,
                   &vp9_idct4x4_1_add_sse2,
                   TX_4X4, 1)));
#endif

#if HAVE_SSSE3 && ARCH_X86_64 && !CONFIG_VP9_HIGH
INSTANTIATE_TEST_CASE_P(
    SSSE3_64, PartialIDctTest,
    ::testing::Values(
        make_tuple(&vp9_fdct8x8_c,
                   &vp9_idct8x8_64_add_c,
                   &vp9_idct8x8_12_add_ssse3,
                   TX_8X8, 12)));
#endif

#if HAVE_SSSE3  && !CONFIG_VP9_HIGH
INSTANTIATE_TEST_CASE_P(
    SSSE3, PartialIDctTest,
    ::testing::Values(
        make_tuple(&vp9_fdct16x16_c,
                   &vp9_idct16x16_256_add_c,
                   &vp9_idct16x16_10_add_ssse3,
                   TX_16X16, 10)));
#endif
}  // namespace<|MERGE_RESOLUTION|>--- conflicted
+++ resolved
@@ -26,21 +26,12 @@
 using libvpx_test::ACMRandom;
 
 namespace {
-<<<<<<< HEAD
-typedef void (*fwd_txfm_t)(const int16_t *in, tran_low_t *out, int stride);
-typedef void (*inv_txfm_t)(const tran_low_t *in, uint8_t *out, int stride);
-typedef std::tr1::tuple<fwd_txfm_t,
-                        inv_txfm_t,
-                        inv_txfm_t,
-                        TX_SIZE, int> partial_itxfm_param_t;
-=======
-typedef void (*FwdTxfmFunc)(const int16_t *in, int16_t *out, int stride);
-typedef void (*InvTxfmFunc)(const int16_t *in, uint8_t *out, int stride);
+typedef void (*FwdTxfmFunc)(const int16_t *in, tran_low_t *out, int stride);
+typedef void (*InvTxfmFunc)(const tran_low_t *in, uint8_t *out, int stride);
 typedef std::tr1::tuple<FwdTxfmFunc,
                         InvTxfmFunc,
                         InvTxfmFunc,
                         TX_SIZE, int> PartialInvTxfmParam;
->>>>>>> 2bfbe9a8
 const int kMaxNumCoeffs = 1024;
 class PartialIDctTest : public ::testing::TestWithParam<PartialInvTxfmParam> {
  public:
