/*
 *  Copyright (c) 2010 The WebM project authors. All Rights Reserved.
 *
 *  Use of this source code is governed by a BSD-style license
 *  that can be found in the LICENSE file in the root of the source
 *  tree. An additional intellectual property rights grant can be found
 *  in the file PATENTS.  All contributing project authors may
 *  be found in the AUTHORS file in the root of the source tree.
 */


#ifndef VP10_COMMON_BLOCKD_H_
#define VP10_COMMON_BLOCKD_H_

#include "./vpx_config.h"

#include "vpx_dsp/vpx_dsp_common.h"
#include "vpx_ports/mem.h"
#include "vpx_scale/yv12config.h"

#include "vp10/common/common_data.h"
#include "vp10/common/entropy.h"
#include "vp10/common/entropymode.h"
#include "vp10/common/mv.h"
#include "vp10/common/scale.h"
#include "vp10/common/seg_common.h"
#include "vp10/common/tile_common.h"

#ifdef __cplusplus
extern "C" {
#endif

#define MAX_MB_PLANE 3

#if CONFIG_EXT_TX
#define GET_TX_TYPES(tx_size) \
    ((tx_size) >= TX_32X32 ? 1 : TX_TYPES)
#endif  // CONFIG_EXT_TX

typedef enum {
  KEY_FRAME = 0,
  INTER_FRAME = 1,
  FRAME_TYPES,
} FRAME_TYPE;

static INLINE int is_inter_mode(PREDICTION_MODE mode) {
  return mode >= NEARESTMV && mode <= NEWMV;
}

/* For keyframes, intra block modes are predicted by the (already decoded)
   modes for the Y blocks to the left and above us; for interframes, there
   is a single probability table. */

typedef struct {
  PREDICTION_MODE as_mode;
  int_mv as_mv[2];  // first, second inter predictor motion vectors
} b_mode_info;

// Note that the rate-distortion optimization loop, bit-stream writer, and
// decoder implementation modules critically rely on the defined entry values
// specified herein. They should be refactored concurrently.

#define NONE           -1
#define INTRA_FRAME     0
#define LAST_FRAME      1
#define GOLDEN_FRAME    2
#define ALTREF_FRAME    3
#define MAX_REF_FRAMES  4
typedef int8_t MV_REFERENCE_FRAME;

typedef struct {
  // Number of base colors for Y (0) and UV (1)
  uint8_t palette_size[2];
  // Value of base colors for Y, U, and V
#if CONFIG_VP9_HIGHBITDEPTH
  uint16_t palette_colors[3 * PALETTE_MAX_SIZE];
#else
  uint8_t palette_colors[3 * PALETTE_MAX_SIZE];
#endif  // CONFIG_VP9_HIGHBITDEPTH
  // Only used by encoder to store the color index of the top left pixel.
  // TODO(huisu): move this to encoder
  uint8_t palette_first_color_idx[2];
} PALETTE_MODE_INFO;

// This structure now relates to 8x8 block regions.
typedef struct {
  // Common for both INTER and INTRA blocks
  BLOCK_SIZE sb_type;
  PREDICTION_MODE mode;
  TX_SIZE tx_size;
#if CONFIG_VAR_TX
  // TODO(jingning): This effectively assigned 64 entries for each 8x8 block.
  // Apparently it takes much more space than needed.
  TX_SIZE inter_tx_size[64];
#endif
  int8_t skip;
#if CONFIG_MISC_FIXES
  int8_t has_no_coeffs;
#endif
  int8_t segment_id;
  int8_t seg_id_predicted;  // valid only when temporal_update is enabled

  // Only for INTRA blocks
  PREDICTION_MODE uv_mode;
  PALETTE_MODE_INFO palette_mode_info;

  // Only for INTER blocks
  INTERP_FILTER interp_filter;
  MV_REFERENCE_FRAME ref_frame[2];
#if CONFIG_EXT_TX
  TX_TYPE tx_type;
#endif  // CONFIG_EXT_TX

  // TODO(slavarnway): Delete and use bmi[3].as_mv[] instead.
  int_mv mv[2];
} MB_MODE_INFO;

typedef struct MODE_INFO {
  MB_MODE_INFO mbmi;
  b_mode_info bmi[4];
} MODE_INFO;

static INLINE PREDICTION_MODE get_y_mode(const MODE_INFO *mi, int block) {
  return mi->mbmi.sb_type < BLOCK_8X8 ? mi->bmi[block].as_mode
                                      : mi->mbmi.mode;
}

static INLINE int is_inter_block(const MB_MODE_INFO *mbmi) {
  return mbmi->ref_frame[0] > INTRA_FRAME;
}

static INLINE int has_second_ref(const MB_MODE_INFO *mbmi) {
  return mbmi->ref_frame[1] > INTRA_FRAME;
}

PREDICTION_MODE vp10_left_block_mode(const MODE_INFO *cur_mi,
                                    const MODE_INFO *left_mi, int b);

PREDICTION_MODE vp10_above_block_mode(const MODE_INFO *cur_mi,
                                     const MODE_INFO *above_mi, int b);

enum mv_precision {
  MV_PRECISION_Q3,
  MV_PRECISION_Q4
};

struct buf_2d {
  uint8_t *buf;
  int stride;
};

struct macroblockd_plane {
  tran_low_t *dqcoeff;
  PLANE_TYPE plane_type;
  int subsampling_x;
  int subsampling_y;
  struct buf_2d dst;
  struct buf_2d pre[2];
  ENTROPY_CONTEXT *above_context;
  ENTROPY_CONTEXT *left_context;
  int16_t seg_dequant[MAX_SEGMENTS][2];
  uint8_t *color_index_map;

  // number of 4x4s in current block
  uint16_t n4_w, n4_h;
  // log2 of n4_w, n4_h
  uint8_t n4_wl, n4_hl;

  // encoder
  const int16_t *dequant;
};

#define BLOCK_OFFSET(x, i) ((x) + (i) * 16)

typedef struct RefBuffer {
  // TODO(dkovalev): idx is not really required and should be removed, now it
  // is used in vp10_onyxd_if.c
  int idx;
  YV12_BUFFER_CONFIG *buf;
  struct scale_factors sf;
} RefBuffer;

typedef struct macroblockd {
  struct macroblockd_plane plane[MAX_MB_PLANE];
  uint8_t bmode_blocks_wl;
  uint8_t bmode_blocks_hl;

  FRAME_COUNTS *counts;
  TileInfo tile;

  int mi_stride;

  MODE_INFO **mi;
  MODE_INFO *left_mi;
  MODE_INFO *above_mi;
  MB_MODE_INFO *left_mbmi;
  MB_MODE_INFO *above_mbmi;

  int up_available;
  int left_available;

  /* Distance of MB away from frame edges */
  int mb_to_left_edge;
  int mb_to_right_edge;
  int mb_to_top_edge;
  int mb_to_bottom_edge;

  FRAME_CONTEXT *fc;

  /* pointers to reference frames */
  RefBuffer *block_refs[2];

  /* pointer to current frame */
  const YV12_BUFFER_CONFIG *cur_buf;

  ENTROPY_CONTEXT *above_context[MAX_MB_PLANE];
  ENTROPY_CONTEXT left_context[MAX_MB_PLANE][16];

  PARTITION_CONTEXT *above_seg_context;
  PARTITION_CONTEXT left_seg_context[8];

#if CONFIG_VP9_HIGHBITDEPTH
  /* Bit depth: 8, 10, 12 */
  int bd;
#endif

  int lossless[MAX_SEGMENTS];
  int corrupted;

  struct vpx_internal_error_info *error_info;
} MACROBLOCKD;

static INLINE BLOCK_SIZE get_subsize(BLOCK_SIZE bsize,
                                     PARTITION_TYPE partition) {
  return subsize_lookup[partition][bsize];
}

static const TX_TYPE intra_mode_to_tx_type_lookup[INTRA_MODES] = {
  DCT_DCT,    // DC
  ADST_DCT,   // V
  DCT_ADST,   // H
  DCT_DCT,    // D45
  ADST_ADST,  // D135
  ADST_DCT,   // D117
  DCT_ADST,   // D153
  DCT_ADST,   // D207
  ADST_DCT,   // D63
  ADST_ADST,  // TM
};

static INLINE TX_TYPE get_tx_type(PLANE_TYPE plane_type,
                                  const MACROBLOCKD *xd,
                                  int block_idx, TX_SIZE tx_size) {
  const MODE_INFO *const mi = xd->mi[0];
  const MB_MODE_INFO *const mbmi = &mi->mbmi;

<<<<<<< HEAD
#if CONFIG_EXT_TX
  if (xd->lossless || tx_size >= TX_32X32)
=======
  if (plane_type != PLANE_TYPE_Y || xd->lossless[mbmi->segment_id] ||
      is_inter_block(mbmi) || mbmi->tx_size >= TX_32X32)
>>>>>>> 56cfbeef
    return DCT_DCT;
  if (mbmi->sb_type >= BLOCK_8X8) {
    if (plane_type == PLANE_TYPE_Y || is_inter_block(mbmi))
      return mbmi->tx_type;
  }

  if (is_inter_block(mbmi))
    return DCT_DCT;
  else
    return intra_mode_to_tx_type_lookup[plane_type == PLANE_TYPE_Y ?
        get_y_mode(mi, block_idx) : mbmi->uv_mode];
#else
  if (plane_type != PLANE_TYPE_Y || xd->lossless || is_inter_block(mbmi) ||
      tx_size >= TX_32X32)
    return DCT_DCT;
  return intra_mode_to_tx_type_lookup[get_y_mode(mi, block_idx)];
#endif  // CONFIG_EXT_TX
}

void vp10_setup_block_planes(MACROBLOCKD *xd, int ss_x, int ss_y);

static INLINE TX_SIZE get_uv_tx_size_impl(TX_SIZE y_tx_size, BLOCK_SIZE bsize,
                                          int xss, int yss) {
  if (bsize < BLOCK_8X8) {
    return TX_4X4;
  } else {
    const BLOCK_SIZE plane_bsize = ss_size_lookup[bsize][xss][yss];
    return VPXMIN(y_tx_size, max_txsize_lookup[plane_bsize]);
  }
}

static INLINE TX_SIZE get_uv_tx_size(const MB_MODE_INFO *mbmi,
                                     const struct macroblockd_plane *pd) {
  return get_uv_tx_size_impl(mbmi->tx_size, mbmi->sb_type, pd->subsampling_x,
                             pd->subsampling_y);
}

static INLINE BLOCK_SIZE get_plane_block_size(BLOCK_SIZE bsize,
    const struct macroblockd_plane *pd) {
  return ss_size_lookup[bsize][pd->subsampling_x][pd->subsampling_y];
}

static INLINE void reset_skip_context(MACROBLOCKD *xd, BLOCK_SIZE bsize) {
  int i;
  for (i = 0; i < MAX_MB_PLANE; i++) {
    struct macroblockd_plane *const pd = &xd->plane[i];
    const BLOCK_SIZE plane_bsize = get_plane_block_size(bsize, pd);
    memset(pd->above_context, 0,
           sizeof(ENTROPY_CONTEXT) * num_4x4_blocks_wide_lookup[plane_bsize]);
    memset(pd->left_context, 0,
           sizeof(ENTROPY_CONTEXT) * num_4x4_blocks_high_lookup[plane_bsize]);
  }
}

typedef void (*foreach_transformed_block_visitor)(int plane, int block,
                                                  int blk_row, int blk_col,
                                                  BLOCK_SIZE plane_bsize,
                                                  TX_SIZE tx_size,
                                                  void *arg);

void vp10_foreach_transformed_block_in_plane(
    const MACROBLOCKD *const xd, BLOCK_SIZE bsize, int plane,
    foreach_transformed_block_visitor visit, void *arg);

void vp10_foreach_transformed_block(
    const MACROBLOCKD* const xd, BLOCK_SIZE bsize,
    foreach_transformed_block_visitor visit, void *arg);

void vp10_set_contexts(const MACROBLOCKD *xd, struct macroblockd_plane *pd,
                      BLOCK_SIZE plane_bsize, TX_SIZE tx_size, int has_eob,
                      int aoff, int loff);

#ifdef __cplusplus
}  // extern "C"
#endif

#endif  // VP10_COMMON_BLOCKD_H_<|MERGE_RESOLUTION|>--- conflicted
+++ resolved
@@ -199,6 +199,8 @@
   int up_available;
   int left_available;
 
+  const vpx_prob (*partition_probs)[PARTITION_TYPES - 1];
+
   /* Distance of MB away from frame edges */
   int mb_to_left_edge;
   int mb_to_right_edge;
@@ -254,13 +256,8 @@
   const MODE_INFO *const mi = xd->mi[0];
   const MB_MODE_INFO *const mbmi = &mi->mbmi;
 
-<<<<<<< HEAD
 #if CONFIG_EXT_TX
   if (xd->lossless || tx_size >= TX_32X32)
-=======
-  if (plane_type != PLANE_TYPE_Y || xd->lossless[mbmi->segment_id] ||
-      is_inter_block(mbmi) || mbmi->tx_size >= TX_32X32)
->>>>>>> 56cfbeef
     return DCT_DCT;
   if (mbmi->sb_type >= BLOCK_8X8) {
     if (plane_type == PLANE_TYPE_Y || is_inter_block(mbmi))
@@ -273,8 +270,8 @@
     return intra_mode_to_tx_type_lookup[plane_type == PLANE_TYPE_Y ?
         get_y_mode(mi, block_idx) : mbmi->uv_mode];
 #else
-  if (plane_type != PLANE_TYPE_Y || xd->lossless || is_inter_block(mbmi) ||
-      tx_size >= TX_32X32)
+  if (plane_type != PLANE_TYPE_Y || xd->lossless[mbmi->segment_id] ||
+       is_inter_block(mbmi) || tx_size >= TX_32X32)
     return DCT_DCT;
   return intra_mode_to_tx_type_lookup[get_y_mode(mi, block_idx)];
 #endif  // CONFIG_EXT_TX
