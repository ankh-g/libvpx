/*
 *  Copyright (c) 2010 The WebM project authors. All Rights Reserved.
 *
 *  Use of this source code is governed by a BSD-style license
 *  that can be found in the LICENSE file in the root of the source
 *  tree. An additional intellectual property rights grant can be found
 *  in the file PATENTS.  All contributing project authors may
 *  be found in the AUTHORS file in the root of the source tree.
 */

#ifndef VP10_COMMON_ENTROPYMODE_H_
#define VP10_COMMON_ENTROPYMODE_H_

#include "vp10/common/entropy.h"
#include "vp10/common/entropymv.h"
#include "vp10/common/filter.h"
#include "vp10/common/seg_common.h"
#include "vpx_dsp/vpx_filter.h"

#ifdef __cplusplus
extern "C" {
#endif

#define BLOCK_SIZE_GROUPS 4

#define TX_SIZE_CONTEXTS 2

#define INTER_OFFSET(mode) ((mode) - NEARESTMV)

#define PALETTE_COLOR_CONTEXTS 16
#define PALETTE_MAX_SIZE 8
#define PALETTE_BLOCK_SIZES (BLOCK_64X64 - BLOCK_8X8 + 1)
#define PALETTE_Y_MODE_CONTEXTS 3


struct VP10Common;

struct tx_probs {
  vpx_prob p32x32[TX_SIZE_CONTEXTS][TX_SIZES - 1];
  vpx_prob p16x16[TX_SIZE_CONTEXTS][TX_SIZES - 2];
  vpx_prob p8x8[TX_SIZE_CONTEXTS][TX_SIZES - 3];
};

struct tx_counts {
  unsigned int p32x32[TX_SIZE_CONTEXTS][TX_SIZES];
  unsigned int p16x16[TX_SIZE_CONTEXTS][TX_SIZES - 1];
  unsigned int p8x8[TX_SIZE_CONTEXTS][TX_SIZES - 2];
  unsigned int tx_totals[TX_SIZES];
};

struct seg_counts {
  unsigned int tree_total[MAX_SEGMENTS];
  unsigned int tree_mispred[MAX_SEGMENTS];
  unsigned int pred[PREDICTION_PROBS][2];
};

typedef struct frame_contexts {
  vpx_prob y_mode_prob[BLOCK_SIZE_GROUPS][INTRA_MODES - 1];
  vpx_prob uv_mode_prob[INTRA_MODES][INTRA_MODES - 1];
  vpx_prob partition_prob[PARTITION_CONTEXTS][PARTITION_TYPES - 1];
  vp10_coeff_probs_model coef_probs[TX_SIZES][PLANE_TYPES];
  vpx_prob switchable_interp_prob[SWITCHABLE_FILTER_CONTEXTS]
                                 [SWITCHABLE_FILTERS - 1];
  vpx_prob inter_mode_probs[INTER_MODE_CONTEXTS][INTER_MODES - 1];
  vpx_prob intra_inter_prob[INTRA_INTER_CONTEXTS];
  vpx_prob comp_inter_prob[COMP_INTER_CONTEXTS];
  vpx_prob single_ref_prob[REF_CONTEXTS][2];
  vpx_prob comp_ref_prob[REF_CONTEXTS];
  struct tx_probs tx_probs;
  vpx_prob skip_probs[SKIP_CONTEXTS];
  nmv_context nmvc;
<<<<<<< HEAD
#if CONFIG_EXT_TX
  vpx_prob inter_tx_type_prob[EXT_TX_SIZES][TX_TYPES - 1];
  vpx_prob intra_tx_type_prob[EXT_TX_SIZES][INTRA_MODES][TX_TYPES - 1];
#endif  // CONFIG_EXT_TX
=======
#if CONFIG_MISC_FIXES
  struct segmentation_probs seg;
#endif
>>>>>>> 56cfbeef
  int initialized;
} FRAME_CONTEXT;

typedef struct FRAME_COUNTS {
  unsigned int kf_y_mode[INTRA_MODES][INTRA_MODES][INTRA_MODES];
  unsigned int y_mode[BLOCK_SIZE_GROUPS][INTRA_MODES];
  unsigned int uv_mode[INTRA_MODES][INTRA_MODES];
  unsigned int partition[PARTITION_CONTEXTS][PARTITION_TYPES];
  vp10_coeff_count_model coef[TX_SIZES][PLANE_TYPES];
  unsigned int eob_branch[TX_SIZES][PLANE_TYPES][REF_TYPES]
                         [COEF_BANDS][COEFF_CONTEXTS];
  unsigned int switchable_interp[SWITCHABLE_FILTER_CONTEXTS]
                                [SWITCHABLE_FILTERS];
  unsigned int inter_mode[INTER_MODE_CONTEXTS][INTER_MODES];
  unsigned int intra_inter[INTRA_INTER_CONTEXTS][2];
  unsigned int comp_inter[COMP_INTER_CONTEXTS][2];
  unsigned int single_ref[REF_CONTEXTS][2][2];
  unsigned int comp_ref[REF_CONTEXTS][2];
  struct tx_counts tx;
  unsigned int skip[SKIP_CONTEXTS][2];
  nmv_context_counts mv;
<<<<<<< HEAD
#if CONFIG_EXT_TX
  unsigned int inter_tx_type[EXT_TX_SIZES][TX_TYPES];
  unsigned int intra_tx_type[EXT_TX_SIZES][INTRA_MODES][TX_TYPES];
#endif  // CONFIG_EXT_TX
=======
#if CONFIG_MISC_FIXES
  struct seg_counts seg;
#endif
>>>>>>> 56cfbeef
} FRAME_COUNTS;

extern const vpx_prob vp10_kf_y_mode_prob[INTRA_MODES][INTRA_MODES]
                                        [INTRA_MODES - 1];
#if !CONFIG_MISC_FIXES
extern const vpx_prob vp10_kf_uv_mode_prob[INTRA_MODES][INTRA_MODES - 1];
extern const vpx_prob vp10_kf_partition_probs[PARTITION_CONTEXTS]
                                            [PARTITION_TYPES - 1];
#endif
extern const vpx_prob
vp10_default_palette_y_mode_prob[PALETTE_BLOCK_SIZES][PALETTE_Y_MODE_CONTEXTS];
extern const vpx_prob
vp10_default_palette_y_size_prob[PALETTE_BLOCK_SIZES][PALETTE_SIZES - 1];
extern const vpx_prob
vp10_default_palette_uv_size_prob[PALETTE_BLOCK_SIZES][PALETTE_SIZES - 1];
extern const vpx_prob vp10_default_palette_y_color_prob
[PALETTE_MAX_SIZE - 1][PALETTE_COLOR_CONTEXTS][PALETTE_COLORS - 1];
extern const vpx_prob vp10_default_palette_uv_color_prob
[PALETTE_MAX_SIZE - 1][PALETTE_COLOR_CONTEXTS][PALETTE_COLORS - 1];

extern const vpx_tree_index vp10_intra_mode_tree[TREE_SIZE(INTRA_MODES)];
extern const vpx_tree_index vp10_inter_mode_tree[TREE_SIZE(INTER_MODES)];
extern const vpx_tree_index vp10_partition_tree[TREE_SIZE(PARTITION_TYPES)];
extern const vpx_tree_index vp10_switchable_interp_tree
                                [TREE_SIZE(SWITCHABLE_FILTERS)];
extern const vpx_tree_index vp10_palette_size_tree[TREE_SIZE(PALETTE_SIZES)];
extern const vpx_tree_index
vp10_palette_color_tree[PALETTE_MAX_SIZE - 1][TREE_SIZE(PALETTE_COLORS)];


void vp10_setup_past_independence(struct VP10Common *cm);

void vp10_adapt_intra_frame_probs(struct VP10Common *cm);
void vp10_adapt_inter_frame_probs(struct VP10Common *cm);

void vp10_tx_counts_to_branch_counts_32x32(const unsigned int *tx_count_32x32p,
                                      unsigned int (*ct_32x32p)[2]);
void vp10_tx_counts_to_branch_counts_16x16(const unsigned int *tx_count_16x16p,
                                      unsigned int (*ct_16x16p)[2]);
void vp10_tx_counts_to_branch_counts_8x8(const unsigned int *tx_count_8x8p,
                                    unsigned int (*ct_8x8p)[2]);

<<<<<<< HEAD
#if CONFIG_EXT_TX
extern const vpx_tree_index vp10_tx_type_tree[TREE_SIZE(TX_TYPES)];
#endif  // CONFIG_EXT_TX
=======
static INLINE int vp10_ceil_log2(int n) {
  int i = 1, p = 2;
  while (p < n) {
    i++;
    p = p << 1;
  }
  return i;
}

int vp10_get_palette_color_context(const uint8_t *color_map, int cols,
                                   int r, int c, int n, int *color_order);
>>>>>>> 56cfbeef

#ifdef __cplusplus
}  // extern "C"
#endif

#endif  // VP10_COMMON_ENTROPYMODE_H_<|MERGE_RESOLUTION|>--- conflicted
+++ resolved
@@ -69,16 +69,13 @@
   struct tx_probs tx_probs;
   vpx_prob skip_probs[SKIP_CONTEXTS];
   nmv_context nmvc;
-<<<<<<< HEAD
 #if CONFIG_EXT_TX
   vpx_prob inter_tx_type_prob[EXT_TX_SIZES][TX_TYPES - 1];
   vpx_prob intra_tx_type_prob[EXT_TX_SIZES][INTRA_MODES][TX_TYPES - 1];
 #endif  // CONFIG_EXT_TX
-=======
 #if CONFIG_MISC_FIXES
   struct segmentation_probs seg;
 #endif
->>>>>>> 56cfbeef
   int initialized;
 } FRAME_CONTEXT;
 
@@ -100,16 +97,13 @@
   struct tx_counts tx;
   unsigned int skip[SKIP_CONTEXTS][2];
   nmv_context_counts mv;
-<<<<<<< HEAD
 #if CONFIG_EXT_TX
   unsigned int inter_tx_type[EXT_TX_SIZES][TX_TYPES];
   unsigned int intra_tx_type[EXT_TX_SIZES][INTRA_MODES][TX_TYPES];
 #endif  // CONFIG_EXT_TX
-=======
 #if CONFIG_MISC_FIXES
   struct seg_counts seg;
 #endif
->>>>>>> 56cfbeef
 } FRAME_COUNTS;
 
 extern const vpx_prob vp10_kf_y_mode_prob[INTRA_MODES][INTRA_MODES]
@@ -152,11 +146,10 @@
 void vp10_tx_counts_to_branch_counts_8x8(const unsigned int *tx_count_8x8p,
                                     unsigned int (*ct_8x8p)[2]);
 
-<<<<<<< HEAD
 #if CONFIG_EXT_TX
 extern const vpx_tree_index vp10_tx_type_tree[TREE_SIZE(TX_TYPES)];
 #endif  // CONFIG_EXT_TX
-=======
+
 static INLINE int vp10_ceil_log2(int n) {
   int i = 1, p = 2;
   while (p < n) {
@@ -168,7 +161,6 @@
 
 int vp10_get_palette_color_context(const uint8_t *color_map, int cols,
                                    int r, int c, int n, int *color_order);
->>>>>>> 56cfbeef
 
 #ifdef __cplusplus
 }  // extern "C"
