--- conflicted
+++ resolved
@@ -2977,14 +2977,8 @@
   }
 
   setup_segmentation_dequant(cm);
-<<<<<<< HEAD
-  cm->tx_mode = (xd->lossless[0]) ? ONLY_4X4
-                                  : read_tx_mode(rb);
-=======
-#if CONFIG_MISC_FIXES
   cm->tx_mode = (!cm->seg.enabled && xd->lossless[0]) ? ONLY_4X4
                                                       : read_tx_mode(rb);
->>>>>>> 2bd4f444
   cm->reference_mode = read_frame_reference_mode(cm, rb);
 
   setup_tile_info(cm, rb);
