--- conflicted
+++ resolved
@@ -4000,8 +4000,6 @@
   const int subsampling_y = sd->subsampling_y;
 #if CONFIG_VP9_HIGHBITDEPTH
   const int use_highbitdepth = (sd->flags & YV12_FLAG_HIGHBITDEPTH) != 0;
-<<<<<<< HEAD
-=======
 #endif
 
   if (setjmp(cm->error.jmp)) {
@@ -4011,7 +4009,6 @@
   cm->error.setjmp = 1;
 
 #if CONFIG_VP9_HIGHBITDEPTH
->>>>>>> 89cc6825
   check_initial_width(cpi, use_highbitdepth, subsampling_x, subsampling_y);
 #else
   check_initial_width(cpi, subsampling_x, subsampling_y);
