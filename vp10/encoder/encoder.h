--- conflicted
+++ resolved
@@ -471,20 +471,11 @@
   int y_mode_costs[INTRA_MODES][INTRA_MODES][INTRA_MODES];
   int switchable_interp_costs[SWITCHABLE_FILTER_CONTEXTS][SWITCHABLE_FILTERS];
   int partition_cost[PARTITION_CONTEXTS][PARTITION_TYPES];
-<<<<<<< HEAD
-  int palette_y_size_cost[PALETTE_BLOCK_SIZES][PALETTE_SIZES];
-  int palette_uv_size_cost[PALETTE_BLOCK_SIZES][PALETTE_SIZES];
-  int palette_y_color_cost[PALETTE_MAX_SIZE - 1][PALETTE_COLOR_CONTEXTS]
-                                                 [PALETTE_COLORS];
-  int palette_uv_color_cost[PALETTE_MAX_SIZE - 1][PALETTE_COLOR_CONTEXTS]
-                                                  [PALETTE_COLORS];
 #if CONFIG_EXT_TX
   int inter_tx_type_costs[EXT_TX_SETS_INTER][EXT_TX_SIZES][TX_TYPES];
   int intra_tx_type_costs[EXT_TX_SETS_INTRA][EXT_TX_SIZES][INTRA_MODES]
                                                           [TX_TYPES];
 #endif  // CONFIG_EXT_TX
-=======
->>>>>>> 9d85ce8e
 
   int multi_arf_allowed;
   int multi_arf_enabled;
