/*
 *  Copyright (c) 2010 The WebM project authors. All Rights Reserved.
 *
 *  Use of this source code is governed by a BSD-style license
 *  that can be found in the LICENSE file in the root of the source
 *  tree. An additional intellectual property rights grant can be found
 *  in the file PATENTS.  All contributing project authors may
 *  be found in the AUTHORS file in the root of the source tree.
 */

#include <assert.h>
#include <math.h>

#include "./vp10_rtcd.h"
#include "./vpx_dsp_rtcd.h"

#include "vpx_dsp/vpx_dsp_common.h"
#include "vpx_mem/vpx_mem.h"
#include "vpx_ports/mem.h"
#include "vpx_ports/system_state.h"

#include "vp10/common/common.h"
#include "vp10/common/entropy.h"
#include "vp10/common/entropymode.h"
#include "vp10/common/idct.h"
#include "vp10/common/mvref_common.h"
#include "vp10/common/pred_common.h"
#include "vp10/common/quant_common.h"
#include "vp10/common/reconinter.h"
#include "vp10/common/reconintra.h"
#include "vp10/common/scan.h"
#include "vp10/common/seg_common.h"

#include "vp10/encoder/cost.h"
#include "vp10/encoder/encodemb.h"
#include "vp10/encoder/encodemv.h"
#include "vp10/encoder/encoder.h"
#include "vp10/encoder/hybrid_fwd_txfm.h"
#include "vp10/encoder/mcomp.h"
#include "vp10/encoder/palette.h"
#include "vp10/encoder/quantize.h"
#include "vp10/encoder/ratectrl.h"
#include "vp10/encoder/rd.h"
#include "vp10/encoder/rdopt.h"
#include "vp10/encoder/aq_variance.h"

#if CONFIG_EXT_REFS

#define LAST_FRAME_MODE_MASK    ((1 << GOLDEN_FRAME) | (1 << ALTREF_FRAME) | \
                                 (1 << LAST2_FRAME) | (1 << INTRA_FRAME) | \
                                 (1 << LAST3_FRAME) | (1 << LAST4_FRAME))
#define LAST2_FRAME_MODE_MASK   ((1 << GOLDEN_FRAME) | (1 << ALTREF_FRAME) | \
                                 (1 << LAST_FRAME) | (1 << INTRA_FRAME) | \
                                 (1 << LAST3_FRAME) | (1 << LAST4_FRAME))
#define LAST3_FRAME_MODE_MASK   ((1 << GOLDEN_FRAME) | (1 << ALTREF_FRAME) | \
                                 (1 << LAST_FRAME) | (1 << INTRA_FRAME) | \
                                 (1 << LAST2_FRAME) | (1 << LAST4_FRAME))
#define LAST4_FRAME_MODE_MASK   ((1 << GOLDEN_FRAME) | (1 << ALTREF_FRAME) | \
                                 (1 << LAST_FRAME) | (1 << INTRA_FRAME) | \
                                 (1 << LAST2_FRAME) | (1 << LAST3_FRAME))
#define GOLDEN_FRAME_MODE_MASK  ((1 << LAST_FRAME) | (1 << ALTREF_FRAME) | \
                                 (1 << LAST2_FRAME) | (1 << INTRA_FRAME) | \
                                 (1 << LAST3_FRAME) | (1 << LAST4_FRAME))
#define ALT_REF_MODE_MASK       ((1 << LAST_FRAME) | (1 << GOLDEN_FRAME) | \
                                 (1 << LAST2_FRAME) | (1 << INTRA_FRAME) | \
                                 (1 << LAST3_FRAME) | (1 << LAST4_FRAME))

#else

#define LAST_FRAME_MODE_MASK    ((1 << GOLDEN_FRAME) | (1 << ALTREF_FRAME) | \
                                 (1 << INTRA_FRAME))
#define GOLDEN_FRAME_MODE_MASK  ((1 << LAST_FRAME) | (1 << ALTREF_FRAME) | \
                                 (1 << INTRA_FRAME))
#define ALT_REF_MODE_MASK       ((1 << LAST_FRAME) | (1 << GOLDEN_FRAME) | \
                                 (1 << INTRA_FRAME))

#endif  // CONFIG_EXT_REFS

#define SECOND_REF_FRAME_MASK   ((1 << ALTREF_FRAME) | 0x01)

#define MIN_EARLY_TERM_INDEX    3
#define NEW_MV_DISCOUNT_FACTOR  8

#if CONFIG_EXT_TX
const double ext_tx_th = 0.98;
#endif

typedef struct {
  PREDICTION_MODE mode;
  MV_REFERENCE_FRAME ref_frame[2];
} MODE_DEFINITION;

typedef struct {
  MV_REFERENCE_FRAME ref_frame[2];
} REF_DEFINITION;

struct rdcost_block_args {
#if CONFIG_VAR_TX
  const VP10_COMP *cpi;
#endif
  MACROBLOCK *x;
  ENTROPY_CONTEXT t_above[16];
  ENTROPY_CONTEXT t_left[16];
  int this_rate;
  int64_t this_dist;
  int64_t this_sse;
  int64_t this_rd;
  int64_t best_rd;
  int exit_early;
  int use_fast_coef_costing;
  const scan_order *so;
  uint8_t skippable;
};

#define LAST_NEW_MV_INDEX 6
static const MODE_DEFINITION vp10_mode_order[MAX_MODES] = {
  {NEARESTMV, {LAST_FRAME,   NONE}},
#if CONFIG_EXT_REFS
  {NEARESTMV, {LAST2_FRAME,  NONE}},
  {NEARESTMV, {LAST3_FRAME,  NONE}},
  {NEARESTMV, {LAST4_FRAME,  NONE}},
#endif  // CONFIG_EXT_REFS
  {NEARESTMV, {ALTREF_FRAME, NONE}},
  {NEARESTMV, {GOLDEN_FRAME, NONE}},

  {DC_PRED,   {INTRA_FRAME,  NONE}},

  {NEWMV,     {LAST_FRAME,   NONE}},
#if CONFIG_EXT_REFS
  {NEWMV,     {LAST2_FRAME,  NONE}},
  {NEWMV,     {LAST3_FRAME,  NONE}},
  {NEWMV,     {LAST4_FRAME,  NONE}},
#endif  // CONFIG_EXT_REFS
  {NEWMV,     {ALTREF_FRAME, NONE}},
  {NEWMV,     {GOLDEN_FRAME, NONE}},

  {NEARMV,    {LAST_FRAME,   NONE}},
#if CONFIG_EXT_REFS
  {NEARMV,    {LAST2_FRAME,  NONE}},
  {NEARMV,    {LAST3_FRAME,  NONE}},
  {NEARMV,    {LAST4_FRAME,  NONE}},
#endif  // CONFIG_EXT_REFS
  {NEARMV,    {ALTREF_FRAME, NONE}},
  {NEARMV,    {GOLDEN_FRAME, NONE}},

  {ZEROMV,    {LAST_FRAME,   NONE}},
#if CONFIG_EXT_REFS
  {ZEROMV,    {LAST2_FRAME,  NONE}},
  {ZEROMV,    {LAST3_FRAME,  NONE}},
  {ZEROMV,    {LAST4_FRAME,  NONE}},
#endif  // CONFIG_EXT_REFS
  {ZEROMV,    {GOLDEN_FRAME, NONE}},
  {ZEROMV,    {ALTREF_FRAME, NONE}},

  {NEARESTMV, {LAST_FRAME,   ALTREF_FRAME}},
#if CONFIG_EXT_REFS
  {NEARESTMV, {LAST2_FRAME,  ALTREF_FRAME}},
  {NEARESTMV, {LAST3_FRAME,  ALTREF_FRAME}},
  {NEARESTMV, {LAST4_FRAME,  ALTREF_FRAME}},
#endif  // CONFIG_EXT_REFS
  {NEARESTMV, {GOLDEN_FRAME, ALTREF_FRAME}},

  {TM_PRED,   {INTRA_FRAME,  NONE}},

  {NEARMV,    {LAST_FRAME,   ALTREF_FRAME}},
  {NEWMV,     {LAST_FRAME,   ALTREF_FRAME}},
#if CONFIG_EXT_REFS
  {NEARMV,    {LAST2_FRAME,  ALTREF_FRAME}},
  {NEWMV,     {LAST2_FRAME,  ALTREF_FRAME}},
  {NEARMV,    {LAST3_FRAME,  ALTREF_FRAME}},
  {NEWMV,     {LAST3_FRAME,  ALTREF_FRAME}},
  {NEARMV,    {LAST4_FRAME,  ALTREF_FRAME}},
  {NEWMV,     {LAST4_FRAME,  ALTREF_FRAME}},
#endif  // CONFIG_EXT_REFS
  {NEARMV,    {GOLDEN_FRAME, ALTREF_FRAME}},
  {NEWMV,     {GOLDEN_FRAME, ALTREF_FRAME}},

  {ZEROMV,    {LAST_FRAME,   ALTREF_FRAME}},
#if CONFIG_EXT_REFS
  {ZEROMV,    {LAST3_FRAME,  ALTREF_FRAME}},
  {ZEROMV,    {LAST2_FRAME,  ALTREF_FRAME}},
  {ZEROMV,    {LAST4_FRAME,  ALTREF_FRAME}},
#endif  // CONFIG_EXT_REFS
  {ZEROMV,    {GOLDEN_FRAME, ALTREF_FRAME}},

  {H_PRED,    {INTRA_FRAME,  NONE}},
  {V_PRED,    {INTRA_FRAME,  NONE}},
  {D135_PRED, {INTRA_FRAME,  NONE}},
  {D207_PRED, {INTRA_FRAME,  NONE}},
  {D153_PRED, {INTRA_FRAME,  NONE}},
  {D63_PRED,  {INTRA_FRAME,  NONE}},
  {D117_PRED, {INTRA_FRAME,  NONE}},
  {D45_PRED,  {INTRA_FRAME,  NONE}},
};

static const REF_DEFINITION vp10_ref_order[MAX_REFS] = {
  {{LAST_FRAME,   NONE}},
#if CONFIG_EXT_REFS
  {{LAST2_FRAME,  NONE}},
  {{LAST3_FRAME,  NONE}},
  {{LAST4_FRAME,  NONE}},
#endif  // CONFIG_EXT_REFS
  {{GOLDEN_FRAME, NONE}},
  {{ALTREF_FRAME, NONE}},
  {{LAST_FRAME,   ALTREF_FRAME}},
#if CONFIG_EXT_REFS
  {{LAST2_FRAME,  ALTREF_FRAME}},
  {{LAST3_FRAME,  ALTREF_FRAME}},
  {{LAST4_FRAME,  ALTREF_FRAME}},
#endif  // CONFIG_EXT_REFS
  {{GOLDEN_FRAME, ALTREF_FRAME}},
  {{INTRA_FRAME,  NONE}},
};

static INLINE int write_uniform_cost(int n, int v) {
  int l = get_unsigned_bits(n), m = (1 << l) - n;
  if (l == 0)
    return 0;
  if (v < m)
    return (l - 1) * vp10_cost_bit(128, 0);
  else
    return l * vp10_cost_bit(128, 0);
}

static void swap_block_ptr(MACROBLOCK *x, PICK_MODE_CONTEXT *ctx,
                           int m, int n, int min_plane, int max_plane) {
  int i;

  for (i = min_plane; i < max_plane; ++i) {
    struct macroblock_plane *const p = &x->plane[i];
    struct macroblockd_plane *const pd = &x->e_mbd.plane[i];

    p->coeff    = ctx->coeff_pbuf[i][m];
    p->qcoeff   = ctx->qcoeff_pbuf[i][m];
    pd->dqcoeff = ctx->dqcoeff_pbuf[i][m];
    p->eobs     = ctx->eobs_pbuf[i][m];

    ctx->coeff_pbuf[i][m]   = ctx->coeff_pbuf[i][n];
    ctx->qcoeff_pbuf[i][m]  = ctx->qcoeff_pbuf[i][n];
    ctx->dqcoeff_pbuf[i][m] = ctx->dqcoeff_pbuf[i][n];
    ctx->eobs_pbuf[i][m]    = ctx->eobs_pbuf[i][n];

    ctx->coeff_pbuf[i][n]   = p->coeff;
    ctx->qcoeff_pbuf[i][n]  = p->qcoeff;
    ctx->dqcoeff_pbuf[i][n] = pd->dqcoeff;
    ctx->eobs_pbuf[i][n]    = p->eobs;
  }
}

static void model_rd_for_sb(VP10_COMP *cpi, BLOCK_SIZE bsize,
                            MACROBLOCK *x, MACROBLOCKD *xd,
                            int *out_rate_sum, int64_t *out_dist_sum,
                            int *skip_txfm_sb, int64_t *skip_sse_sb) {
  // Note our transform coeffs are 8 times an orthogonal transform.
  // Hence quantizer step is also 8 times. To get effective quantizer
  // we need to divide by 8 before sending to modeling function.
  int i;
  int64_t rate_sum = 0;
  int64_t dist_sum = 0;
  const int ref = xd->mi[0]->mbmi.ref_frame[0];
  unsigned int sse;
  unsigned int var = 0;
  unsigned int sum_sse = 0;
  int64_t total_sse = 0;
  int skip_flag = 1;
  const int shift = 6;
  int rate;
  int64_t dist;
  const int dequant_shift =
#if CONFIG_VP9_HIGHBITDEPTH
      (xd->cur_buf->flags & YV12_FLAG_HIGHBITDEPTH) ?
          xd->bd - 5 :
#endif  // CONFIG_VP9_HIGHBITDEPTH
          3;

  x->pred_sse[ref] = 0;

  for (i = 0; i < MAX_MB_PLANE; ++i) {
    struct macroblock_plane *const p = &x->plane[i];
    struct macroblockd_plane *const pd = &xd->plane[i];
    const BLOCK_SIZE bs = get_plane_block_size(bsize, pd);
    const TX_SIZE max_tx_size = max_txsize_lookup[bs];
    const BLOCK_SIZE unit_size = txsize_to_bsize[max_tx_size];
    const int64_t dc_thr = p->quant_thred[0] >> shift;
    const int64_t ac_thr = p->quant_thred[1] >> shift;
    // The low thresholds are used to measure if the prediction errors are
    // low enough so that we can skip the mode search.
    const int64_t low_dc_thr = VPXMIN(50, dc_thr >> 2);
    const int64_t low_ac_thr = VPXMIN(80, ac_thr >> 2);
    int bw = 1 << (b_width_log2_lookup[bs] - b_width_log2_lookup[unit_size]);
    int bh = 1 << (b_height_log2_lookup[bs] - b_width_log2_lookup[unit_size]);
    int idx, idy;
    int lw = b_width_log2_lookup[unit_size] + 2;
    int lh = b_height_log2_lookup[unit_size] + 2;

    sum_sse = 0;

    for (idy = 0; idy < bh; ++idy) {
      for (idx = 0; idx < bw; ++idx) {
        uint8_t *src = p->src.buf + (idy * p->src.stride << lh) + (idx << lw);
        uint8_t *dst = pd->dst.buf + (idy * pd->dst.stride << lh) + (idx << lh);
        int block_idx = (idy << 1) + idx;
        int low_err_skip = 0;

        var = cpi->fn_ptr[unit_size].vf(src, p->src.stride,
                                        dst, pd->dst.stride, &sse);
        x->bsse[(i << 2) + block_idx] = sse;
        sum_sse += sse;

        x->skip_txfm[(i << 2) + block_idx] = SKIP_TXFM_NONE;
        if (!x->select_tx_size) {
          // Check if all ac coefficients can be quantized to zero.
          if (var < ac_thr || var == 0) {
            x->skip_txfm[(i << 2) + block_idx] = SKIP_TXFM_AC_ONLY;

            // Check if dc coefficient can be quantized to zero.
            if (sse - var < dc_thr || sse == var) {
              x->skip_txfm[(i << 2) + block_idx] = SKIP_TXFM_AC_DC;

              if (!sse || (var < low_ac_thr && sse - var < low_dc_thr))
                low_err_skip = 1;
            }
          }
        }

        if (skip_flag && !low_err_skip)
          skip_flag = 0;

        if (i == 0)
          x->pred_sse[ref] += sse;
      }
    }

    total_sse += sum_sse;

    // Fast approximate the modelling function.
    if (cpi->sf.simple_model_rd_from_var) {
      int64_t rate;
      const int64_t square_error = sum_sse;
      int quantizer = (pd->dequant[1] >> dequant_shift);

      if (quantizer < 120)
        rate = (square_error * (280 - quantizer)) >> 8;
      else
        rate = 0;
      dist = (square_error * quantizer) >> 8;
      rate_sum += rate;
      dist_sum += dist;
    } else {
      vp10_model_rd_from_var_lapndz(sum_sse, num_pels_log2_lookup[bs],
                                   pd->dequant[1] >> dequant_shift,
                                   &rate, &dist);
      rate_sum += rate;
      dist_sum += dist;
    }
  }

  *skip_txfm_sb = skip_flag;
  *skip_sse_sb = total_sse << 4;
  *out_rate_sum = (int)rate_sum;
  *out_dist_sum = dist_sum << 4;
}

int64_t vp10_block_error_c(const tran_low_t *coeff, const tran_low_t *dqcoeff,
                          intptr_t block_size, int64_t *ssz) {
  int i;
  int64_t error = 0, sqcoeff = 0;

  for (i = 0; i < block_size; i++) {
    const int diff = coeff[i] - dqcoeff[i];
    error +=  diff * diff;
    sqcoeff += coeff[i] * coeff[i];
  }

  *ssz = sqcoeff;
  return error;
}

int64_t vp10_block_error_fp_c(const int16_t *coeff, const int16_t *dqcoeff,
                             int block_size) {
  int i;
  int64_t error = 0;

  for (i = 0; i < block_size; i++) {
    const int diff = coeff[i] - dqcoeff[i];
    error +=  diff * diff;
  }

  return error;
}

#if CONFIG_VP9_HIGHBITDEPTH
int64_t vp10_highbd_block_error_c(const tran_low_t *coeff,
                                 const tran_low_t *dqcoeff,
                                 intptr_t block_size,
                                 int64_t *ssz, int bd) {
  int i;
  int64_t error = 0, sqcoeff = 0;
  int shift = 2 * (bd - 8);
  int rounding = shift > 0 ? 1 << (shift - 1) : 0;

  for (i = 0; i < block_size; i++) {
    const int64_t diff = coeff[i] - dqcoeff[i];
    error +=  diff * diff;
    sqcoeff += (int64_t)coeff[i] * (int64_t)coeff[i];
  }
  assert(error >= 0 && sqcoeff >= 0);
  error = (error + rounding) >> shift;
  sqcoeff = (sqcoeff + rounding) >> shift;

  *ssz = sqcoeff;
  return error;
}
#endif  // CONFIG_VP9_HIGHBITDEPTH

/* The trailing '0' is a terminator which is used inside cost_coeffs() to
 * decide whether to include cost of a trailing EOB node or not (i.e. we
 * can skip this if the last coefficient in this transform block, e.g. the
 * 16th coefficient in a 4x4 block or the 64th coefficient in a 8x8 block,
 * were non-zero). */
static const int16_t band_counts[TX_SIZES][8] = {
  { 1, 2, 3, 4,  3,   16 - 13, 0 },
  { 1, 2, 3, 4, 11,   64 - 21, 0 },
  { 1, 2, 3, 4, 11,  256 - 21, 0 },
  { 1, 2, 3, 4, 11, 1024 - 21, 0 },
};
static int cost_coeffs(MACROBLOCK *x,
                       int plane, int block,
#if CONFIG_VAR_TX
                       int coeff_ctx,
#else
                       ENTROPY_CONTEXT *A, ENTROPY_CONTEXT *L,
#endif
                       TX_SIZE tx_size,
                       const int16_t *scan, const int16_t *nb,
                       int use_fast_coef_costing) {
  MACROBLOCKD *const xd = &x->e_mbd;
  MB_MODE_INFO *mbmi = &xd->mi[0]->mbmi;
  const struct macroblock_plane *p = &x->plane[plane];
  const struct macroblockd_plane *pd = &xd->plane[plane];
  const PLANE_TYPE type = pd->plane_type;
  const int16_t *band_count = &band_counts[tx_size][1];
  const int eob = p->eobs[block];
  const tran_low_t *const qcoeff = BLOCK_OFFSET(p->qcoeff, block);
  unsigned int (*token_costs)[2][COEFF_CONTEXTS][ENTROPY_TOKENS] =
                   x->token_costs[tx_size][type][is_inter_block(mbmi)];
  uint8_t token_cache[32 * 32];
#if CONFIG_VAR_TX
  int pt = coeff_ctx;
#else
  int pt = combine_entropy_contexts(*A, *L);
#endif
  int c, cost;
#if CONFIG_VP9_HIGHBITDEPTH
  const int16_t *cat6_high_cost = vp10_get_high_cost_table(xd->bd);
#else
  const int16_t *cat6_high_cost = vp10_get_high_cost_table(8);
#endif

#if !CONFIG_VAR_TX
  // Check for consistency of tx_size with mode info
  assert(type == PLANE_TYPE_Y ? mbmi->tx_size == tx_size
                              : get_uv_tx_size(mbmi, pd) == tx_size);
#endif

  if (eob == 0) {
    // single eob token
    cost = token_costs[0][0][pt][EOB_TOKEN];
    c = 0;
  } else {
    int band_left = *band_count++;

    // dc token
    int v = qcoeff[0];
    int16_t prev_t;
    EXTRABIT e;
    vp10_get_token_extra(v, &prev_t, &e);
    cost = (*token_costs)[0][pt][prev_t] +
        vp10_get_cost(prev_t, e, cat6_high_cost);

    token_cache[0] = vp10_pt_energy_class[prev_t];
    ++token_costs;

    // ac tokens
    for (c = 1; c < eob; c++) {
      const int rc = scan[c];
      int16_t t;

      v = qcoeff[rc];
      vp10_get_token_extra(v, &t, &e);
      if (use_fast_coef_costing) {
        cost += (*token_costs)[!prev_t][!prev_t][t] +
            vp10_get_cost(t, e, cat6_high_cost);
      } else {
        pt = get_coef_context(nb, token_cache, c);
        cost += (*token_costs)[!prev_t][pt][t] +
            vp10_get_cost(t, e, cat6_high_cost);
        token_cache[rc] = vp10_pt_energy_class[t];
      }
      prev_t = t;
      if (!--band_left) {
        band_left = *band_count++;
        ++token_costs;
      }
    }

    // eob token
    if (band_left) {
      if (use_fast_coef_costing) {
        cost += (*token_costs)[0][!prev_t][EOB_TOKEN];
      } else {
        pt = get_coef_context(nb, token_cache, c);
        cost += (*token_costs)[0][pt][EOB_TOKEN];
      }
    }
  }

#if !CONFIG_VAR_TX
  // is eob first coefficient;
  *A = *L = (c > 0);
#endif

  return cost;
}

static void dist_block(MACROBLOCK *x, int plane, int block, TX_SIZE tx_size,
                       int64_t *out_dist, int64_t *out_sse) {
  const int ss_txfrm_size = tx_size << 1;
  MACROBLOCKD* const xd = &x->e_mbd;
  const struct macroblock_plane *const p = &x->plane[plane];
  const struct macroblockd_plane *const pd = &xd->plane[plane];
  int64_t this_sse;
  int shift = tx_size == TX_32X32 ? 0 : 2;
  tran_low_t *const coeff = BLOCK_OFFSET(p->coeff, block);
  tran_low_t *const dqcoeff = BLOCK_OFFSET(pd->dqcoeff, block);
#if CONFIG_VP9_HIGHBITDEPTH
  const int bd = (xd->cur_buf->flags & YV12_FLAG_HIGHBITDEPTH) ? xd->bd : 8;
  *out_dist = vp10_highbd_block_error(coeff, dqcoeff, 16 << ss_txfrm_size,
                                     &this_sse, bd) >> shift;
#else
  *out_dist = vp10_block_error(coeff, dqcoeff, 16 << ss_txfrm_size,
                              &this_sse) >> shift;
#endif  // CONFIG_VP9_HIGHBITDEPTH
  *out_sse = this_sse >> shift;
}

static int rate_block(int plane, int block, int blk_row, int blk_col,
                      TX_SIZE tx_size, struct rdcost_block_args* args) {
#if CONFIG_VAR_TX
  int coeff_ctx = combine_entropy_contexts(*(args->t_above + blk_col),
                                           *(args->t_left + blk_row));
  int coeff_cost = cost_coeffs(args->x, plane, block, coeff_ctx,
                               tx_size, args->so->scan, args->so->neighbors,
                               args->use_fast_coef_costing);
  const struct macroblock_plane *p = &args->x->plane[plane];
  *(args->t_above + blk_col) = !(p->eobs[block] == 0);
  *(args->t_left  + blk_row) = !(p->eobs[block] == 0);
  return coeff_cost;
#else
  return cost_coeffs(args->x, plane, block,
                     args->t_above + blk_col,
                     args->t_left + blk_row,
                     tx_size, args->so->scan, args->so->neighbors,
                     args->use_fast_coef_costing);
#endif
}

static void block_rd_txfm(int plane, int block, int blk_row, int blk_col,
                          BLOCK_SIZE plane_bsize,
                          TX_SIZE tx_size, void *arg) {
  struct rdcost_block_args *args = arg;
  MACROBLOCK *const x = args->x;
  MACROBLOCKD *const xd = &x->e_mbd;
  MB_MODE_INFO *const mbmi = &xd->mi[0]->mbmi;
  int64_t rd1, rd2, rd;
  int rate;
  int64_t dist;
  int64_t sse;

  if (args->exit_early)
    return;

  if (!is_inter_block(mbmi)) {
#if CONFIG_VAR_TX
    struct encode_b_args arg = {x, NULL, &mbmi->skip};
#if CONFIG_VP9_HIGHBITDEPTH
    vp10_encode_block_intra(plane, block, blk_row, blk_col,
                            plane_bsize, tx_size, &arg);
    dist_block(x, plane, block, tx_size, &dist, &sse);
#else
    uint8_t *dst, *src;
    int src_stride = x->plane[plane].src.stride;
    int dst_stride = xd->plane[plane].dst.stride;
    unsigned int tmp_sse;
    PREDICTION_MODE mode = (plane == 0) ?
        get_y_mode(xd->mi[0], block) : mbmi->uv_mode;

    src = &x->plane[plane].src.buf[4 * (blk_row * src_stride + blk_col)];
    dst = &xd->plane[plane].dst.buf[4 * (blk_row * dst_stride + blk_col)];
    vp10_predict_intra_block(xd, b_width_log2_lookup[plane_bsize],
                             b_height_log2_lookup[plane_bsize],
                             tx_size, mode, dst, dst_stride,
                             dst, dst_stride, blk_col, blk_row, plane);
    args->cpi->fn_ptr[txsize_to_bsize[tx_size]].vf(src, src_stride,
                                                   dst, dst_stride, &tmp_sse);
    sse = (int64_t)tmp_sse * 16;
    vp10_encode_block_intra(plane, block, blk_row, blk_col,
                            plane_bsize, tx_size, &arg);
    args->cpi->fn_ptr[txsize_to_bsize[tx_size]].vf(src, src_stride,
                                                   dst, dst_stride, &tmp_sse);
    dist = (int64_t)tmp_sse * 16;
#endif  // CONFIG_VP9_HIGHBITDEPTH
#else
    struct encode_b_args arg = {x, NULL, &mbmi->skip};
    vp10_encode_block_intra(plane, block, blk_row, blk_col,
                            plane_bsize, tx_size, &arg);
    dist_block(x, plane, block, tx_size, &dist, &sse);
#endif
  } else if (max_txsize_lookup[plane_bsize] == tx_size) {
    if (x->skip_txfm[(plane << 2) + (block >> (tx_size << 1))] ==
        SKIP_TXFM_NONE) {
      // full forward transform and quantization
      vp10_xform_quant(x, plane, block, blk_row, blk_col,
                       plane_bsize, tx_size, VP10_XFORM_QUANT_B);
      dist_block(x, plane, block, tx_size, &dist, &sse);
    } else if (x->skip_txfm[(plane << 2) + (block >> (tx_size << 1))] ==
               SKIP_TXFM_AC_ONLY) {
      // compute DC coefficient
      tran_low_t *const coeff   = BLOCK_OFFSET(x->plane[plane].coeff, block);
      tran_low_t *const dqcoeff = BLOCK_OFFSET(xd->plane[plane].dqcoeff, block);
      vp10_xform_quant(x, plane, block, blk_row, blk_col,
                          plane_bsize, tx_size, VP10_XFORM_QUANT_DC);
      sse  = x->bsse[(plane << 2) + (block >> (tx_size << 1))] << 4;
      dist = sse;
      if (x->plane[plane].eobs[block]) {
        const int64_t orig_sse = (int64_t)coeff[0] * coeff[0];
        const int64_t resd_sse = coeff[0] - dqcoeff[0];
        int64_t dc_correct = orig_sse - resd_sse * resd_sse;
#if CONFIG_VP9_HIGHBITDEPTH
        dc_correct >>= ((xd->bd - 8) * 2);
#endif
        if (tx_size != TX_32X32)
          dc_correct >>= 2;

        dist = VPXMAX(0, sse - dc_correct);
      }
    } else {
      // SKIP_TXFM_AC_DC
      // skip forward transform
      x->plane[plane].eobs[block] = 0;
      sse  = x->bsse[(plane << 2) + (block >> (tx_size << 1))] << 4;
      dist = sse;
    }
  } else {
    // full forward transform and quantization
    vp10_xform_quant(x, plane, block, blk_row, blk_col, plane_bsize, tx_size,
                     VP10_XFORM_QUANT_B);
    dist_block(x, plane, block, tx_size, &dist, &sse);
  }

  rd = RDCOST(x->rdmult, x->rddiv, 0, dist);
  if (args->this_rd + rd > args->best_rd) {
    args->exit_early = 1;
    return;
  }

  rate = rate_block(plane, block, blk_row, blk_col, tx_size, args);
  rd1 = RDCOST(x->rdmult, x->rddiv, rate, dist);
  rd2 = RDCOST(x->rdmult, x->rddiv, 0, sse);

  // TODO(jingning): temporarily enabled only for luma component
  rd = VPXMIN(rd1, rd2);
  if (plane == 0)
    x->zcoeff_blk[tx_size][block] = !x->plane[plane].eobs[block] ||
        (rd1 > rd2 && !xd->lossless[mbmi->segment_id]);

  args->this_rate += rate;
  args->this_dist += dist;
  args->this_sse += sse;
  args->this_rd += rd;

  if (args->this_rd > args->best_rd) {
    args->exit_early = 1;
    return;
  }

  args->skippable &= !x->plane[plane].eobs[block];
}

static void txfm_rd_in_plane(MACROBLOCK *x,
#if CONFIG_VAR_TX
                             const VP10_COMP *cpi,
#endif
                             int *rate, int64_t *distortion,
                             int *skippable, int64_t *sse,
                             int64_t ref_best_rd, int plane,
                             BLOCK_SIZE bsize, TX_SIZE tx_size,
                             int use_fast_coef_casting) {
  MACROBLOCKD *const xd = &x->e_mbd;
  const struct macroblockd_plane *const pd = &xd->plane[plane];
  TX_TYPE tx_type;
  struct rdcost_block_args args;
  vp10_zero(args);
  args.x = x;
#if CONFIG_VAR_TX
  args.cpi = cpi;
#endif
  args.best_rd = ref_best_rd;
  args.use_fast_coef_costing = use_fast_coef_casting;
  args.skippable = 1;

  if (plane == 0)
    xd->mi[0]->mbmi.tx_size = tx_size;

  vp10_get_entropy_contexts(bsize, tx_size, pd, args.t_above, args.t_left);

  tx_type = get_tx_type(pd->plane_type, xd, 0, tx_size);
  args.so = get_scan(tx_size, tx_type, is_inter_block(&xd->mi[0]->mbmi));

  vp10_foreach_transformed_block_in_plane(xd, bsize, plane,
                                          block_rd_txfm, &args);
  if (args.exit_early) {
    *rate       = INT_MAX;
    *distortion = INT64_MAX;
    *sse        = INT64_MAX;
    *skippable  = 0;
  } else {
    *distortion = args.this_dist;
    *rate       = args.this_rate;
    *sse        = args.this_sse;
    *skippable  = args.skippable;
  }
}

static void choose_largest_tx_size(VP10_COMP *cpi, MACROBLOCK *x,
                                   int *rate, int64_t *distortion,
                                   int *skip, int64_t *sse,
                                   int64_t ref_best_rd,
                                   BLOCK_SIZE bs) {
  const TX_SIZE max_tx_size = max_txsize_lookup[bs];
  VP10_COMMON *const cm = &cpi->common;
  const TX_SIZE largest_tx_size = tx_mode_to_biggest_tx_size[cm->tx_mode];
  MACROBLOCKD *const xd = &x->e_mbd;
  MB_MODE_INFO *const mbmi = &xd->mi[0]->mbmi;
#if CONFIG_EXT_TX
  TX_TYPE tx_type, best_tx_type = DCT_DCT;
  int r, s;
  int64_t d, psse, this_rd, best_rd = INT64_MAX;
  vpx_prob skip_prob = vp10_get_skip_prob(cm, xd);
  int  s0 = vp10_cost_bit(skip_prob, 0);
  int  s1 = vp10_cost_bit(skip_prob, 1);
  int ext_tx_set;
  const int is_inter = is_inter_block(mbmi);
#endif  // CONFIG_EXT_TX

  mbmi->tx_size = VPXMIN(max_tx_size, largest_tx_size);

#if CONFIG_EXT_TX
  ext_tx_set = get_ext_tx_set(mbmi->tx_size, bs, is_inter);

  if (is_inter &&
      get_ext_tx_types(mbmi->tx_size, bs, is_inter) > 1 &&
      !xd->lossless[mbmi->segment_id]) {
    for (tx_type = 0; tx_type < TX_TYPES; ++tx_type) {
      if (is_inter) {
        if (!ext_tx_used_inter[ext_tx_set][tx_type])
          continue;
      } else {
        if (!ALLOW_INTRA_EXT_TX && bs >= BLOCK_8X8) {
          if (tx_type != intra_mode_to_tx_type_lookup[mbmi->mode])
            continue;
        }
        if (!ext_tx_used_intra[ext_tx_set][tx_type])
          continue;
      }

      mbmi->tx_type = tx_type;
      if (ext_tx_set == 1 &&
          mbmi->tx_type >= DST_ADST && mbmi->tx_type < IDTX &&
          best_tx_type == DCT_DCT) {
        tx_type = IDTX - 1;
        continue;
      }

      txfm_rd_in_plane(x,
#if CONFIG_VAR_TX
                       cpi,
#endif
                       &r, &d, &s,
                       &psse, ref_best_rd, 0, bs, mbmi->tx_size,
                       cpi->sf.use_fast_coef_costing);

      if (r == INT_MAX)
        continue;
      if (get_ext_tx_types(mbmi->tx_size, bs, is_inter) > 1) {
        if (is_inter) {
          if (ext_tx_set > 0)
            r += cpi->inter_tx_type_costs[ext_tx_set]
                                         [mbmi->tx_size][mbmi->tx_type];
        } else {
          if (ext_tx_set > 0 && ALLOW_INTRA_EXT_TX)
            r += cpi->intra_tx_type_costs[ext_tx_set][mbmi->tx_size]
                                         [mbmi->mode][mbmi->tx_type];
        }
      }

      if (s)
        this_rd = RDCOST(x->rdmult, x->rddiv, s1, psse);
      else
        this_rd = RDCOST(x->rdmult, x->rddiv, r + s0, d);
      if (is_inter_block(mbmi) && !xd->lossless[mbmi->segment_id] && !s)
        this_rd = VPXMIN(this_rd, RDCOST(x->rdmult, x->rddiv, s1, psse));

      if (this_rd < ((best_tx_type == DCT_DCT) ? ext_tx_th : 1) * best_rd) {
        best_rd = this_rd;
        best_tx_type = mbmi->tx_type;
      }
    }
  }

  mbmi->tx_type = best_tx_type;
#endif  // CONFIG_EXT_TX

  txfm_rd_in_plane(x,
#if CONFIG_VAR_TX
                   cpi,
#endif
                   rate, distortion, skip,
                   sse, ref_best_rd, 0, bs,
                   mbmi->tx_size, cpi->sf.use_fast_coef_costing);

#if CONFIG_EXT_TX
  if (get_ext_tx_types(mbmi->tx_size, bs, is_inter) > 1 &&
      !xd->lossless[mbmi->segment_id] && *rate != INT_MAX) {
    int ext_tx_set = get_ext_tx_set(mbmi->tx_size, bs, is_inter);
    if (is_inter) {
      if (ext_tx_set > 0)
        *rate += cpi->inter_tx_type_costs[ext_tx_set][mbmi->tx_size]
                                                      [mbmi->tx_type];
    } else {
      if (ext_tx_set > 0 && ALLOW_INTRA_EXT_TX)
        *rate +=
            cpi->intra_tx_type_costs[ext_tx_set][mbmi->tx_size]
                                                 [mbmi->mode][mbmi->tx_type];
    }
  }
#endif  // CONFIG_EXT_TX
}

static void choose_smallest_tx_size(VP10_COMP *cpi, MACROBLOCK *x,
                                    int *rate, int64_t *distortion,
                                    int *skip, int64_t *sse,
                                    int64_t ref_best_rd,
                                    BLOCK_SIZE bs) {
  MACROBLOCKD *const xd = &x->e_mbd;
  MB_MODE_INFO *const mbmi = &xd->mi[0]->mbmi;

  mbmi->tx_size = TX_4X4;

  txfm_rd_in_plane(x,
#if CONFIG_VAR_TX
                   cpi,
#endif
                   rate, distortion, skip,
                   sse, ref_best_rd, 0, bs,
                   mbmi->tx_size, cpi->sf.use_fast_coef_costing);
}

static void choose_tx_size_from_rd(VP10_COMP *cpi, MACROBLOCK *x,
                                   int *rate,
                                   int64_t *distortion,
                                   int *skip,
                                   int64_t *psse,
                                   int64_t ref_best_rd,
                                   BLOCK_SIZE bs) {
  const TX_SIZE max_tx_size = max_txsize_lookup[bs];
  VP10_COMMON *const cm = &cpi->common;
  MACROBLOCKD *const xd = &x->e_mbd;
  MB_MODE_INFO *const mbmi = &xd->mi[0]->mbmi;
  vpx_prob skip_prob = vp10_get_skip_prob(cm, xd);
  int r, s;
  int64_t d, sse;
  int64_t rd = INT64_MAX;
  int n, m;
  int s0, s1;
  int64_t best_rd = INT64_MAX, last_rd = INT64_MAX;
  TX_SIZE best_tx = max_tx_size;
  int start_tx, end_tx;
  const int tx_select = cm->tx_mode == TX_MODE_SELECT;
#if CONFIG_EXT_TX
  TX_TYPE tx_type, best_tx_type = DCT_DCT;
  int ext_tx_set;
#endif  // CONFIG_EXT_TX
  const int is_inter = is_inter_block(mbmi);

  const vpx_prob *tx_probs = get_tx_probs2(max_tx_size, xd, &cm->fc->tx_probs);
  assert(skip_prob > 0);
  s0 = vp10_cost_bit(skip_prob, 0);
  s1 = vp10_cost_bit(skip_prob, 1);

  if (tx_select) {
    start_tx = max_tx_size;
    end_tx = 0;
  } else {
    const TX_SIZE chosen_tx_size =
        VPXMIN(max_tx_size, tx_mode_to_biggest_tx_size[cm->tx_mode]);
    start_tx = chosen_tx_size;
    end_tx = chosen_tx_size;
  }

  *distortion = INT64_MAX;
  *rate       = INT_MAX;
  *skip       = 0;
  *psse       = INT64_MAX;

#if CONFIG_EXT_TX
  for (tx_type = DCT_DCT; tx_type < TX_TYPES; ++tx_type) {
#endif  // CONFIG_EXT_TX
    last_rd = INT64_MAX;
    for (n = start_tx; n >= end_tx; --n) {
      int r_tx_size = 0;
      for (m = 0; m <= n - (n == (int) max_tx_size); ++m) {
        if (m == n)
          r_tx_size += vp10_cost_zero(tx_probs[m]);
        else
          r_tx_size += vp10_cost_one(tx_probs[m]);
      }

#if CONFIG_EXT_TX
      ext_tx_set = get_ext_tx_set(n, bs, is_inter);
      if (is_inter) {
        if (!ext_tx_used_inter[ext_tx_set][tx_type])
          continue;
      } else {
        if (!ALLOW_INTRA_EXT_TX && bs >= BLOCK_8X8) {
          if (tx_type != intra_mode_to_tx_type_lookup[mbmi->mode])
            continue;
        }
        if (!ext_tx_used_intra[ext_tx_set][tx_type])
          continue;
      }
      mbmi->tx_type = tx_type;
      if (ext_tx_set == 1 &&
          mbmi->tx_type >= DST_ADST && mbmi->tx_type < IDTX &&
          best_tx_type == DCT_DCT) {
        tx_type = IDTX - 1;
        break;
      }
      txfm_rd_in_plane(x,
#if CONFIG_VAR_TX
                       cpi,
#endif
                       &r, &d, &s,
                       &sse, ref_best_rd, 0, bs, n,
                       cpi->sf.use_fast_coef_costing);
      if (get_ext_tx_types(n, bs, is_inter) > 1 &&
          !xd->lossless[xd->mi[0]->mbmi.segment_id] &&
          r != INT_MAX) {
        if (is_inter) {
          if (ext_tx_set > 0)
            r += cpi->inter_tx_type_costs[ext_tx_set]
                                         [mbmi->tx_size][mbmi->tx_type];
        } else {
          if (ext_tx_set > 0 && ALLOW_INTRA_EXT_TX)
            r += cpi->intra_tx_type_costs[ext_tx_set][mbmi->tx_size]
                                         [mbmi->mode][mbmi->tx_type];
        }
      }
#else  // CONFIG_EXT_TX
      txfm_rd_in_plane(x,
#if CONFIG_VAR_TX
                       cpi,
#endif
                       &r, &d, &s,
                       &sse, ref_best_rd, 0, bs, n,
                       cpi->sf.use_fast_coef_costing);
#endif  // CONFIG_EXT_TX

      if (r == INT_MAX)
        continue;

      if (s) {
        if (is_inter) {
          rd = RDCOST(x->rdmult, x->rddiv, s1, sse);
        } else {
          rd =  RDCOST(x->rdmult, x->rddiv, s1 + r_tx_size * tx_select, sse);
        }
      } else {
        rd = RDCOST(x->rdmult, x->rddiv, r + s0 + r_tx_size * tx_select, d);
      }

      if (tx_select && !(s && is_inter))
        r += r_tx_size;

      if (is_inter && !xd->lossless[xd->mi[0]->mbmi.segment_id] && !s)
        rd = VPXMIN(rd, RDCOST(x->rdmult, x->rddiv, s1, sse));

      // Early termination in transform size search.
      if (cpi->sf.tx_size_search_breakout &&
          (rd == INT64_MAX ||
#if CONFIG_EXT_TX
           (s == 1 && tx_type != DCT_DCT && n < start_tx) ||
#else
           (s == 1 && n < start_tx) ||
#endif
           (n < (int) max_tx_size && rd > last_rd)))
        break;

      last_rd = rd;
      if (rd <
#if CONFIG_EXT_TX
          (is_inter && best_tx_type == DCT_DCT ? ext_tx_th : 1) *
#endif  // CONFIG_EXT_TX
          best_rd) {
        best_tx = n;
        best_rd = rd;
        *distortion = d;
        *rate       = r;
        *skip       = s;
        *psse       = sse;
#if CONFIG_EXT_TX
        best_tx_type = mbmi->tx_type;
#endif  // CONFIG_EXT_TX
      }
    }
#if CONFIG_EXT_TX
  }
#endif  // CONFIG_EXT_TX

  mbmi->tx_size = best_tx;
#if CONFIG_EXT_TX
  mbmi->tx_type = best_tx_type;
  txfm_rd_in_plane(x,
#if CONFIG_VAR_TX
                   cpi,
#endif
                   &r, &d, &s,
                   &sse, ref_best_rd, 0, bs, best_tx,
                   cpi->sf.use_fast_coef_costing);
#endif  // CONFIG_EXT_TX
}

static void super_block_yrd(VP10_COMP *cpi, MACROBLOCK *x, int *rate,
                            int64_t *distortion, int *skip,
                            int64_t *psse, BLOCK_SIZE bs,
                            int64_t ref_best_rd) {
  MACROBLOCKD *xd = &x->e_mbd;
  int64_t sse;
  int64_t *ret_sse = psse ? psse : &sse;

  assert(bs == xd->mi[0]->mbmi.sb_type);

<<<<<<< HEAD
  if (xd->lossless[xd->mi[0]->mbmi.segment_id]) {
=======
  if (CONFIG_MISC_FIXES && xd->lossless[0]) {
>>>>>>> eace551c
    choose_smallest_tx_size(cpi, x, rate, distortion, skip, ret_sse,
                            ref_best_rd, bs);
  } else if (cpi->sf.tx_size_search_method == USE_LARGESTALL) {
    choose_largest_tx_size(cpi, x, rate, distortion, skip, ret_sse, ref_best_rd,
                           bs);
  } else {
    choose_tx_size_from_rd(cpi, x, rate, distortion, skip, ret_sse,
                           ref_best_rd, bs);
  }
}

static int conditional_skipintra(PREDICTION_MODE mode,
                                 PREDICTION_MODE best_intra_mode) {
  if (mode == D117_PRED &&
      best_intra_mode != V_PRED &&
      best_intra_mode != D135_PRED)
    return 1;
  if (mode == D63_PRED &&
      best_intra_mode != V_PRED &&
      best_intra_mode != D45_PRED)
    return 1;
  if (mode == D207_PRED &&
      best_intra_mode != H_PRED &&
      best_intra_mode != D45_PRED)
    return 1;
  if (mode == D153_PRED &&
      best_intra_mode != H_PRED &&
      best_intra_mode != D135_PRED)
    return 1;
  return 0;
}

void rd_pick_palette_intra_sby(VP10_COMP *cpi, MACROBLOCK *x, BLOCK_SIZE bsize,
                               int palette_ctx, int dc_mode_cost,
                               PALETTE_MODE_INFO *palette_mode_info,
                               uint8_t *best_palette_color_map,
                               TX_SIZE *best_tx, PREDICTION_MODE *mode_selected,
                               int64_t *best_rd) {
  MACROBLOCKD *const xd = &x->e_mbd;
  MODE_INFO *const mic = xd->mi[0];
  int rows = 4 * num_4x4_blocks_high_lookup[bsize];
  int cols = 4 * num_4x4_blocks_wide_lookup[bsize];
  int this_rate, this_rate_tokenonly, s;
  int64_t this_distortion, this_rd;
  int colors, n;
  int src_stride = x->plane[0].src.stride;
  uint8_t *src = x->plane[0].src.buf;

#if CONFIG_VP9_HIGHBITDEPTH
  if (cpi->common.use_highbitdepth)
    colors = vp10_count_colors_highbd(src, src_stride, rows, cols,
                                      cpi->common.bit_depth);
  else
#endif  // CONFIG_VP9_HIGHBITDEPTH
    colors = vp10_count_colors(src, src_stride, rows, cols);
  palette_mode_info->palette_size[0] = 0;

  if (colors > 1 && colors <= 64 && cpi->common.allow_screen_content_tools) {
    int r, c, i, j, k;
    int max_itr = 50;
    int color_ctx, color_idx = 0;
    int color_order[PALETTE_MAX_SIZE];
    double *data = x->palette_buffer->kmeans_data_buf;
    uint8_t *indices = x->palette_buffer->kmeans_indices_buf;
    uint8_t *pre_indices = x->palette_buffer->kmeans_pre_indices_buf;
    double centroids[PALETTE_MAX_SIZE];
    uint8_t *color_map;
    double lb, ub, val;
    PALETTE_MODE_INFO *pmi = &mic->mbmi.palette_mode_info;
#if CONFIG_VP9_HIGHBITDEPTH
    uint16_t *src16 = CONVERT_TO_SHORTPTR(src);
    if (cpi->common.use_highbitdepth)
      lb = ub = src16[0];
    else
#endif  // CONFIG_VP9_HIGHBITDEPTH
      lb = ub = src[0];

#if CONFIG_VP9_HIGHBITDEPTH
    if (cpi->common.use_highbitdepth) {
      for (r = 0; r < rows; ++r) {
        for (c = 0; c < cols; ++c) {
          val = src16[r * src_stride + c];
          data[r * cols + c] = val;
          if (val < lb)
            lb = val;
          else if (val > ub)
            ub = val;
        }
      }
    } else {
#endif  // CONFIG_VP9_HIGHBITDEPTH
      for (r = 0; r < rows; ++r) {
        for (c = 0; c < cols; ++c) {
          val = src[r * src_stride + c];
          data[r * cols + c] = val;
          if (val < lb)
            lb = val;
          else if (val > ub)
            ub = val;
        }
      }
#if CONFIG_VP9_HIGHBITDEPTH
    }
#endif  // CONFIG_VP9_HIGHBITDEPTH

    mic->mbmi.mode = DC_PRED;

    for (n = colors > PALETTE_MAX_SIZE ? PALETTE_MAX_SIZE : colors;
        n >= 2; --n) {
      for (i = 0; i < n; ++i)
        centroids[i] = lb + (2 * i + 1) * (ub - lb) / n / 2;
      vp10_k_means(data, centroids, indices, pre_indices, rows * cols,
                   n, 1, max_itr);
      vp10_insertion_sort(centroids, n);
      for (i = 0; i < n; ++i)
        centroids[i] = round(centroids[i]);
      // remove duplicates
      i = 1;
      k = n;
      while (i < k) {
        if (centroids[i] == centroids[i - 1]) {
          j = i;
          while (j < k - 1) {
            centroids[j] = centroids[j + 1];
            ++j;
          }
          --k;
        } else {
          ++i;
        }
      }

#if CONFIG_VP9_HIGHBITDEPTH
      if (cpi->common.use_highbitdepth)
        for (i = 0; i < k; ++i)
          mic->mbmi.palette_mode_info.palette_colors[i] =
              clip_pixel_highbd(round(centroids[i]), cpi->common.bit_depth);
      else
#endif  // CONFIG_VP9_HIGHBITDEPTH
        for (i = 0; i < k; ++i)
          pmi->palette_colors[i] = clip_pixel((int)round(centroids[i]));
      pmi->palette_size[0] = k;

      vp10_calc_indices(data, centroids, indices, rows * cols, k, 1);
      for (r = 0; r < rows; ++r)
        for (c = 0; c < cols; ++c)
          xd->plane[0].color_index_map[r * cols + c] = indices[r * cols + c];

      super_block_yrd(cpi, x, &this_rate_tokenonly, &this_distortion,
                      &s, NULL, bsize, *best_rd);
      if (this_rate_tokenonly == INT_MAX)
        continue;

      this_rate = this_rate_tokenonly + dc_mode_cost +
          cpi->common.bit_depth * k * vp10_cost_bit(128, 0) +
          cpi->palette_y_size_cost[bsize - BLOCK_8X8][k - 2];
      this_rate +=
          vp10_cost_bit(vp10_default_palette_y_mode_prob[bsize - BLOCK_8X8]
                                                         [palette_ctx], 1);
      color_map = xd->plane[0].color_index_map;
      this_rate +=  write_uniform_cost(k, xd->plane[0].color_index_map[0]);
      for (i = 0; i < rows; ++i) {
        for (j = (i == 0 ? 1 : 0); j < cols; ++j) {
          color_ctx = vp10_get_palette_color_context(color_map, cols, i, j,
                                                     k, color_order);
          for (r = 0; r < k; ++r)
            if (color_map[i * cols + j] == color_order[r]) {
              color_idx = r;
              break;
            }
          assert(color_idx < k);
          this_rate +=
              cpi->palette_y_color_cost[k - 2][color_ctx][color_idx];
        }
      }
      this_rd = RDCOST(x->rdmult, x->rddiv, this_rate, this_distortion);

      if (this_rd < *best_rd) {
        *best_rd = this_rd;
        *palette_mode_info = mic->mbmi.palette_mode_info;
        memcpy(best_palette_color_map, xd->plane[0].color_index_map,
               rows * cols * sizeof(xd->plane[0].color_index_map[0]));
        *mode_selected = DC_PRED;
        *best_tx = mic->mbmi.tx_size;
      }
    }
  }
}

static int64_t rd_pick_intra4x4block(VP10_COMP *cpi, MACROBLOCK *x,
                                     int row, int col,
                                     PREDICTION_MODE *best_mode,
                                     const int *bmode_costs,
                                     ENTROPY_CONTEXT *a, ENTROPY_CONTEXT *l,
                                     int *bestrate, int *bestratey,
                                     int64_t *bestdistortion,
                                     BLOCK_SIZE bsize, int64_t rd_thresh) {
  PREDICTION_MODE mode;
  MACROBLOCKD *const xd = &x->e_mbd;
  int64_t best_rd = rd_thresh;
  struct macroblock_plane *p = &x->plane[0];
  struct macroblockd_plane *pd = &xd->plane[0];
  const int src_stride = p->src.stride;
  const int dst_stride = pd->dst.stride;
  const uint8_t *src_init = &p->src.buf[row * 4 * src_stride + col * 4];
  uint8_t *dst_init = &pd->dst.buf[row * 4 * src_stride + col * 4];
  ENTROPY_CONTEXT ta[2], tempa[2];
  ENTROPY_CONTEXT tl[2], templ[2];
  const int num_4x4_blocks_wide = num_4x4_blocks_wide_lookup[bsize];
  const int num_4x4_blocks_high = num_4x4_blocks_high_lookup[bsize];
  int idx, idy;
  uint8_t best_dst[8 * 8];
#if CONFIG_VP9_HIGHBITDEPTH
  uint16_t best_dst16[8 * 8];
#endif

  memcpy(ta, a, sizeof(ta));
  memcpy(tl, l, sizeof(tl));
  xd->mi[0]->mbmi.tx_size = TX_4X4;
  xd->mi[0]->mbmi.palette_mode_info.palette_size[0] = 0;

#if CONFIG_VP9_HIGHBITDEPTH
  if (xd->cur_buf->flags & YV12_FLAG_HIGHBITDEPTH) {
    for (mode = DC_PRED; mode <= TM_PRED; ++mode) {
      int64_t this_rd;
      int ratey = 0;
      int64_t distortion = 0;
      int rate = bmode_costs[mode];

      if (!(cpi->sf.intra_y_mode_mask[TX_4X4] & (1 << mode)))
        continue;

      // Only do the oblique modes if the best so far is
      // one of the neighboring directional modes
      if (cpi->sf.mode_search_skip_flags & FLAG_SKIP_INTRA_DIRMISMATCH) {
        if (conditional_skipintra(mode, *best_mode))
          continue;
      }

      memcpy(tempa, ta, sizeof(ta));
      memcpy(templ, tl, sizeof(tl));

      for (idy = 0; idy < num_4x4_blocks_high; ++idy) {
        for (idx = 0; idx < num_4x4_blocks_wide; ++idx) {
          const int block = (row + idy) * 2 + (col + idx);
          const uint8_t *const src = &src_init[idx * 4 + idy * 4 * src_stride];
          uint8_t *const dst = &dst_init[idx * 4 + idy * 4 * dst_stride];
          int16_t *const src_diff = vp10_raster_block_offset_int16(BLOCK_8X8,
                                                                   block,
                                                                   p->src_diff);
          tran_low_t *const coeff = BLOCK_OFFSET(x->plane[0].coeff, block);
          xd->mi[0]->bmi[block].as_mode = mode;
          vp10_predict_intra_block(xd, 1, 1, TX_4X4, mode, dst, dst_stride,
                                  dst, dst_stride,
                                  col + idx, row + idy, 0);
          vpx_highbd_subtract_block(4, 4, src_diff, 8, src, src_stride,
                                    dst, dst_stride, xd->bd);
          if (xd->lossless[xd->mi[0]->mbmi.segment_id]) {
            TX_TYPE tx_type = get_tx_type(PLANE_TYPE_Y, xd, block, TX_4X4);
            const scan_order *so = get_scan(TX_4X4, tx_type, 0);
#if CONFIG_VAR_TX
            const int coeff_ctx = combine_entropy_contexts(*(tempa + idx),
                                                           *(templ + idy));
#endif
            vp10_highbd_fwd_txfm_4x4(src_diff, coeff, 8, DCT_DCT, 1);
            vp10_regular_quantize_b_4x4(x, 0, block, so->scan, so->iscan);
            ratey += cost_coeffs(x, 0, block,
#if CONFIG_VAR_TX
                                 coeff_ctx,
#else
                                 tempa + idx, templ + idy,
#endif
                                 TX_4X4,
                                 so->scan, so->neighbors,
                                 cpi->sf.use_fast_coef_costing);
            if (RDCOST(x->rdmult, x->rddiv, ratey, distortion) >= best_rd)
              goto next_highbd;
            vp10_highbd_inv_txfm_add_4x4(BLOCK_OFFSET(pd->dqcoeff, block),
                                         dst, dst_stride, p->eobs[block],
                                         xd->bd, DCT_DCT, 1);
          } else {
            int64_t unused;
            TX_TYPE tx_type = get_tx_type(PLANE_TYPE_Y, xd, block, TX_4X4);
            const scan_order *so = get_scan(TX_4X4, tx_type, 0);
#if CONFIG_VAR_TX
            const int coeff_ctx = combine_entropy_contexts(*(tempa + idx),
                                                           *(templ + idy));
#endif
            vp10_highbd_fwd_txfm_4x4(src_diff, coeff, 8, tx_type, 0);
            vp10_regular_quantize_b_4x4(x, 0, block, so->scan, so->iscan);
            ratey += cost_coeffs(x, 0, block,
#if CONFIG_VAR_TX
                                 coeff_ctx,
#else
                                 tempa + idx, templ + idy,
#endif
                                 TX_4X4,
                                 so->scan, so->neighbors,
                                 cpi->sf.use_fast_coef_costing);
            distortion += vp10_highbd_block_error(
                coeff, BLOCK_OFFSET(pd->dqcoeff, block),
                16, &unused, xd->bd) >> 2;
            if (RDCOST(x->rdmult, x->rddiv, ratey, distortion) >= best_rd)
              goto next_highbd;
            vp10_highbd_inv_txfm_add_4x4(BLOCK_OFFSET(pd->dqcoeff, block),
                                         dst, dst_stride, p->eobs[block],
                                         xd->bd, tx_type, 0);
          }
        }
      }

      rate += ratey;
      this_rd = RDCOST(x->rdmult, x->rddiv, rate, distortion);

      if (this_rd < best_rd) {
        *bestrate = rate;
        *bestratey = ratey;
        *bestdistortion = distortion;
        best_rd = this_rd;
        *best_mode = mode;
        memcpy(a, tempa, sizeof(tempa));
        memcpy(l, templ, sizeof(templ));
        for (idy = 0; idy < num_4x4_blocks_high * 4; ++idy) {
          memcpy(best_dst16 + idy * 8,
                 CONVERT_TO_SHORTPTR(dst_init + idy * dst_stride),
                 num_4x4_blocks_wide * 4 * sizeof(uint16_t));
        }
      }
next_highbd:
      {}
    }
    if (best_rd >= rd_thresh)
      return best_rd;

    for (idy = 0; idy < num_4x4_blocks_high * 4; ++idy) {
      memcpy(CONVERT_TO_SHORTPTR(dst_init + idy * dst_stride),
             best_dst16 + idy * 8,
             num_4x4_blocks_wide * 4 * sizeof(uint16_t));
    }

    return best_rd;
  }
#endif  // CONFIG_VP9_HIGHBITDEPTH

  for (mode = DC_PRED; mode <= TM_PRED; ++mode) {
    int64_t this_rd;
    int ratey = 0;
    int64_t distortion = 0;
    int rate = bmode_costs[mode];

    if (!(cpi->sf.intra_y_mode_mask[TX_4X4] & (1 << mode)))
      continue;

    // Only do the oblique modes if the best so far is
    // one of the neighboring directional modes
    if (cpi->sf.mode_search_skip_flags & FLAG_SKIP_INTRA_DIRMISMATCH) {
      if (conditional_skipintra(mode, *best_mode))
        continue;
    }

    memcpy(tempa, ta, sizeof(ta));
    memcpy(templ, tl, sizeof(tl));

    for (idy = 0; idy < num_4x4_blocks_high; ++idy) {
      for (idx = 0; idx < num_4x4_blocks_wide; ++idx) {
        const int block = (row + idy) * 2 + (col + idx);
        const uint8_t *const src = &src_init[idx * 4 + idy * 4 * src_stride];
        uint8_t *const dst = &dst_init[idx * 4 + idy * 4 * dst_stride];
        int16_t *const src_diff =
            vp10_raster_block_offset_int16(BLOCK_8X8, block, p->src_diff);
        tran_low_t *const coeff = BLOCK_OFFSET(x->plane[0].coeff, block);
        xd->mi[0]->bmi[block].as_mode = mode;
        vp10_predict_intra_block(xd, 1, 1, TX_4X4, mode, dst, dst_stride,
                                dst, dst_stride, col + idx, row + idy, 0);
        vpx_subtract_block(4, 4, src_diff, 8, src, src_stride, dst, dst_stride);

        if (xd->lossless[xd->mi[0]->mbmi.segment_id]) {
          TX_TYPE tx_type = get_tx_type(PLANE_TYPE_Y, xd, block, TX_4X4);
          const scan_order *so = get_scan(TX_4X4, tx_type, 0);
#if CONFIG_VAR_TX
          int coeff_ctx = combine_entropy_contexts(*(tempa + idx),
                                                   *(templ + idy));
#endif
          vp10_fwd_txfm_4x4(src_diff, coeff, 8, DCT_DCT, 1);
          vp10_regular_quantize_b_4x4(x, 0, block, so->scan, so->iscan);
#if CONFIG_VAR_TX
          ratey += cost_coeffs(x, 0, block, coeff_ctx, TX_4X4, so->scan,
                               so->neighbors, cpi->sf.use_fast_coef_costing);
          *(tempa + idx) = !(p->eobs[block] == 0);
          *(templ + idy) = !(p->eobs[block] == 0);
#else
          ratey += cost_coeffs(x, 0, block, tempa + idx, templ + idy,
                               TX_4X4,
                               so->scan, so->neighbors,
                               cpi->sf.use_fast_coef_costing);
#endif
          if (RDCOST(x->rdmult, x->rddiv, ratey, distortion) >= best_rd)
            goto next;
          vp10_inv_txfm_add_4x4(BLOCK_OFFSET(pd->dqcoeff, block),
                                dst, dst_stride, p->eobs[block], DCT_DCT, 1);
        } else {
          int64_t unused;
          TX_TYPE tx_type = get_tx_type(PLANE_TYPE_Y, xd, block, TX_4X4);
          const scan_order *so = get_scan(TX_4X4, tx_type, 0);
#if CONFIG_VAR_TX
          int coeff_ctx = combine_entropy_contexts(*(tempa + idx),
                                                   *(templ + idy));
#endif
          vp10_fwd_txfm_4x4(src_diff, coeff, 8, tx_type, 0);
          vp10_regular_quantize_b_4x4(x, 0, block, so->scan, so->iscan);
#if CONFIG_VAR_TX
          ratey += cost_coeffs(x, 0, block, coeff_ctx, TX_4X4, so->scan,
                               so->neighbors, cpi->sf.use_fast_coef_costing);
          *(tempa + idx) = !(p->eobs[block] == 0);
          *(templ + idy) = !(p->eobs[block] == 0);
#else
          ratey += cost_coeffs(x, 0, block, tempa + idx, templ + idy,
                               TX_4X4, so->scan, so->neighbors,
                               cpi->sf.use_fast_coef_costing);
#endif
          distortion += vp10_block_error(coeff, BLOCK_OFFSET(pd->dqcoeff, block),
                                        16, &unused) >> 2;
          if (RDCOST(x->rdmult, x->rddiv, ratey, distortion) >= best_rd)
            goto next;
          vp10_inv_txfm_add_4x4(BLOCK_OFFSET(pd->dqcoeff, block),
                                dst, dst_stride, p->eobs[block], tx_type, 0);
        }
      }
    }

    rate += ratey;
    this_rd = RDCOST(x->rdmult, x->rddiv, rate, distortion);

    if (this_rd < best_rd) {
      *bestrate = rate;
      *bestratey = ratey;
      *bestdistortion = distortion;
      best_rd = this_rd;
      *best_mode = mode;
      memcpy(a, tempa, sizeof(tempa));
      memcpy(l, templ, sizeof(templ));
      for (idy = 0; idy < num_4x4_blocks_high * 4; ++idy)
        memcpy(best_dst + idy * 8, dst_init + idy * dst_stride,
               num_4x4_blocks_wide * 4);
    }
  next:
    {}
  }

  if (best_rd >= rd_thresh)
    return best_rd;

  for (idy = 0; idy < num_4x4_blocks_high * 4; ++idy)
    memcpy(dst_init + idy * dst_stride, best_dst + idy * 8,
           num_4x4_blocks_wide * 4);

  return best_rd;
}

static int64_t rd_pick_intra_sub_8x8_y_mode(VP10_COMP *cpi, MACROBLOCK *mb,
                                            int *rate, int *rate_y,
                                            int64_t *distortion,
                                            int64_t best_rd) {
  int i, j;
  const MACROBLOCKD *const xd = &mb->e_mbd;
  MODE_INFO *const mic = xd->mi[0];
  const MODE_INFO *above_mi = xd->above_mi;
  const MODE_INFO *left_mi = xd->left_mi;
  const BLOCK_SIZE bsize = xd->mi[0]->mbmi.sb_type;
  const int num_4x4_blocks_wide = num_4x4_blocks_wide_lookup[bsize];
  const int num_4x4_blocks_high = num_4x4_blocks_high_lookup[bsize];
  int idx, idy;
  int cost = 0;
  int64_t total_distortion = 0;
  int tot_rate_y = 0;
  int64_t total_rd = 0;
  ENTROPY_CONTEXT t_above[4], t_left[4];
  const int *bmode_costs = cpi->mbmode_cost;

  memcpy(t_above, xd->plane[0].above_context, sizeof(t_above));
  memcpy(t_left, xd->plane[0].left_context, sizeof(t_left));

#if CONFIG_EXT_INTRA
  mic->mbmi.ext_intra_mode_info.use_ext_intra_mode[0] = 0;
#endif  // CONFIG_EXT_INTRA

  // Pick modes for each sub-block (of size 4x4, 4x8, or 8x4) in an 8x8 block.
  for (idy = 0; idy < 2; idy += num_4x4_blocks_high) {
    for (idx = 0; idx < 2; idx += num_4x4_blocks_wide) {
      PREDICTION_MODE best_mode = DC_PRED;
      int r = INT_MAX, ry = INT_MAX;
      int64_t d = INT64_MAX, this_rd = INT64_MAX;
      i = idy * 2 + idx;
      if (cpi->common.frame_type == KEY_FRAME) {
        const PREDICTION_MODE A = vp10_above_block_mode(mic, above_mi, i);
        const PREDICTION_MODE L = vp10_left_block_mode(mic, left_mi, i);

        bmode_costs  = cpi->y_mode_costs[A][L];
      }

      this_rd = rd_pick_intra4x4block(cpi, mb, idy, idx, &best_mode,
                                      bmode_costs, t_above + idx, t_left + idy,
                                      &r, &ry, &d, bsize, best_rd - total_rd);
      if (this_rd >= best_rd - total_rd)
        return INT64_MAX;

      total_rd += this_rd;
      cost += r;
      total_distortion += d;
      tot_rate_y += ry;

      mic->bmi[i].as_mode = best_mode;
      for (j = 1; j < num_4x4_blocks_high; ++j)
        mic->bmi[i + j * 2].as_mode = best_mode;
      for (j = 1; j < num_4x4_blocks_wide; ++j)
        mic->bmi[i + j].as_mode = best_mode;

      if (total_rd >= best_rd)
        return INT64_MAX;
    }
  }

  *rate = cost;
  *rate_y = tot_rate_y;
  *distortion = total_distortion;
  mic->mbmi.mode = mic->bmi[3].as_mode;

  return RDCOST(mb->rdmult, mb->rddiv, cost, total_distortion);
}

#if CONFIG_EXT_INTRA
// Return 1 if an ext intra mode is selected; return 0 otherwise.
static int rd_pick_ext_intra_sby(VP10_COMP *cpi, MACROBLOCK *x,
                                 int *rate, int *rate_tokenonly,
                                 int64_t *distortion, int *skippable,
                                 BLOCK_SIZE bsize, int mode_cost,
                                 int64_t *best_rd) {
  MACROBLOCKD *const xd = &x->e_mbd;
  MODE_INFO *const mic = xd->mi[0];
  MB_MODE_INFO *mbmi = &mic->mbmi;
  int this_rate, this_rate_tokenonly, s;
  int ext_intra_selected_flag = 0;
  int64_t this_distortion, this_rd;
  EXT_INTRA_MODE mode;
  TX_SIZE best_tx_size = TX_4X4;
  EXT_INTRA_MODE_INFO ext_intra_mode_info;
#if CONFIG_EXT_TX
  TX_TYPE best_tx_type;
#endif  // CONFIG_EXT_TX

  vp10_zero(ext_intra_mode_info);
  mbmi->ext_intra_mode_info.use_ext_intra_mode[0] = 1;
  mbmi->mode = DC_PRED;

  for (mode = 0; mode < FILTER_INTRA_MODES; ++mode) {
    mbmi->ext_intra_mode_info.ext_intra_mode[0] = mode;
    super_block_yrd(cpi, x, &this_rate_tokenonly, &this_distortion,
                    &s, NULL, bsize, *best_rd);
    if (this_rate_tokenonly == INT_MAX)
      continue;

    this_rate = this_rate_tokenonly +
        vp10_cost_bit(cpi->common.fc->ext_intra_probs[0], 1) +
        write_uniform_cost(FILTER_INTRA_MODES, mode) + mode_cost;
    this_rd = RDCOST(x->rdmult, x->rddiv, this_rate, this_distortion);

    if (this_rd < *best_rd) {
      *best_rd            = this_rd;
      best_tx_size        = mic->mbmi.tx_size;
      ext_intra_mode_info = mbmi->ext_intra_mode_info;
#if CONFIG_EXT_TX
      best_tx_type        = mic->mbmi.tx_type;
#endif  // CONFIG_EXT_TX
      *rate               = this_rate;
      *rate_tokenonly     = this_rate_tokenonly;
      *distortion         = this_distortion;
      *skippable          = s;
      ext_intra_selected_flag = 1;
    }
  }

  if (ext_intra_selected_flag) {
    mbmi->mode = DC_PRED;
    mbmi->tx_size = best_tx_size;
    mbmi->ext_intra_mode_info.use_ext_intra_mode[0] =
        ext_intra_mode_info.use_ext_intra_mode[0];
    mbmi->ext_intra_mode_info.ext_intra_mode[0] =
        ext_intra_mode_info.ext_intra_mode[0];
#if CONFIG_EXT_TX
    mbmi->tx_type = best_tx_type;
#endif  // CONFIG_EXT_TX
    return 1;
  } else {
    return 0;
  }
}

static int64_t rd_pick_intra_angle_sby(VP10_COMP *cpi, MACROBLOCK *x,
                                       int *rate, int *rate_tokenonly,
                                       int64_t *distortion, int *skippable,
                                       BLOCK_SIZE bsize, int rate_overhead,
                                       int64_t best_rd) {
  MACROBLOCKD *const xd = &x->e_mbd;
  MODE_INFO *const mic = xd->mi[0];
  MB_MODE_INFO *mbmi = &mic->mbmi;
  int this_rate, this_rate_tokenonly, s;
  int angle_delta, best_angle_delta = 0;
  const double rd_adjust = 1.2;
  int64_t this_distortion, this_rd, sse_dummy;
  TX_SIZE best_tx_size = mic->mbmi.tx_size;
#if CONFIG_EXT_TX
  TX_TYPE best_tx_type = mbmi->tx_type;
#endif  // CONFIG_EXT_TX

  if (ANGLE_FAST_SEARCH) {
    int deltas_level1[3] = {0, -2, 2};
    int deltas_level2[3][2] = {
        {-1, 1}, {-3, -1}, {1, 3},
    };
    const int level1 = 3, level2 = 2;
    int i, j, best_i = -1;

    for (i = 0; i < level1; ++i) {
      mic->mbmi.angle_delta[0] = deltas_level1[i];
      super_block_yrd(cpi, x, &this_rate_tokenonly, &this_distortion,
                      &s, NULL, bsize,
                      (i == 0 && best_rd < INT64_MAX) ? best_rd * rd_adjust :
                          best_rd);
      if (this_rate_tokenonly == INT_MAX) {
        if (i == 0)
          break;
        else
          continue;
      }
      this_rate = this_rate_tokenonly + rate_overhead;
      this_rd = RDCOST(x->rdmult, x->rddiv, this_rate, this_distortion);
      if (i == 0 && best_rd < INT64_MAX && this_rd > best_rd * rd_adjust)
        break;
      if (this_rd < best_rd) {
        best_i              = i;
        best_rd             = this_rd;
        best_angle_delta    = mbmi->angle_delta[0];
        best_tx_size        = mbmi->tx_size;
#if CONFIG_EXT_TX
        best_tx_type        = mbmi->tx_type;
#endif  // CONFIG_EXT_TX
        *rate               = this_rate;
        *rate_tokenonly     = this_rate_tokenonly;
        *distortion         = this_distortion;
        *skippable          = s;
      }
    }

    if (best_i >= 0) {
      for (j = 0; j < level2; ++j) {
        mic->mbmi.angle_delta[0] = deltas_level2[best_i][j];
        super_block_yrd(cpi, x, &this_rate_tokenonly, &this_distortion,
                        &s, NULL, bsize, best_rd);
        if (this_rate_tokenonly == INT_MAX)
          continue;
        this_rate = this_rate_tokenonly + rate_overhead;
        this_rd = RDCOST(x->rdmult, x->rddiv, this_rate, this_distortion);
        if (this_rd < best_rd) {
          best_rd             = this_rd;
          best_angle_delta    = mbmi->angle_delta[0];
          best_tx_size        = mbmi->tx_size;
#if CONFIG_EXT_TX
          best_tx_type        = mbmi->tx_type;
#endif  // CONFIG_EXT_TX
          *rate               = this_rate;
          *rate_tokenonly     = this_rate_tokenonly;
          *distortion         = this_distortion;
          *skippable          = s;
        }
      }
    }
  } else {
    for (angle_delta = -MAX_ANGLE_DELTAS; angle_delta <= MAX_ANGLE_DELTAS;
        ++angle_delta) {
      mic->mbmi.angle_delta[0] = angle_delta;

      super_block_yrd(cpi, x, &this_rate_tokenonly, &this_distortion,
                      &s, NULL, bsize, best_rd);
      if (this_rate_tokenonly == INT_MAX)
        continue;

      this_rate = this_rate_tokenonly + rate_overhead;
      this_rd = RDCOST(x->rdmult, x->rddiv, this_rate, this_distortion);

      if (this_rd < best_rd) {
        best_rd             = this_rd;
        best_angle_delta    = mbmi->angle_delta[0];
        best_tx_size        = mbmi->tx_size;
#if CONFIG_EXT_TX
        best_tx_type        = mbmi->tx_type;
#endif  // CONFIG_EXT_TX
        *rate               = this_rate;
        *rate_tokenonly     = this_rate_tokenonly;
        *distortion         = this_distortion;
        *skippable          = s;
      }
    }
  }

  mbmi->tx_size = best_tx_size;
  mbmi->angle_delta[0] = best_angle_delta;
#if CONFIG_EXT_TX
  mbmi->tx_type = best_tx_type;
#endif  // CONFIG_EXT_TX

  if (*rate_tokenonly < INT_MAX) {
    txfm_rd_in_plane(x,
#if CONFIG_VAR_TX
                     cpi,
#endif
                     &this_rate_tokenonly, &this_distortion, &s,
                     &sse_dummy, INT64_MAX, 0, bsize, mbmi->tx_size,
                     cpi->sf.use_fast_coef_costing);
  }

  return best_rd;
}

static inline int get_angle_index(double angle) {
  const double step = 22.5, base = 45;
  return (int)round((angle - base) / step);
}

static void angle_estimation(const uint8_t *src, int src_stride,
                             int rows, int cols, double *hist) {
  int r, c, i, index;
  const double pi = 3.1415;
  double angle, dx, dy;
  double temp, divisor = 0;

  for (i = 0; i < DIRECTIONAL_MODES; ++i)
    hist[i] = 0;

  src += src_stride;
  for (r = 1; r < rows; ++r) {
    for (c = 1; c < cols; ++c) {
      dx = src[c] - src[c - 1];
      dy = src[c] - src[c - src_stride];
      temp = dx * dx + dy * dy;
      if (dy == 0)
        angle = 90;
      else
        angle = (atan((double)dx / (double)dy)) * 180 / pi;
      assert(angle >= -90 && angle <= 90);
      index = get_angle_index(angle + 180);
      if (index < DIRECTIONAL_MODES) {
        hist[index] += temp;
        divisor += temp;
      }
      if (angle > 0) {
        index = get_angle_index(angle);
        if (index >= 0) {
          hist[index] += temp;
          divisor += temp;
        }
      }
    }
    src += src_stride;
  }

  if (divisor < 1)
    divisor = 1;
  for (i = 0; i < DIRECTIONAL_MODES; ++i)
    hist[i] /= divisor;
}

#if CONFIG_VP9_HIGHBITDEPTH
static void highbd_angle_estimation(const uint8_t *src8, int src_stride,
                                    int rows, int cols, double *hist) {
  int r, c, i, index;
  const double pi = 3.1415;
  double angle, dx, dy;
  double temp, divisor = 0;
  uint16_t *src = CONVERT_TO_SHORTPTR(src8);

  for (i = 0; i < DIRECTIONAL_MODES; ++i)
    hist[i] = 0;

  src += src_stride;
  for (r = 1; r < rows; ++r) {
    for (c = 1; c < cols; ++c) {
      dx = src[c] - src[c - 1];
      dy = src[c] - src[c - src_stride];
      temp = dx * dx + dy * dy;
      if (dy == 0)
        angle = 90;
      else
        angle = (atan((double)dx / (double)dy)) * 180 / pi;
      assert(angle >= -90 && angle <= 90);
      index = get_angle_index(angle + 180);
      if (index < DIRECTIONAL_MODES) {
        hist[index] += temp;
        divisor += temp;
      }
      if (angle > 0) {
        index = get_angle_index(angle);
        if (index >= 0) {
          hist[index] += temp;
          divisor += temp;
        }
      }
    }
    src += src_stride;
  }

  if (divisor < 1)
    divisor = 1;
  for (i = 0; i < DIRECTIONAL_MODES; ++i)
    hist[i] /= divisor;
}
#endif  // CONFIG_VP9_HIGHBITDEPTH
#endif  // CONFIG_EXT_INTRA

// This function is used only for intra_only frames
static int64_t rd_pick_intra_sby_mode(VP10_COMP *cpi, MACROBLOCK *x,
                                      int *rate, int *rate_tokenonly,
                                      int64_t *distortion, int *skippable,
                                      BLOCK_SIZE bsize,
                                      int64_t best_rd) {
  PREDICTION_MODE mode;
  PREDICTION_MODE mode_selected = DC_PRED;
  MACROBLOCKD *const xd = &x->e_mbd;
  MODE_INFO *const mic = xd->mi[0];
  int this_rate, this_rate_tokenonly, s;
  int64_t this_distortion, this_rd;
  TX_SIZE best_tx = TX_4X4;
#if CONFIG_EXT_INTRA
  EXT_INTRA_MODE_INFO ext_intra_mode_info;
  int is_directional_mode, rate_overhead, best_angle_delta = 0;
  uint8_t directional_mode_skip_mask[INTRA_MODES];
  const int src_stride = x->plane[0].src.stride;
  const uint8_t *src = x->plane[0].src.buf;
  double hist[DIRECTIONAL_MODES];
#endif  // CONFIG_EXT_INTRA
#if CONFIG_EXT_TX
  TX_TYPE best_tx_type = DCT_DCT;
#endif  // CONFIG_EXT_TX
  int *bmode_costs;
  PALETTE_MODE_INFO palette_mode_info;
  uint8_t *best_palette_color_map = cpi->common.allow_screen_content_tools ?
      x->palette_buffer->best_palette_color_map : NULL;
  const int rows = 4 * num_4x4_blocks_high_lookup[bsize];
  const int cols = 4 * num_4x4_blocks_wide_lookup[bsize];
  int palette_ctx = 0;
  const MODE_INFO *above_mi = xd->above_mi;
  const MODE_INFO *left_mi = xd->left_mi;
  const PREDICTION_MODE A = vp10_above_block_mode(mic, above_mi, 0);
  const PREDICTION_MODE L = vp10_left_block_mode(mic, left_mi, 0);
  bmode_costs = cpi->y_mode_costs[A][L];

#if CONFIG_EXT_INTRA
  ext_intra_mode_info.use_ext_intra_mode[0] = 0;
  mic->mbmi.ext_intra_mode_info.use_ext_intra_mode[0] = 0;
  mic->mbmi.angle_delta[0] = 0;
  memset(directional_mode_skip_mask, 0,
         sizeof(directional_mode_skip_mask[0]) * INTRA_MODES);
#if CONFIG_VP9_HIGHBITDEPTH
  if (xd->cur_buf->flags & YV12_FLAG_HIGHBITDEPTH)
    highbd_angle_estimation(src, src_stride, rows, cols, hist);
  else
#endif
    angle_estimation(src, src_stride, rows, cols, hist);

  for (mode = 0; mode < INTRA_MODES; ++mode) {
    if (mode != DC_PRED && mode != TM_PRED) {
      int index = get_angle_index((double)mode_to_angle_map[mode]);
      double score, weight = 1.0;
      score = hist[index];
      if (index > 0) {
        score += hist[index - 1] * 0.5;
        weight += 0.5;
      }
      if (index < DIRECTIONAL_MODES - 1) {
        score += hist[index + 1] * 0.5;
        weight += 0.5;
      }
      score /= weight;
      if (score < ANGLE_SKIP_THRESH)
        directional_mode_skip_mask[mode] = 1;
    }
  }
#endif  // CONFIG_EXT_INTRA
  memset(x->skip_txfm, SKIP_TXFM_NONE, sizeof(x->skip_txfm));
  palette_mode_info.palette_size[0] = 0;
  mic->mbmi.palette_mode_info.palette_size[0] = 0;
  if (above_mi)
    palette_ctx += (above_mi->mbmi.palette_mode_info.palette_size[0] > 0);
  if (left_mi)
    palette_ctx += (left_mi->mbmi.palette_mode_info.palette_size[0] > 0);

  /* Y Search for intra prediction mode */
  for (mode = DC_PRED; mode <= TM_PRED; ++mode) {
    mic->mbmi.mode = mode;
#if CONFIG_EXT_INTRA
    is_directional_mode = (mode != DC_PRED && mode != TM_PRED);
    if (is_directional_mode && directional_mode_skip_mask[mode])
      continue;
    if (is_directional_mode) {
      rate_overhead = bmode_costs[mode] +
          write_uniform_cost(2 * MAX_ANGLE_DELTAS + 1, 0);
      this_rate_tokenonly = INT_MAX;
      this_rd =
          rd_pick_intra_angle_sby(cpi, x, &this_rate, &this_rate_tokenonly,
                                  &this_distortion, &s, bsize, rate_overhead,
                                  best_rd);
    } else {
      mic->mbmi.angle_delta[0] = 0;
      super_block_yrd(cpi, x, &this_rate_tokenonly, &this_distortion,
                      &s, NULL, bsize, best_rd);
    }
#endif  // CONFIG_EXT_INTRA
    super_block_yrd(cpi, x, &this_rate_tokenonly, &this_distortion,
                    &s, NULL, bsize, best_rd);

    if (this_rate_tokenonly == INT_MAX)
      continue;

    this_rate = this_rate_tokenonly + bmode_costs[mode];
    if (cpi->common.allow_screen_content_tools && mode == DC_PRED)
      this_rate +=
          vp10_cost_bit(vp10_default_palette_y_mode_prob[bsize - BLOCK_8X8]
                                                         [palette_ctx], 0);
#if CONFIG_EXT_INTRA
    if (mode == DC_PRED && ALLOW_FILTER_INTRA_MODES)
      this_rate += vp10_cost_bit(cpi->common.fc->ext_intra_probs[0], 0);
    if (is_directional_mode)
      this_rate += write_uniform_cost(2 * MAX_ANGLE_DELTAS + 1,
                                      MAX_ANGLE_DELTAS +
                                      mic->mbmi.angle_delta[0]);
#endif  // CONFIG_EXT_INTRA
    this_rd = RDCOST(x->rdmult, x->rddiv, this_rate, this_distortion);

    if (this_rd < best_rd) {
      mode_selected   = mode;
      best_rd         = this_rd;
      best_tx         = mic->mbmi.tx_size;
#if CONFIG_EXT_INTRA
      best_angle_delta = mic->mbmi.angle_delta[0];
#endif  // CONFIG_EXT_INTRA
#if CONFIG_EXT_TX
      best_tx_type    = mic->mbmi.tx_type;
#endif  // CONFIG_EXT_TX
      *rate           = this_rate;
      *rate_tokenonly = this_rate_tokenonly;
      *distortion     = this_distortion;
      *skippable      = s;
    }
  }

  if (cpi->common.allow_screen_content_tools)
    rd_pick_palette_intra_sby(cpi, x, bsize, palette_ctx, bmode_costs[DC_PRED],
                              &palette_mode_info, best_palette_color_map,
                              &best_tx, &mode_selected, &best_rd);

#if CONFIG_EXT_INTRA
  if (!palette_mode_info.palette_size[0] > 0 && ALLOW_FILTER_INTRA_MODES) {
    if (rd_pick_ext_intra_sby(cpi, x, rate, rate_tokenonly, distortion,
                              skippable, bsize, bmode_costs[DC_PRED],
                              &best_rd)) {
      mode_selected       = mic->mbmi.mode;
      best_tx             = mic->mbmi.tx_size;
      ext_intra_mode_info = mic->mbmi.ext_intra_mode_info;
#if CONFIG_EXT_TX
      best_tx_type        = mic->mbmi.tx_type;
#endif  // CONFIG_EXT_TX
    }
  }

  mic->mbmi.ext_intra_mode_info.use_ext_intra_mode[0] =
      ext_intra_mode_info.use_ext_intra_mode[0];
  if (ext_intra_mode_info.use_ext_intra_mode[0]) {
    mic->mbmi.ext_intra_mode_info.ext_intra_mode[0] =
        ext_intra_mode_info.ext_intra_mode[0];
  }
#endif  // CONFIG_EXT_INTRA

  mic->mbmi.mode = mode_selected;
  mic->mbmi.tx_size = best_tx;
#if CONFIG_EXT_INTRA
  mic->mbmi.angle_delta[0] = best_angle_delta;
#endif  // CONFIG_EXT_INTRA
#if CONFIG_EXT_TX
  mic->mbmi.tx_type = best_tx_type;
#endif  // CONFIG_EXT_TX
  mic->mbmi.palette_mode_info.palette_size[0] =
      palette_mode_info.palette_size[0];
  if (palette_mode_info.palette_size[0] > 0) {
    memcpy(mic->mbmi.palette_mode_info.palette_colors,
           palette_mode_info.palette_colors,
           PALETTE_MAX_SIZE * sizeof(palette_mode_info.palette_colors[0]));
    memcpy(xd->plane[0].color_index_map, best_palette_color_map,
           rows * cols * sizeof(best_palette_color_map[0]));
  }

  return best_rd;
}

#if CONFIG_VAR_TX
static void tx_block_rd_b(const VP10_COMP *cpi, MACROBLOCK *x, TX_SIZE tx_size,
                          int blk_row, int blk_col, int plane, int block,
                          int plane_bsize, int coeff_ctx,
                          int *rate, int64_t *dist, int64_t *bsse, int *skip) {
  MACROBLOCKD *xd = &x->e_mbd;
  const struct macroblock_plane *const p = &x->plane[plane];
  struct macroblockd_plane *const pd = &xd->plane[plane];
#if CONFIG_VP9_HIGHBITDEPTH
  const int ss_txfrm_size = tx_size << 1;
  int64_t this_sse;
  int shift = tx_size == TX_32X32 ? 0 : 2;
  tran_low_t *const coeff = BLOCK_OFFSET(p->coeff, block);
#endif
  unsigned int tmp_sse = 0;
  tran_low_t *const dqcoeff = BLOCK_OFFSET(pd->dqcoeff, block);
  PLANE_TYPE plane_type = (plane == 0) ? PLANE_TYPE_Y : PLANE_TYPE_UV;
  TX_TYPE tx_type = get_tx_type(plane_type, xd, block, tx_size);
  const scan_order *const scan_order =
      get_scan(tx_size, tx_type, is_inter_block(&xd->mi[0]->mbmi));

  BLOCK_SIZE txm_bsize = txsize_to_bsize[tx_size];
  int bh = 4 * num_4x4_blocks_wide_lookup[txm_bsize];
  int src_stride = p->src.stride;
  uint8_t *src = &p->src.buf[4 * blk_row * src_stride + 4 * blk_col];
  uint8_t *dst = &pd->dst.buf[4 * blk_row * pd->dst.stride + 4 * blk_col];
#if CONFIG_VP9_HIGHBITDEPTH
  DECLARE_ALIGNED(16, uint16_t, rec_buffer_alloc_16[32 * 32]);
  uint8_t *rec_buffer;
#else
  DECLARE_ALIGNED(16, uint8_t, rec_buffer[32 * 32]);
#endif

  int max_blocks_high = num_4x4_blocks_high_lookup[plane_bsize];
  int max_blocks_wide = num_4x4_blocks_wide_lookup[plane_bsize];

  if (xd->mb_to_bottom_edge < 0)
    max_blocks_high += xd->mb_to_bottom_edge >> (5 + pd->subsampling_y);
  if (xd->mb_to_right_edge < 0)
    max_blocks_wide += xd->mb_to_right_edge >> (5 + pd->subsampling_x);

  vp10_xform_quant(x, plane, block, blk_row, blk_col, plane_bsize, tx_size,
                   VP10_XFORM_QUANT_B);

#if CONFIG_VP9_HIGHBITDEPTH
  if (xd->cur_buf->flags & YV12_FLAG_HIGHBITDEPTH) {
    rec_buffer = CONVERT_TO_BYTEPTR(rec_buffer_alloc_16);
    vpx_highbd_convolve_copy(dst, pd->dst.stride, rec_buffer, 32,
                             NULL, 0, NULL, 0, bh, bh, xd->bd);
  } else {
    rec_buffer = (uint8_t *)rec_buffer_alloc_16;
    vpx_convolve_copy(dst, pd->dst.stride, rec_buffer, 32,
                      NULL, 0, NULL, 0, bh, bh);
  }
#else
  vpx_convolve_copy(dst, pd->dst.stride, rec_buffer, 32,
                    NULL, 0, NULL, 0, bh, bh);
#endif

  if (blk_row + (bh >> 2) > max_blocks_high ||
      blk_col + (bh >> 2) > max_blocks_wide) {
    int idx, idy;
    unsigned int this_sse;
    int blocks_height = VPXMIN(bh >> 2, max_blocks_high - blk_row);
    int blocks_width  = VPXMIN(bh >> 2, max_blocks_wide - blk_col);
    for (idy = 0; idy < blocks_height; idy += 2) {
      for (idx = 0; idx < blocks_width; idx += 2) {
        cpi->fn_ptr[BLOCK_8X8].vf(src + 4 * idy * src_stride + 4 * idx,
                                  src_stride,
                                  rec_buffer + 4 * idy * 32 + 4 * idx,
                                  32, &this_sse);
        tmp_sse += this_sse;
      }
    }
  } else {
    cpi->fn_ptr[txm_bsize].vf(src, src_stride, rec_buffer, 32, &tmp_sse);
  }

#if CONFIG_VP9_HIGHBITDEPTH
  *dist += vp10_highbd_block_error(coeff, dqcoeff, 16 << ss_txfrm_size,
                                   &this_sse, xd->bd) >> shift;
  *bsse += this_sse >> shift;
#else
  *bsse += (int64_t)tmp_sse * 16;

  if (p->eobs[block] > 0) {
    switch (tx_size) {
      case TX_32X32:
        vp10_inv_txfm_add_32x32(dqcoeff, rec_buffer, 32, p->eobs[block],
                                tx_type);
        break;
      case TX_16X16:
        vp10_inv_txfm_add_16x16(dqcoeff, rec_buffer, 32, p->eobs[block],
                                tx_type);
        break;
      case TX_8X8:
        vp10_inv_txfm_add_8x8(dqcoeff, rec_buffer, 32, p->eobs[block],
                              tx_type);
        break;
      case TX_4X4:
        vp10_inv_txfm_add_4x4(dqcoeff, rec_buffer, 32, p->eobs[block],
                              tx_type,
                              xd->lossless[xd->mi[0]->mbmi.segment_id]);
        break;
      default:
        assert(0 && "Invalid transform size");
        break;
    }

    if ((bh >> 2) + blk_col > max_blocks_wide ||
        (bh >> 2) + blk_row > max_blocks_high) {
      int idx, idy;
      unsigned int this_sse;
      int blocks_height = VPXMIN(bh >> 2, max_blocks_high - blk_row);
      int blocks_width  = VPXMIN(bh >> 2, max_blocks_wide - blk_col);
      tmp_sse = 0;
      for (idy = 0; idy < blocks_height; idy += 2) {
        for (idx = 0; idx < blocks_width; idx += 2) {
          cpi->fn_ptr[BLOCK_8X8].vf(src + 4 * idy * src_stride + 4 * idx,
                                    src_stride,
                                    rec_buffer + 4 * idy * 32 + 4 * idx,
                                    32, &this_sse);
          tmp_sse += this_sse;
        }
      }
    } else {
      cpi->fn_ptr[txm_bsize].vf(src, src_stride,
                                rec_buffer, 32, &tmp_sse);
    }
  }
  *dist += (int64_t)tmp_sse * 16;
#endif  // CONFIG_VP9_HIGHBITDEPTH

  *rate += cost_coeffs(x, plane, block, coeff_ctx, tx_size,
                       scan_order->scan, scan_order->neighbors, 0);
  *skip &= (p->eobs[block] == 0);
}

static void select_tx_block(const VP10_COMP *cpi, MACROBLOCK *x,
                            int blk_row, int blk_col, int plane, int block,
                            TX_SIZE tx_size, BLOCK_SIZE plane_bsize,
                            ENTROPY_CONTEXT *ta, ENTROPY_CONTEXT *tl,
                            TXFM_CONTEXT *tx_above, TXFM_CONTEXT *tx_left,
                            int *rate, int64_t *dist,
                            int64_t *bsse, int *skip,
                            int64_t ref_best_rd, int *is_cost_valid) {
  MACROBLOCKD *const xd = &x->e_mbd;
  MB_MODE_INFO *const mbmi = &xd->mi[0]->mbmi;
  struct macroblock_plane *const p = &x->plane[plane];
  struct macroblockd_plane *const pd = &xd->plane[plane];
  int tx_idx = (blk_row >> (1 - pd->subsampling_y)) * 8 +
               (blk_col >> (1 - pd->subsampling_x));
  int max_blocks_high = num_4x4_blocks_high_lookup[plane_bsize];
  int max_blocks_wide = num_4x4_blocks_wide_lookup[plane_bsize];
  int64_t this_rd = INT64_MAX;
  ENTROPY_CONTEXT *pta = ta + blk_col;
  ENTROPY_CONTEXT *ptl = tl + blk_row;
  ENTROPY_CONTEXT stxa = 0, stxl = 0;
  int coeff_ctx, i;
  int ctx = txfm_partition_context(tx_above + (blk_col >> 1),
                                   tx_left + (blk_row >> 1), tx_size);

  int64_t sum_dist = 0, sum_bsse = 0;
  int64_t sum_rd = INT64_MAX;
  int sum_rate = vp10_cost_bit(cpi->common.fc->txfm_partition_prob[ctx], 1);
  int all_skip = 1;
  int tmp_eob = 0;
  int zero_blk_rate;

  if (ref_best_rd < 0) {
    *is_cost_valid = 0;
    return;
  }

  switch (tx_size) {
    case TX_4X4:
      stxa = pta[0];
      stxl = ptl[0];
      break;
    case TX_8X8:
      stxa = !!*(const uint16_t *)&pta[0];
      stxl = !!*(const uint16_t *)&ptl[0];
      break;
    case TX_16X16:
      stxa = !!*(const uint32_t *)&pta[0];
      stxl = !!*(const uint32_t *)&ptl[0];
      break;
    case TX_32X32:
      stxa = !!*(const uint64_t *)&pta[0];
      stxl = !!*(const uint64_t *)&ptl[0];
      break;
    default:
      assert(0 && "Invalid transform size.");
      break;
  }
  coeff_ctx = combine_entropy_contexts(stxa, stxl);

  if (xd->mb_to_bottom_edge < 0)
    max_blocks_high += xd->mb_to_bottom_edge >> (5 + pd->subsampling_y);
  if (xd->mb_to_right_edge < 0)
    max_blocks_wide += xd->mb_to_right_edge >> (5 + pd->subsampling_x);

  *rate = 0;
  *dist = 0;
  *bsse = 0;
  *skip = 1;

  if (blk_row >= max_blocks_high || blk_col >= max_blocks_wide)
    return;

  zero_blk_rate =
      x->token_costs[tx_size][pd->plane_type][1][0][0][coeff_ctx][EOB_TOKEN];

  if (cpi->common.tx_mode == TX_MODE_SELECT || tx_size == TX_4X4) {
    mbmi->inter_tx_size[tx_idx] = tx_size;
    tx_block_rd_b(cpi, x, tx_size, blk_row, blk_col, plane, block,
                  plane_bsize, coeff_ctx, rate, dist, bsse, skip);

    if ((RDCOST(x->rdmult, x->rddiv, *rate, *dist) >=
         RDCOST(x->rdmult, x->rddiv, zero_blk_rate, *bsse) || *skip == 1) &&
        !xd->lossless[mbmi->segment_id]) {
      *rate = zero_blk_rate;
      *dist = *bsse;
      *skip = 1;
      x->blk_skip[plane][blk_row * max_blocks_wide + blk_col] = 1;
      p->eobs[block] = 0;
    } else {
      x->blk_skip[plane][blk_row * max_blocks_wide + blk_col] = 0;
      *skip = 0;
    }

    if (tx_size > TX_4X4)
      *rate += vp10_cost_bit(cpi->common.fc->txfm_partition_prob[ctx], 0);
    this_rd = RDCOST(x->rdmult, x->rddiv, *rate, *dist);
    tmp_eob = p->eobs[block];
  }

  if (tx_size > TX_4X4) {
    BLOCK_SIZE bsize = txsize_to_bsize[tx_size];
    int bsl = b_height_log2_lookup[bsize];
    int sub_step = 1 << (2 * (tx_size - 1));
    int i;
    int this_rate;
    int64_t this_dist;
    int64_t this_bsse;
    int this_skip;
    int this_cost_valid = 1;
    int64_t tmp_rd = 0;

    --bsl;
    for (i = 0; i < 4 && this_cost_valid; ++i) {
      int offsetr = (i >> 1) << bsl;
      int offsetc = (i & 0x01) << bsl;
      select_tx_block(cpi, x, blk_row + offsetr, blk_col + offsetc,
                      plane, block + i * sub_step, tx_size - 1,
                      plane_bsize, ta, tl, tx_above, tx_left,
                      &this_rate, &this_dist,
                      &this_bsse, &this_skip,
                      ref_best_rd - tmp_rd, &this_cost_valid);
      sum_rate += this_rate;
      sum_dist += this_dist;
      sum_bsse += this_bsse;
      all_skip &= this_skip;
      tmp_rd += RDCOST(x->rdmult, x->rddiv, this_rate, this_dist);
      if (this_rd < tmp_rd)
        break;
    }
    if (this_cost_valid)
      sum_rd = tmp_rd;
  }

  if (this_rd < sum_rd) {
    int idx, idy;
    for (i = 0; i < (1 << tx_size); ++i)
      pta[i] = ptl[i] = !(tmp_eob == 0);
    txfm_partition_update(tx_above + (blk_col >> 1),
                          tx_left + (blk_row >> 1), tx_size);
    mbmi->inter_tx_size[tx_idx] = tx_size;

    for (idy = 0; idy < (1 << tx_size) / 2; ++idy)
      for (idx = 0; idx < (1 << tx_size) / 2; ++idx)
        mbmi->inter_tx_size[tx_idx + (idy << 3) + idx] = tx_size;
    mbmi->tx_size = tx_size;
    if (this_rd == INT64_MAX)
      *is_cost_valid = 0;
    x->blk_skip[plane][blk_row * max_blocks_wide + blk_col] = *skip;
  } else {
    *rate = sum_rate;
    *dist = sum_dist;
    *bsse = sum_bsse;
    *skip = all_skip;
    if (sum_rd == INT64_MAX)
      *is_cost_valid = 0;
  }
}

static void inter_block_yrd(const VP10_COMP *cpi, MACROBLOCK *x,
                            int *rate, int64_t *distortion, int *skippable,
                            int64_t *sse, BLOCK_SIZE bsize,
                            int64_t ref_best_rd) {
  MACROBLOCKD *const xd = &x->e_mbd;
  int is_cost_valid = 1;
  int64_t this_rd = 0;

  if (ref_best_rd < 0)
    is_cost_valid = 0;

  *rate = 0;
  *distortion = 0;
  *sse = 0;
  *skippable = 1;

  if (is_cost_valid) {
    const struct macroblockd_plane *const pd = &xd->plane[0];
    const BLOCK_SIZE plane_bsize = get_plane_block_size(bsize, pd);
    const int mi_width = num_4x4_blocks_wide_lookup[plane_bsize];
    const int mi_height = num_4x4_blocks_high_lookup[plane_bsize];
    BLOCK_SIZE txb_size = txsize_to_bsize[max_txsize_lookup[plane_bsize]];
    int bh = num_4x4_blocks_wide_lookup[txb_size];
    int idx, idy;
    int block = 0;
    int step = 1 << (max_txsize_lookup[plane_bsize] * 2);
    ENTROPY_CONTEXT ctxa[16], ctxl[16];
    TXFM_CONTEXT tx_above[8], tx_left[8];

    int pnrate = 0, pnskip = 1;
    int64_t pndist = 0, pnsse = 0;

    vp10_get_entropy_contexts(bsize, TX_4X4, pd, ctxa, ctxl);
    memcpy(tx_above, xd->above_txfm_context,
           sizeof(TXFM_CONTEXT) * (mi_width >> 1));
    memcpy(tx_left, xd->left_txfm_context,
           sizeof(TXFM_CONTEXT) * (mi_height >> 1));

    for (idy = 0; idy < mi_height; idy += bh) {
      for (idx = 0; idx < mi_width; idx += bh) {
        select_tx_block(cpi, x, idy, idx, 0, block,
                        max_txsize_lookup[plane_bsize], plane_bsize,
                        ctxa, ctxl, tx_above, tx_left,
                        &pnrate, &pndist, &pnsse, &pnskip,
                        ref_best_rd - this_rd, &is_cost_valid);
        *rate += pnrate;
        *distortion += pndist;
        *sse += pnsse;
        *skippable &= pnskip;
        this_rd += VPXMIN(RDCOST(x->rdmult, x->rddiv, pnrate, pndist),
                          RDCOST(x->rdmult, x->rddiv, 0, pnsse));
        block += step;
      }
    }
  }

  this_rd = VPXMIN(RDCOST(x->rdmult, x->rddiv, *rate, *distortion),
                   RDCOST(x->rdmult, x->rddiv, 0, *sse));
  if (this_rd > ref_best_rd)
    is_cost_valid = 0;

  if (!is_cost_valid) {
    // reset cost value
    *rate = INT_MAX;
    *distortion = INT64_MAX;
    *sse = INT64_MAX;
    *skippable = 0;
  }
}

#if CONFIG_EXT_TX
static void select_tx_type_yrd(const VP10_COMP *cpi, MACROBLOCK *x,
                               int *rate, int64_t *distortion, int *skippable,
                               int64_t *sse, BLOCK_SIZE bsize,
                               int64_t ref_best_rd) {
  const TX_SIZE max_tx_size = max_txsize_lookup[bsize];
  const VP10_COMMON *const cm = &cpi->common;
  MACROBLOCKD *const xd = &x->e_mbd;
  MB_MODE_INFO *const mbmi = &xd->mi[0]->mbmi;
  int64_t rd = INT64_MAX;
  int64_t best_rd = INT64_MAX;
  TX_TYPE tx_type, best_tx_type = DCT_DCT;
  int ext_tx_set;
  const int is_inter = is_inter_block(mbmi);
  vpx_prob skip_prob = vp10_get_skip_prob(cm, xd);
  int s0 = vp10_cost_bit(skip_prob, 0);
  int s1 = vp10_cost_bit(skip_prob, 1);
  TX_SIZE best_tx_size[64];
  TX_SIZE best_tx = TX_SIZES;
  uint8_t best_blk_skip[256];
  const int n4 = 1 << (num_pels_log2_lookup[bsize] - 4);
  int idx, idy;

  *distortion = INT64_MAX;
  *rate       = INT_MAX;
  *skippable  = 0;
  *sse        = INT64_MAX;

  ext_tx_set = get_ext_tx_set(max_tx_size, bsize, is_inter);

  for (tx_type = DCT_DCT; tx_type < TX_TYPES; ++tx_type) {
    int this_rate = 0;
    int this_skip = 1;
    int64_t this_dist = 0;
    int64_t this_sse  = 0;

    if (is_inter) {
      if (!ext_tx_used_inter[ext_tx_set][tx_type])
        continue;
    } else {
      if (!ALLOW_INTRA_EXT_TX && bsize >= BLOCK_8X8) {
        if (tx_type != intra_mode_to_tx_type_lookup[mbmi->mode])
          continue;
      }
      if (!ext_tx_used_intra[ext_tx_set][tx_type])
        continue;
    }

    mbmi->tx_type = tx_type;

    if (ext_tx_set == 1 &&
        mbmi->tx_type >= DST_ADST && mbmi->tx_type < IDTX &&
        best_tx_type == DCT_DCT) {
      tx_type = IDTX - 1;
      break;
    }

    inter_block_yrd(cpi, x, &this_rate, &this_dist, &this_skip, &this_sse,
                    bsize, ref_best_rd);

    if (get_ext_tx_types(max_tx_size, bsize, is_inter) > 1 &&
        !xd->lossless[xd->mi[0]->mbmi.segment_id] &&
        this_rate != INT_MAX) {
      if (is_inter) {
        if (ext_tx_set > 0)
          this_rate += cpi->inter_tx_type_costs[ext_tx_set]
                                       [max_tx_size][mbmi->tx_type];
      } else {
        if (ext_tx_set > 0 && ALLOW_INTRA_EXT_TX)
          this_rate += cpi->intra_tx_type_costs[ext_tx_set][max_tx_size]
                                       [mbmi->mode][mbmi->tx_type];
      }
    }

    if (this_rate == INT_MAX)
      continue;

    if (this_skip)
      rd = RDCOST(x->rdmult, x->rddiv, s1, this_sse);
    else
      rd = RDCOST(x->rdmult, x->rddiv, this_rate + s0, this_dist);

    if (is_inter && !xd->lossless[xd->mi[0]->mbmi.segment_id] && !this_skip)
      rd = VPXMIN(rd, RDCOST(x->rdmult, x->rddiv, s1, this_sse));

    if (rd <
        (is_inter && best_tx_type == DCT_DCT ? ext_tx_th : 1) *
        best_rd) {
      best_rd = rd;
      *distortion = this_dist;
      *rate       = this_rate;
      *skippable  = this_skip;
      *sse        = this_sse;
      best_tx_type = mbmi->tx_type;
      best_tx = mbmi->tx_size;
      memcpy(best_blk_skip, x->blk_skip[0], sizeof(best_blk_skip[0]) * n4);
      for (idy = 0; idy < xd->n8_h; ++idy)
        for (idx = 0; idx < xd->n8_w; ++idx)
          best_tx_size[idy * 8 + idx] = mbmi->inter_tx_size[idy * 8 + idx];
    }
  }

  mbmi->tx_type = best_tx_type;
  for (idy = 0; idy < xd->n8_h; ++idy)
    for (idx = 0; idx < xd->n8_w; ++idx)
      mbmi->inter_tx_size[idy * 8 + idx] = best_tx_size[idy * 8 + idx];
  mbmi->tx_size = best_tx;
  memcpy(x->blk_skip[0], best_blk_skip, sizeof(best_blk_skip[0]) * n4);
}
#endif

static void tx_block_rd(const VP10_COMP *cpi, MACROBLOCK *x,
                        int blk_row, int blk_col, int plane, int block,
                        TX_SIZE tx_size, BLOCK_SIZE plane_bsize,
                        ENTROPY_CONTEXT *above_ctx, ENTROPY_CONTEXT *left_ctx,
                        int *rate, int64_t *dist, int64_t *bsse, int *skip) {
  MACROBLOCKD *const xd = &x->e_mbd;
  MB_MODE_INFO *const mbmi = &xd->mi[0]->mbmi;
  struct macroblock_plane *const p = &x->plane[plane];
  struct macroblockd_plane *const pd = &xd->plane[plane];
  BLOCK_SIZE bsize = txsize_to_bsize[tx_size];
  int tx_idx = (blk_row >> (1 - pd->subsampling_y)) * 8 +
               (blk_col >> (1 - pd->subsampling_x));
  TX_SIZE plane_tx_size = plane ?
      get_uv_tx_size_impl(mbmi->inter_tx_size[tx_idx], bsize,
                          0, 0) :
      mbmi->inter_tx_size[tx_idx];

  int max_blocks_high = num_4x4_blocks_high_lookup[plane_bsize];
  int max_blocks_wide = num_4x4_blocks_wide_lookup[plane_bsize];

  if (xd->mb_to_bottom_edge < 0)
    max_blocks_high += xd->mb_to_bottom_edge >> (5 + pd->subsampling_y);
  if (xd->mb_to_right_edge < 0)
    max_blocks_wide += xd->mb_to_right_edge >> (5 + pd->subsampling_x);

  if (blk_row >= max_blocks_high || blk_col >= max_blocks_wide)
    return;

  if (tx_size == plane_tx_size) {
    int coeff_ctx, i;
    ENTROPY_CONTEXT *ta = above_ctx + blk_col;
    ENTROPY_CONTEXT *tl = left_ctx  + blk_row;
    switch (tx_size) {
      case TX_4X4:
        break;
      case TX_8X8:
        ta[0] = !!*(const uint16_t *)&ta[0];
        tl[0] = !!*(const uint16_t *)&tl[0];
        break;
      case TX_16X16:
        ta[0] = !!*(const uint32_t *)&ta[0];
        tl[0] = !!*(const uint32_t *)&tl[0];
        break;
      case TX_32X32:
        ta[0] = !!*(const uint64_t *)&ta[0];
        tl[0] = !!*(const uint64_t *)&tl[0];
        break;
      default:
        assert(0 && "Invalid transform size.");
        break;
    }
    coeff_ctx = combine_entropy_contexts(ta[0], tl[0]);
    tx_block_rd_b(cpi, x, tx_size, blk_row, blk_col, plane, block,
                  plane_bsize, coeff_ctx, rate, dist, bsse, skip);
    for (i = 0; i < (1 << tx_size); ++i) {
      ta[i] = !(p->eobs[block] == 0);
      tl[i] = !(p->eobs[block] == 0);
    }
  } else {
    int bsl = b_width_log2_lookup[bsize];
    int step = 1 << (2 * (tx_size - 1));
    int i;

    assert(bsl > 0);
    --bsl;

    for (i = 0; i < 4; ++i) {
      int offsetr = (i >> 1) << bsl;
      int offsetc = (i & 0x01) << bsl;
      tx_block_rd(cpi, x, blk_row + offsetr, blk_col + offsetc, plane,
                  block + i * step, tx_size - 1, plane_bsize,
                  above_ctx, left_ctx, rate, dist, bsse, skip);
    }
  }
}

// Return value 0: early termination triggered, no valid rd cost available;
//              1: rd cost values are valid.
static int inter_block_uvrd(const VP10_COMP *cpi, MACROBLOCK *x,
                            int *rate, int64_t *distortion, int *skippable,
                            int64_t *sse, BLOCK_SIZE bsize,
                            int64_t ref_best_rd) {
  MACROBLOCKD *const xd = &x->e_mbd;
  MB_MODE_INFO *const mbmi = &xd->mi[0]->mbmi;
  int plane;
  int is_cost_valid = 1;
  int64_t this_rd;

  if (ref_best_rd < 0)
    is_cost_valid = 0;

  if (is_inter_block(mbmi) && is_cost_valid) {
    int plane;
    for (plane = 1; plane < MAX_MB_PLANE; ++plane)
      vp10_subtract_plane(x, bsize, plane);
  }

  *rate = 0;
  *distortion = 0;
  *sse = 0;
  *skippable = 1;

  for (plane = 1; plane < MAX_MB_PLANE; ++plane) {
    const struct macroblockd_plane *const pd = &xd->plane[plane];
    const BLOCK_SIZE plane_bsize = get_plane_block_size(bsize, pd);
    const int mi_width = num_4x4_blocks_wide_lookup[plane_bsize];
    const int mi_height = num_4x4_blocks_high_lookup[plane_bsize];
    BLOCK_SIZE txb_size = txsize_to_bsize[max_txsize_lookup[plane_bsize]];
    int bh = num_4x4_blocks_wide_lookup[txb_size];
    int idx, idy;
    int block = 0;
    int step = 1 << (max_txsize_lookup[plane_bsize] * 2);
    int pnrate = 0, pnskip = 1;
    int64_t pndist = 0, pnsse = 0;
    ENTROPY_CONTEXT ta[16], tl[16];

    vp10_get_entropy_contexts(bsize, TX_4X4, pd, ta, tl);

    for (idy = 0; idy < mi_height; idy += bh) {
      for (idx = 0; idx < mi_width; idx += bh) {
        tx_block_rd(cpi, x, idy, idx, plane, block,
                    max_txsize_lookup[plane_bsize], plane_bsize, ta, tl,
                    &pnrate, &pndist, &pnsse, &pnskip);
        block += step;
      }
    }

    if (pnrate == INT_MAX) {
      is_cost_valid = 0;
      break;
    }

    *rate += pnrate;
    *distortion += pndist;
    *sse += pnsse;
    *skippable &= pnskip;

    this_rd = VPXMIN(RDCOST(x->rdmult, x->rddiv, *rate, *distortion),
                     RDCOST(x->rdmult, x->rddiv, 0, *sse));

    if (this_rd > ref_best_rd) {
      is_cost_valid = 0;
      break;
    }
  }

  if (!is_cost_valid) {
    // reset cost value
    *rate = INT_MAX;
    *distortion = INT64_MAX;
    *sse = INT64_MAX;
    *skippable = 0;
  }

  return is_cost_valid;
}
#endif

// Return value 0: early termination triggered, no valid rd cost available;
//              1: rd cost values are valid.
static int super_block_uvrd(const VP10_COMP *cpi, MACROBLOCK *x,
                            int *rate, int64_t *distortion, int *skippable,
                            int64_t *sse, BLOCK_SIZE bsize,
                            int64_t ref_best_rd) {
  MACROBLOCKD *const xd = &x->e_mbd;
  MB_MODE_INFO *const mbmi = &xd->mi[0]->mbmi;
  const TX_SIZE uv_tx_size = get_uv_tx_size(mbmi, &xd->plane[1]);
  int plane;
  int pnrate = 0, pnskip = 1;
  int64_t pndist = 0, pnsse = 0;
  int is_cost_valid = 1;

  if (ref_best_rd < 0)
    is_cost_valid = 0;

  if (is_inter_block(mbmi) && is_cost_valid) {
    int plane;
    for (plane = 1; plane < MAX_MB_PLANE; ++plane)
      vp10_subtract_plane(x, bsize, plane);
  }

  *rate = 0;
  *distortion = 0;
  *sse = 0;
  *skippable = 1;

  for (plane = 1; plane < MAX_MB_PLANE; ++plane) {
    txfm_rd_in_plane(x,
#if CONFIG_VAR_TX
                     cpi,
#endif
                     &pnrate, &pndist, &pnskip, &pnsse,
                     ref_best_rd, plane, bsize, uv_tx_size,
                     cpi->sf.use_fast_coef_costing);
    if (pnrate == INT_MAX) {
      is_cost_valid = 0;
      break;
    }
    *rate += pnrate;
    *distortion += pndist;
    *sse += pnsse;
    *skippable &= pnskip;
  }

  if (!is_cost_valid) {
    // reset cost value
    *rate = INT_MAX;
    *distortion = INT64_MAX;
    *sse = INT64_MAX;
    *skippable = 0;
  }

  return is_cost_valid;
}

#if CONFIG_EXT_INTRA
// Return 1 if an ext intra mode is selected; return 0 otherwise.
static int rd_pick_ext_intra_sbuv(VP10_COMP *cpi, MACROBLOCK *x,
                                  PICK_MODE_CONTEXT *ctx,
                                  int *rate, int *rate_tokenonly,
                                  int64_t *distortion, int *skippable,
                                  BLOCK_SIZE bsize, int64_t *best_rd) {
  MACROBLOCKD *const xd = &x->e_mbd;
  MB_MODE_INFO *mbmi = &xd->mi[0]->mbmi;
  int ext_intra_selected_flag = 0;
  int this_rate_tokenonly, this_rate, s;
  int64_t this_distortion, this_sse, this_rd;
  EXT_INTRA_MODE mode;
  EXT_INTRA_MODE_INFO ext_intra_mode_info;

  vp10_zero(ext_intra_mode_info);
  mbmi->ext_intra_mode_info.use_ext_intra_mode[1] = 1;
  mbmi->uv_mode = DC_PRED;

  for (mode = 0; mode < FILTER_INTRA_MODES; ++mode) {
    mbmi->ext_intra_mode_info.ext_intra_mode[1] = mode;
    if (!super_block_uvrd(cpi, x, &this_rate_tokenonly,
                          &this_distortion, &s, &this_sse, bsize, *best_rd))
      continue;

    this_rate = this_rate_tokenonly +
        vp10_cost_bit(cpi->common.fc->ext_intra_probs[1], 1) +
        cpi->intra_uv_mode_cost[mbmi->mode][mbmi->uv_mode] +
        write_uniform_cost(FILTER_INTRA_MODES, mode);
    this_rd = RDCOST(x->rdmult, x->rddiv, this_rate, this_distortion);
    if (this_rd < *best_rd) {
      *best_rd        = this_rd;
      *rate           = this_rate;
      *rate_tokenonly = this_rate_tokenonly;
      *distortion     = this_distortion;
      *skippable      = s;
      ext_intra_mode_info = mbmi->ext_intra_mode_info;
      ext_intra_selected_flag = 1;
      if (!x->select_tx_size)
        swap_block_ptr(x, ctx, 2, 0, 1, MAX_MB_PLANE);
    }
  }


  if (ext_intra_selected_flag) {
    mbmi->uv_mode = DC_PRED;
    mbmi->ext_intra_mode_info.use_ext_intra_mode[1] =
        ext_intra_mode_info.use_ext_intra_mode[1];
    mbmi->ext_intra_mode_info.ext_intra_mode[1] =
        ext_intra_mode_info.ext_intra_mode[1];
    return 1;
  } else {
    return 0;
  }
}

static int rd_pick_intra_angle_sbuv(VP10_COMP *cpi, MACROBLOCK *x,
                                    PICK_MODE_CONTEXT *ctx,
                                    int *rate, int *rate_tokenonly,
                                    int64_t *distortion, int *skippable,
                                    BLOCK_SIZE bsize, int rate_overhead,
                                    int64_t best_rd) {
  MACROBLOCKD *const xd = &x->e_mbd;
  MB_MODE_INFO *mbmi = &xd->mi[0]->mbmi;
  int this_rate_tokenonly, this_rate, s;
  int64_t this_distortion, this_sse, this_rd;
  int angle_delta, best_angle_delta = 0;
  const double rd_adjust = 1.2;

  (void)ctx;
  *rate_tokenonly = INT_MAX;
  if (ANGLE_FAST_SEARCH) {
    int deltas_level1[3] = {0, -2, 2};
    int deltas_level2[3][2] = {
        {-1, 1}, {-3, -1}, {1, 3},
    };
    const int level1 = 3, level2 = 2;
    int i, j, best_i = -1;

    for (i = 0; i < level1; ++i) {
      mbmi->angle_delta[1] = deltas_level1[i];
      if (!super_block_uvrd(cpi, x, &this_rate_tokenonly,
                            &this_distortion, &s, &this_sse, bsize,
                            (i == 0 && best_rd < INT64_MAX) ?
                                best_rd * rd_adjust : best_rd)) {
        if (i == 0)
          break;
        else
          continue;
      }
      this_rate = this_rate_tokenonly + rate_overhead;
      this_rd = RDCOST(x->rdmult, x->rddiv, this_rate, this_distortion);
      if (i == 0 && best_rd < INT64_MAX && this_rd > best_rd * rd_adjust)
        break;
      if (this_rd < best_rd) {
        best_i           = i;
        best_rd          = this_rd;
        best_angle_delta = mbmi->angle_delta[1];
        *rate            = this_rate;
        *rate_tokenonly  = this_rate_tokenonly;
        *distortion      = this_distortion;
        *skippable       = s;
      }
    }

    if (best_i >= 0) {
      for (j = 0; j < level2; ++j) {
        mbmi->angle_delta[1] = deltas_level2[best_i][j];
        if (!super_block_uvrd(cpi, x, &this_rate_tokenonly,
                              &this_distortion, &s, &this_sse, bsize, best_rd))
          continue;
        this_rate = this_rate_tokenonly + rate_overhead;
        this_rd = RDCOST(x->rdmult, x->rddiv, this_rate, this_distortion);
        if (this_rd < best_rd) {
          best_rd          = this_rd;
          best_angle_delta = mbmi->angle_delta[1];
          *rate            = this_rate;
          *rate_tokenonly  = this_rate_tokenonly;
          *distortion      = this_distortion;
          *skippable       = s;
        }
      }
    }
  } else {
    for (angle_delta = -MAX_ANGLE_DELTAS; angle_delta <= MAX_ANGLE_DELTAS;
        ++angle_delta) {
      mbmi->angle_delta[1] = angle_delta;
      if (!super_block_uvrd(cpi, x, &this_rate_tokenonly,
                            &this_distortion, &s, &this_sse, bsize, best_rd))
        continue;
      this_rate = this_rate_tokenonly + rate_overhead;
      this_rd = RDCOST(x->rdmult, x->rddiv, this_rate, this_distortion);
      if (this_rd < best_rd) {
        best_rd          = this_rd;
        best_angle_delta = mbmi->angle_delta[1];
        *rate            = this_rate;
        *rate_tokenonly  = this_rate_tokenonly;
        *distortion      = this_distortion;
        *skippable       = s;
      }
    }
  }

  mbmi->angle_delta[1] = best_angle_delta;
  if (*rate_tokenonly != INT_MAX)
    super_block_uvrd(cpi, x, &this_rate_tokenonly,
                     &this_distortion, &s, &this_sse, bsize, INT_MAX);
  return *rate_tokenonly != INT_MAX;
}
#endif  // CONFIG_EXT_INTRA

static int64_t rd_pick_intra_sbuv_mode(VP10_COMP *cpi, MACROBLOCK *x,
                                       PICK_MODE_CONTEXT *ctx,
                                       int *rate, int *rate_tokenonly,
                                       int64_t *distortion, int *skippable,
                                       BLOCK_SIZE bsize, TX_SIZE max_tx_size) {
  MACROBLOCKD *xd = &x->e_mbd;
  MB_MODE_INFO *mbmi = &xd->mi[0]->mbmi;
  PREDICTION_MODE mode;
  PREDICTION_MODE mode_selected = DC_PRED;
  int64_t best_rd = INT64_MAX, this_rd;
  int this_rate_tokenonly, this_rate, s;
  int64_t this_distortion, this_sse;
#if CONFIG_EXT_INTRA
  int is_directional_mode, rate_overhead, best_angle_delta = 0;
  EXT_INTRA_MODE_INFO ext_intra_mode_info;

  ext_intra_mode_info.use_ext_intra_mode[1] = 0;
  mbmi->ext_intra_mode_info.use_ext_intra_mode[1] = 0;
#endif  // CONFIG_EXT_INTRA
  memset(x->skip_txfm, SKIP_TXFM_NONE, sizeof(x->skip_txfm));
  xd->mi[0]->mbmi.palette_mode_info.palette_size[1] = 0;
  for (mode = DC_PRED; mode <= TM_PRED; ++mode) {
    if (!(cpi->sf.intra_uv_mode_mask[max_tx_size] & (1 << mode)))
      continue;

    mbmi->uv_mode = mode;
#if CONFIG_EXT_INTRA
    is_directional_mode = (mode != DC_PRED && mode != TM_PRED);
    rate_overhead = cpi->intra_uv_mode_cost[mbmi->mode][mode] +
        write_uniform_cost(2 * MAX_ANGLE_DELTAS + 1, 0);
    mbmi->angle_delta[1] = 0;
    if (mbmi->sb_type >= BLOCK_8X8 && is_directional_mode) {
      if (!rd_pick_intra_angle_sbuv(cpi, x, ctx, &this_rate,
                                    &this_rate_tokenonly, &this_distortion, &s,
                                    bsize, rate_overhead, best_rd))
        continue;
    } else {
      if (!super_block_uvrd(cpi, x, &this_rate_tokenonly,
                            &this_distortion, &s, &this_sse, bsize, best_rd))
        continue;
    }
    this_rate = this_rate_tokenonly +
        cpi->intra_uv_mode_cost[mbmi->mode][mode];
    if (mbmi->sb_type >= BLOCK_8X8 && is_directional_mode)
      this_rate += write_uniform_cost(2 * MAX_ANGLE_DELTAS + 1,
                                      MAX_ANGLE_DELTAS +
                                      mbmi->angle_delta[1]);
    if (mode == DC_PRED && 0)
      this_rate += vp10_cost_bit(cpi->common.fc->ext_intra_probs[1], 0);
#else
    if (!super_block_uvrd(cpi, x, &this_rate_tokenonly,
                          &this_distortion, &s, &this_sse, bsize, best_rd))
      continue;
    this_rate = this_rate_tokenonly +
        cpi->intra_uv_mode_cost[xd->mi[0]->mbmi.mode][mode];
#endif  // CONFIG_EXT_INTRA

    this_rd = RDCOST(x->rdmult, x->rddiv, this_rate, this_distortion);

    if (this_rd < best_rd) {
      mode_selected   = mode;
#if CONFIG_EXT_INTRA
      best_angle_delta = mbmi->angle_delta[1];
#endif  // CONFIG_EXT_INTRA
      best_rd         = this_rd;
      *rate           = this_rate;
      *rate_tokenonly = this_rate_tokenonly;
      *distortion     = this_distortion;
      *skippable      = s;
      if (!x->select_tx_size)
        swap_block_ptr(x, ctx, 2, 0, 1, MAX_MB_PLANE);
    }
  }

#if CONFIG_EXT_INTRA
  if (mbmi->sb_type >= BLOCK_8X8 && ALLOW_FILTER_INTRA_MODES) {
    if (rd_pick_ext_intra_sbuv(cpi, x, ctx, rate, rate_tokenonly, distortion,
                               skippable, bsize, &best_rd)) {
      mode_selected   = mbmi->uv_mode;
      ext_intra_mode_info = mbmi->ext_intra_mode_info;
    }
  }

  mbmi->ext_intra_mode_info.use_ext_intra_mode[1] =
      ext_intra_mode_info.use_ext_intra_mode[1];
  if (ext_intra_mode_info.use_ext_intra_mode[1])
    mbmi->ext_intra_mode_info.ext_intra_mode[1] =
        ext_intra_mode_info.ext_intra_mode[1];
  mbmi->angle_delta[1] = best_angle_delta;
#endif  // CONFIG_EXT_INTRA
  mbmi->uv_mode = mode_selected;
  return best_rd;
}

static int64_t rd_sbuv_dcpred(const VP10_COMP *cpi, MACROBLOCK *x,
                              int *rate, int *rate_tokenonly,
                              int64_t *distortion, int *skippable,
                              BLOCK_SIZE bsize) {
  int64_t unused;

  x->e_mbd.mi[0]->mbmi.uv_mode = DC_PRED;
  memset(x->skip_txfm, SKIP_TXFM_NONE, sizeof(x->skip_txfm));
  super_block_uvrd(cpi, x, rate_tokenonly, distortion,
                   skippable, &unused, bsize, INT64_MAX);
  *rate = *rate_tokenonly +
      cpi->intra_uv_mode_cost[x->e_mbd.mi[0]->mbmi.mode][DC_PRED];
  return RDCOST(x->rdmult, x->rddiv, *rate, *distortion);
}

static void choose_intra_uv_mode(VP10_COMP *cpi, MACROBLOCK *const x,
                                 PICK_MODE_CONTEXT *ctx,
                                 BLOCK_SIZE bsize, TX_SIZE max_tx_size,
                                 int *rate_uv, int *rate_uv_tokenonly,
                                 int64_t *dist_uv, int *skip_uv,
                                 PREDICTION_MODE *mode_uv) {
  // Use an estimated rd for uv_intra based on DC_PRED if the
  // appropriate speed flag is set.
  if (cpi->sf.use_uv_intra_rd_estimate) {
    rd_sbuv_dcpred(cpi, x, rate_uv, rate_uv_tokenonly, dist_uv,
                   skip_uv, bsize < BLOCK_8X8 ? BLOCK_8X8 : bsize);
  // Else do a proper rd search for each possible transform size that may
  // be considered in the main rd loop.
  } else {
    rd_pick_intra_sbuv_mode(cpi, x, ctx,
                            rate_uv, rate_uv_tokenonly, dist_uv, skip_uv,
                            bsize < BLOCK_8X8 ? BLOCK_8X8 : bsize, max_tx_size);
  }
  *mode_uv = x->e_mbd.mi[0]->mbmi.uv_mode;
}

static int cost_mv_ref(const VP10_COMP *cpi, PREDICTION_MODE mode,
                       int16_t mode_context) {
#if CONFIG_REF_MV
  int mode_cost = 0;
  int16_t mode_ctx = mode_context & NEWMV_CTX_MASK;
  int16_t is_all_zero_mv = mode_context & (1 << ALL_ZERO_FLAG_OFFSET);

  assert(is_inter_mode(mode));

  if (mode == NEWMV) {
    mode_cost = cpi->newmv_mode_cost[mode_ctx][0];
    return mode_cost;
  } else {
    mode_cost = cpi->newmv_mode_cost[mode_ctx][1];
    mode_ctx = (mode_context >> ZEROMV_OFFSET) & ZEROMV_CTX_MASK;

    if (is_all_zero_mv)
      return mode_cost;

    if (mode == ZEROMV) {
      mode_cost += cpi->zeromv_mode_cost[mode_ctx][0];
      return mode_cost;
    } else {
      mode_cost += cpi->zeromv_mode_cost[mode_ctx][1];
      mode_ctx = (mode_context >> REFMV_OFFSET) & REFMV_CTX_MASK;
      mode_cost += cpi->refmv_mode_cost[mode_ctx][mode != NEARESTMV];
      return mode_cost;
    }
  }
#else
  assert(is_inter_mode(mode));
  return cpi->inter_mode_cost[mode_context][INTER_OFFSET(mode)];
#endif
}

static int set_and_cost_bmi_mvs(VP10_COMP *cpi, MACROBLOCK *x, MACROBLOCKD *xd,
                                int i,
                                PREDICTION_MODE mode, int_mv this_mv[2],
                                int_mv frame_mv[MB_MODE_COUNT][MAX_REF_FRAMES],
                                int_mv seg_mvs[MAX_REF_FRAMES],
                                int_mv *best_ref_mv[2], const int *mvjcost,
                                int *mvcost[2]) {
  MODE_INFO *const mic = xd->mi[0];
  const MB_MODE_INFO *const mbmi = &mic->mbmi;
  const MB_MODE_INFO_EXT *const mbmi_ext = x->mbmi_ext;
  int thismvcost = 0;
  int idx, idy;
  const int num_4x4_blocks_wide = num_4x4_blocks_wide_lookup[mbmi->sb_type];
  const int num_4x4_blocks_high = num_4x4_blocks_high_lookup[mbmi->sb_type];
  const int is_compound = has_second_ref(mbmi);
  int mode_ctx = mbmi_ext->mode_context[mbmi->ref_frame[0]];

  switch (mode) {
    case NEWMV:
      this_mv[0].as_int = seg_mvs[mbmi->ref_frame[0]].as_int;
      thismvcost += vp10_mv_bit_cost(&this_mv[0].as_mv, &best_ref_mv[0]->as_mv,
                                    mvjcost, mvcost, MV_COST_WEIGHT_SUB);
      if (is_compound) {
        this_mv[1].as_int = seg_mvs[mbmi->ref_frame[1]].as_int;
        thismvcost += vp10_mv_bit_cost(&this_mv[1].as_mv, &best_ref_mv[1]->as_mv,
                                      mvjcost, mvcost, MV_COST_WEIGHT_SUB);
      }
      break;
    case NEARMV:
    case NEARESTMV:
      this_mv[0].as_int = frame_mv[mode][mbmi->ref_frame[0]].as_int;
      if (is_compound)
        this_mv[1].as_int = frame_mv[mode][mbmi->ref_frame[1]].as_int;
      break;
    case ZEROMV:
      this_mv[0].as_int = 0;
      if (is_compound)
        this_mv[1].as_int = 0;
      break;
    default:
      break;
  }

  mic->bmi[i].as_mv[0].as_int = this_mv[0].as_int;
  if (is_compound)
    mic->bmi[i].as_mv[1].as_int = this_mv[1].as_int;

  mic->bmi[i].as_mode = mode;

  for (idy = 0; idy < num_4x4_blocks_high; ++idy)
    for (idx = 0; idx < num_4x4_blocks_wide; ++idx)
      memmove(&mic->bmi[i + idy * 2 + idx], &mic->bmi[i], sizeof(mic->bmi[i]));

#if CONFIG_REF_MV
  mode_ctx &= 0x00ff;
#endif
  return cost_mv_ref(cpi, mode, mode_ctx) + thismvcost;
}

static int64_t encode_inter_mb_segment(VP10_COMP *cpi,
                                       MACROBLOCK *x,
                                       int64_t best_yrd,
                                       int i,
                                       int *labelyrate,
                                       int64_t *distortion, int64_t *sse,
                                       ENTROPY_CONTEXT *ta,
                                       ENTROPY_CONTEXT *tl,
                                       int ir, int ic,
                                       int mi_row, int mi_col) {
  int k;
  MACROBLOCKD *xd = &x->e_mbd;
  struct macroblockd_plane *const pd = &xd->plane[0];
  struct macroblock_plane *const p = &x->plane[0];
  MODE_INFO *const mi = xd->mi[0];
  const BLOCK_SIZE plane_bsize = get_plane_block_size(mi->mbmi.sb_type, pd);
  const int width = 4 * num_4x4_blocks_wide_lookup[plane_bsize];
  const int height = 4 * num_4x4_blocks_high_lookup[plane_bsize];
  int idx, idy;
  void (*fwd_txm4x4)(const int16_t *input, tran_low_t *output, int stride);

  const uint8_t *const src =
      &p->src.buf[vp10_raster_block_offset(BLOCK_8X8, i, p->src.stride)];
  uint8_t *const dst = &pd->dst.buf[vp10_raster_block_offset(BLOCK_8X8, i,
                                                            pd->dst.stride)];
  int64_t thisdistortion = 0, thissse = 0;
  int thisrate = 0;
  TX_TYPE tx_type = get_tx_type(PLANE_TYPE_Y, xd, i, TX_4X4);
  const scan_order *so = get_scan(TX_4X4, tx_type, 1);

  vp10_build_inter_predictor_sub8x8(xd, 0, i, ir, ic, mi_row, mi_col);

#if CONFIG_VP9_HIGHBITDEPTH
  if (xd->cur_buf->flags & YV12_FLAG_HIGHBITDEPTH) {
    fwd_txm4x4 = xd->lossless[mi->mbmi.segment_id] ? vp10_highbd_fwht4x4
                                                   : vpx_highbd_fdct4x4;
  } else {
    fwd_txm4x4 = xd->lossless[mi->mbmi.segment_id] ? vp10_fwht4x4 : vpx_fdct4x4;
  }
#else
  fwd_txm4x4 = xd->lossless[mi->mbmi.segment_id] ? vp10_fwht4x4 : vpx_fdct4x4;
#endif  // CONFIG_VP9_HIGHBITDEPTH

#if CONFIG_VP9_HIGHBITDEPTH
  if (xd->cur_buf->flags & YV12_FLAG_HIGHBITDEPTH) {
    vpx_highbd_subtract_block(
        height, width, vp10_raster_block_offset_int16(BLOCK_8X8, i, p->src_diff),
        8, src, p->src.stride, dst, pd->dst.stride, xd->bd);
  } else {
    vpx_subtract_block(
        height, width, vp10_raster_block_offset_int16(BLOCK_8X8, i, p->src_diff),
        8, src, p->src.stride, dst, pd->dst.stride);
  }
#else
  vpx_subtract_block(height, width,
                     vp10_raster_block_offset_int16(BLOCK_8X8, i, p->src_diff),
                     8, src, p->src.stride, dst, pd->dst.stride);
#endif  // CONFIG_VP9_HIGHBITDEPTH

  k = i;
  for (idy = 0; idy < height / 4; ++idy) {
    for (idx = 0; idx < width / 4; ++idx) {
      int64_t ssz, rd, rd1, rd2;
      tran_low_t* coeff;
#if CONFIG_VAR_TX
      int coeff_ctx;
#endif
      k += (idy * 2 + idx);
#if CONFIG_VAR_TX
      coeff_ctx = combine_entropy_contexts(*(ta + (k & 1)),
                                           *(tl + (k >> 1)));
#endif
      coeff = BLOCK_OFFSET(p->coeff, k);
      fwd_txm4x4(vp10_raster_block_offset_int16(BLOCK_8X8, k, p->src_diff),
                 coeff, 8);
      vp10_regular_quantize_b_4x4(x, 0, k, so->scan, so->iscan);
#if CONFIG_VP9_HIGHBITDEPTH
      if (xd->cur_buf->flags & YV12_FLAG_HIGHBITDEPTH) {
        thisdistortion += vp10_highbd_block_error(coeff,
                                                 BLOCK_OFFSET(pd->dqcoeff, k),
                                                 16, &ssz, xd->bd);
      } else {
        thisdistortion += vp10_block_error(coeff, BLOCK_OFFSET(pd->dqcoeff, k),
                                          16, &ssz);
      }
#else
      thisdistortion += vp10_block_error(coeff, BLOCK_OFFSET(pd->dqcoeff, k),
                                        16, &ssz);
#endif  // CONFIG_VP9_HIGHBITDEPTH
      thissse += ssz;
#if CONFIG_VAR_TX
      thisrate += cost_coeffs(x, 0, k, coeff_ctx,
                              TX_4X4,
                              so->scan, so->neighbors,
                              cpi->sf.use_fast_coef_costing);
      *(ta + (k & 1)) = !(p->eobs[k] == 0);
      *(tl + (k >> 1)) = !(p->eobs[k] == 0);
#else
      thisrate += cost_coeffs(x, 0, k, ta + (k & 1), tl + (k >> 1),
                              TX_4X4,
                              so->scan, so->neighbors,
                              cpi->sf.use_fast_coef_costing);
#endif
      rd1 = RDCOST(x->rdmult, x->rddiv, thisrate, thisdistortion >> 2);
      rd2 = RDCOST(x->rdmult, x->rddiv, 0, thissse >> 2);
      rd = VPXMIN(rd1, rd2);
      if (rd >= best_yrd)
        return INT64_MAX;
    }
  }

  *distortion = thisdistortion >> 2;
  *labelyrate = thisrate;
  *sse = thissse >> 2;

  return RDCOST(x->rdmult, x->rddiv, *labelyrate, *distortion);
}

typedef struct {
  int eobs;
  int brate;
  int byrate;
  int64_t bdist;
  int64_t bsse;
  int64_t brdcost;
  int_mv mvs[2];
  ENTROPY_CONTEXT ta[2];
  ENTROPY_CONTEXT tl[2];
} SEG_RDSTAT;

typedef struct {
  int_mv *ref_mv[2];
  int_mv mvp;

  int64_t segment_rd;
  int r;
  int64_t d;
  int64_t sse;
  int segment_yrate;
  PREDICTION_MODE modes[4];
  SEG_RDSTAT rdstat[4][INTER_MODES];
  int mvthresh;
} BEST_SEG_INFO;

static INLINE int mv_check_bounds(const MACROBLOCK *x, const MV *mv) {
  return (mv->row >> 3) < x->mv_row_min ||
         (mv->row >> 3) > x->mv_row_max ||
         (mv->col >> 3) < x->mv_col_min ||
         (mv->col >> 3) > x->mv_col_max;
}

static INLINE void mi_buf_shift(MACROBLOCK *x, int i) {
  MB_MODE_INFO *const mbmi = &x->e_mbd.mi[0]->mbmi;
  struct macroblock_plane *const p = &x->plane[0];
  struct macroblockd_plane *const pd = &x->e_mbd.plane[0];

  p->src.buf = &p->src.buf[vp10_raster_block_offset(BLOCK_8X8, i,
                                                   p->src.stride)];
  assert(((intptr_t)pd->pre[0].buf & 0x7) == 0);
  pd->pre[0].buf = &pd->pre[0].buf[vp10_raster_block_offset(BLOCK_8X8, i,
                                                           pd->pre[0].stride)];
  if (has_second_ref(mbmi))
    pd->pre[1].buf = &pd->pre[1].buf[vp10_raster_block_offset(BLOCK_8X8, i,
                                                           pd->pre[1].stride)];
}

static INLINE void mi_buf_restore(MACROBLOCK *x, struct buf_2d orig_src,
                                  struct buf_2d orig_pre[2]) {
  MB_MODE_INFO *mbmi = &x->e_mbd.mi[0]->mbmi;
  x->plane[0].src = orig_src;
  x->e_mbd.plane[0].pre[0] = orig_pre[0];
  if (has_second_ref(mbmi))
    x->e_mbd.plane[0].pre[1] = orig_pre[1];
}

// Check if NEARESTMV/NEARMV/ZEROMV is the cheapest way encode zero motion.
// TODO(aconverse): Find out if this is still productive then clean up or remove
static int check_best_zero_mv(
    const VP10_COMP *cpi, const int16_t mode_context[MAX_REF_FRAMES],
    int_mv frame_mv[MB_MODE_COUNT][MAX_REF_FRAMES], int this_mode,
    const MV_REFERENCE_FRAME ref_frames[2]) {
  if ((this_mode == NEARMV || this_mode == NEARESTMV || this_mode == ZEROMV) &&
      frame_mv[this_mode][ref_frames[0]].as_int == 0 &&
      (ref_frames[1] == NONE ||
       frame_mv[this_mode][ref_frames[1]].as_int == 0)) {
#if CONFIG_REF_MV
    int16_t rfc = (ref_frames[1] == NONE) ? mode_context[ref_frames[0]] :
        mode_context[ref_frames[0]] & (mode_context[ref_frames[1]] | 0x00ff);
#else
    int16_t rfc = mode_context[ref_frames[0]];
#endif
    int c1 = cost_mv_ref(cpi, NEARMV, rfc);
    int c2 = cost_mv_ref(cpi, NEARESTMV, rfc);
    int c3 = cost_mv_ref(cpi, ZEROMV, rfc);

    if (this_mode == NEARMV) {
      if (c1 > c3) return 0;
    } else if (this_mode == NEARESTMV) {
      if (c2 > c3) return 0;
    } else {
      assert(this_mode == ZEROMV);
      if (ref_frames[1] == NONE) {
        if ((c3 >= c2 && frame_mv[NEARESTMV][ref_frames[0]].as_int == 0) ||
            (c3 >= c1 && frame_mv[NEARMV][ref_frames[0]].as_int == 0))
          return 0;
      } else {
        if ((c3 >= c2 && frame_mv[NEARESTMV][ref_frames[0]].as_int == 0 &&
             frame_mv[NEARESTMV][ref_frames[1]].as_int == 0) ||
            (c3 >= c1 && frame_mv[NEARMV][ref_frames[0]].as_int == 0 &&
             frame_mv[NEARMV][ref_frames[1]].as_int == 0))
          return 0;
      }
    }
  }
  return 1;
}

static void joint_motion_search(VP10_COMP *cpi, MACROBLOCK *x,
                                BLOCK_SIZE bsize,
                                int_mv *frame_mv,
                                int mi_row, int mi_col,
                                int_mv single_newmv[MAX_REF_FRAMES],
                                int *rate_mv) {
  const VP10_COMMON *const cm = &cpi->common;
  const int pw = 4 * num_4x4_blocks_wide_lookup[bsize];
  const int ph = 4 * num_4x4_blocks_high_lookup[bsize];
  MACROBLOCKD *xd = &x->e_mbd;
  MB_MODE_INFO *mbmi = &xd->mi[0]->mbmi;
  const int refs[2] = {mbmi->ref_frame[0],
                       mbmi->ref_frame[1] < 0 ? 0 : mbmi->ref_frame[1]};
  int_mv ref_mv[2];
  int ite, ref;
  const InterpKernel *kernel = vp10_filter_kernels[mbmi->interp_filter];
  struct scale_factors sf;

  // Do joint motion search in compound mode to get more accurate mv.
  struct buf_2d backup_yv12[2][MAX_MB_PLANE];
  int last_besterr[2] = {INT_MAX, INT_MAX};
  const YV12_BUFFER_CONFIG *const scaled_ref_frame[2] = {
    vp10_get_scaled_ref_frame(cpi, mbmi->ref_frame[0]),
    vp10_get_scaled_ref_frame(cpi, mbmi->ref_frame[1])
  };

  // Prediction buffer from second frame.
#if CONFIG_VP9_HIGHBITDEPTH
  DECLARE_ALIGNED(16, uint16_t, second_pred_alloc_16[64 * 64]);
  uint8_t *second_pred;
#else
  DECLARE_ALIGNED(16, uint8_t, second_pred[64 * 64]);
#endif  // CONFIG_VP9_HIGHBITDEPTH

  for (ref = 0; ref < 2; ++ref) {
    ref_mv[ref] = x->mbmi_ext->ref_mvs[refs[ref]][0];

    if (scaled_ref_frame[ref]) {
      int i;
      // Swap out the reference frame for a version that's been scaled to
      // match the resolution of the current frame, allowing the existing
      // motion search code to be used without additional modifications.
      for (i = 0; i < MAX_MB_PLANE; i++)
        backup_yv12[ref][i] = xd->plane[i].pre[ref];
      vp10_setup_pre_planes(xd, ref, scaled_ref_frame[ref], mi_row, mi_col,
                           NULL);
    }

    frame_mv[refs[ref]].as_int = single_newmv[refs[ref]].as_int;
  }

  // Since we have scaled the reference frames to match the size of the current
  // frame we must use a unit scaling factor during mode selection.
#if CONFIG_VP9_HIGHBITDEPTH
  vp10_setup_scale_factors_for_frame(&sf, cm->width, cm->height,
                                     cm->width, cm->height,
                                     cm->use_highbitdepth);
#else
  vp10_setup_scale_factors_for_frame(&sf, cm->width, cm->height,
                                     cm->width, cm->height);
#endif  // CONFIG_VP9_HIGHBITDEPTH

  // Allow joint search multiple times iteratively for each reference frame
  // and break out of the search loop if it couldn't find a better mv.
  for (ite = 0; ite < 4; ite++) {
    struct buf_2d ref_yv12[2];
    int bestsme = INT_MAX;
    int sadpb = x->sadperbit16;
    MV tmp_mv;
    int search_range = 3;

    int tmp_col_min = x->mv_col_min;
    int tmp_col_max = x->mv_col_max;
    int tmp_row_min = x->mv_row_min;
    int tmp_row_max = x->mv_row_max;
    int id = ite % 2;  // Even iterations search in the first reference frame,
                       // odd iterations search in the second. The predictor
                       // found for the 'other' reference frame is factored in.

    // Initialized here because of compiler problem in Visual Studio.
    ref_yv12[0] = xd->plane[0].pre[0];
    ref_yv12[1] = xd->plane[0].pre[1];

    // Get the prediction block from the 'other' reference frame.
#if CONFIG_VP9_HIGHBITDEPTH
    if (xd->cur_buf->flags & YV12_FLAG_HIGHBITDEPTH) {
      second_pred = CONVERT_TO_BYTEPTR(second_pred_alloc_16);
      vp10_highbd_build_inter_predictor(ref_yv12[!id].buf,
                                       ref_yv12[!id].stride,
                                       second_pred, pw,
                                       &frame_mv[refs[!id]].as_mv,
                                       &sf, pw, ph, 0,
                                       kernel, MV_PRECISION_Q3,
                                       mi_col * MI_SIZE, mi_row * MI_SIZE,
                                       xd->bd);
    } else {
      second_pred = (uint8_t *)second_pred_alloc_16;
      vp10_build_inter_predictor(ref_yv12[!id].buf,
                                ref_yv12[!id].stride,
                                second_pred, pw,
                                &frame_mv[refs[!id]].as_mv,
                                &sf, pw, ph, 0,
                                kernel, MV_PRECISION_Q3,
                                mi_col * MI_SIZE, mi_row * MI_SIZE);
    }
#else
    vp10_build_inter_predictor(ref_yv12[!id].buf,
                              ref_yv12[!id].stride,
                              second_pred, pw,
                              &frame_mv[refs[!id]].as_mv,
                              &sf, pw, ph, 0,
                              kernel, MV_PRECISION_Q3,
                              mi_col * MI_SIZE, mi_row * MI_SIZE);
#endif  // CONFIG_VP9_HIGHBITDEPTH

    // Do compound motion search on the current reference frame.
    if (id)
      xd->plane[0].pre[0] = ref_yv12[id];
    vp10_set_mv_search_range(x, &ref_mv[id].as_mv);

    // Use the mv result from the single mode as mv predictor.
    tmp_mv = frame_mv[refs[id]].as_mv;

    tmp_mv.col >>= 3;
    tmp_mv.row >>= 3;

    // Small-range full-pixel motion search.
    bestsme = vp10_refining_search_8p_c(x, &tmp_mv, sadpb,
                                       search_range,
                                       &cpi->fn_ptr[bsize],
                                       &ref_mv[id].as_mv, second_pred);
    if (bestsme < INT_MAX)
      bestsme = vp10_get_mvpred_av_var(x, &tmp_mv, &ref_mv[id].as_mv,
                                      second_pred, &cpi->fn_ptr[bsize], 1);

    x->mv_col_min = tmp_col_min;
    x->mv_col_max = tmp_col_max;
    x->mv_row_min = tmp_row_min;
    x->mv_row_max = tmp_row_max;

    if (bestsme < INT_MAX) {
      int dis; /* TODO: use dis in distortion calculation later. */
      unsigned int sse;
      bestsme = cpi->find_fractional_mv_step(
          x, &tmp_mv,
          &ref_mv[id].as_mv,
          cpi->common.allow_high_precision_mv,
          x->errorperbit,
          &cpi->fn_ptr[bsize],
          0, cpi->sf.mv.subpel_iters_per_step,
          NULL,
          x->nmvjointcost, x->mvcost,
          &dis, &sse, second_pred,
          pw, ph);
    }

    // Restore the pointer to the first (possibly scaled) prediction buffer.
    if (id)
      xd->plane[0].pre[0] = ref_yv12[0];

    if (bestsme < last_besterr[id]) {
      frame_mv[refs[id]].as_mv = tmp_mv;
      last_besterr[id] = bestsme;
    } else {
      break;
    }
  }

  *rate_mv = 0;

  for (ref = 0; ref < 2; ++ref) {
    if (scaled_ref_frame[ref]) {
      // Restore the prediction frame pointers to their unscaled versions.
      int i;
      for (i = 0; i < MAX_MB_PLANE; i++)
        xd->plane[i].pre[ref] = backup_yv12[ref][i];
    }

    *rate_mv += vp10_mv_bit_cost(&frame_mv[refs[ref]].as_mv,
                                &x->mbmi_ext->ref_mvs[refs[ref]][0].as_mv,
                                x->nmvjointcost, x->mvcost, MV_COST_WEIGHT);
  }
}

static int64_t rd_pick_best_sub8x8_mode(VP10_COMP *cpi, MACROBLOCK *x,
                                        int_mv *best_ref_mv,
                                        int_mv *second_best_ref_mv,
                                        int64_t best_rd, int *returntotrate,
                                        int *returnyrate,
                                        int64_t *returndistortion,
                                        int *skippable, int64_t *psse,
                                        int mvthresh,
                                        int_mv seg_mvs[4][MAX_REF_FRAMES],
                                        BEST_SEG_INFO *bsi_buf, int filter_idx,
                                        int mi_row, int mi_col) {
  int i;
  BEST_SEG_INFO *bsi = bsi_buf + filter_idx;
  MACROBLOCKD *xd = &x->e_mbd;
  MODE_INFO *mi = xd->mi[0];
  MB_MODE_INFO *mbmi = &mi->mbmi;
  int mode_idx;
  int k, br = 0, idx, idy;
  int64_t bd = 0, block_sse = 0;
  PREDICTION_MODE this_mode;
  VP10_COMMON *cm = &cpi->common;
  struct macroblock_plane *const p = &x->plane[0];
  struct macroblockd_plane *const pd = &xd->plane[0];
  const int label_count = 4;
  int64_t this_segment_rd = 0;
  int label_mv_thresh;
  int segmentyrate = 0;
  const BLOCK_SIZE bsize = mbmi->sb_type;
  const int num_4x4_blocks_wide = num_4x4_blocks_wide_lookup[bsize];
  const int num_4x4_blocks_high = num_4x4_blocks_high_lookup[bsize];
  ENTROPY_CONTEXT t_above[2], t_left[2];
  int subpelmv = 1, have_ref = 0;
  const int has_second_rf = has_second_ref(mbmi);
  const int inter_mode_mask = cpi->sf.inter_mode_mask[bsize];
  MB_MODE_INFO_EXT *const mbmi_ext = x->mbmi_ext;

  vp10_zero(*bsi);

  bsi->segment_rd = best_rd;
  bsi->ref_mv[0] = best_ref_mv;
  bsi->ref_mv[1] = second_best_ref_mv;
  bsi->mvp.as_int = best_ref_mv->as_int;
  bsi->mvthresh = mvthresh;

  for (i = 0; i < 4; i++)
    bsi->modes[i] = ZEROMV;

  memcpy(t_above, pd->above_context, sizeof(t_above));
  memcpy(t_left, pd->left_context, sizeof(t_left));

  // 64 makes this threshold really big effectively
  // making it so that we very rarely check mvs on
  // segments.   setting this to 1 would make mv thresh
  // roughly equal to what it is for macroblocks
  label_mv_thresh = 1 * bsi->mvthresh / label_count;

  // Segmentation method overheads
  for (idy = 0; idy < 2; idy += num_4x4_blocks_high) {
    for (idx = 0; idx < 2; idx += num_4x4_blocks_wide) {
      // TODO(jingning,rbultje): rewrite the rate-distortion optimization
      // loop for 4x4/4x8/8x4 block coding. to be replaced with new rd loop
      int_mv mode_mv[MB_MODE_COUNT][2];
      int_mv frame_mv[MB_MODE_COUNT][MAX_REF_FRAMES];
      PREDICTION_MODE mode_selected = ZEROMV;
      int64_t best_rd = INT64_MAX;
      const int i = idy * 2 + idx;
      int ref;

      for (ref = 0; ref < 1 + has_second_rf; ++ref) {
        const MV_REFERENCE_FRAME frame = mbmi->ref_frame[ref];
        frame_mv[ZEROMV][frame].as_int = 0;
        vp10_append_sub8x8_mvs_for_idx(cm, xd, i, ref, mi_row, mi_col,
                                      &frame_mv[NEARESTMV][frame],
                                      &frame_mv[NEARMV][frame]);
      }

      // search for the best motion vector on this segment
      for (this_mode = NEARESTMV; this_mode <= NEWMV; ++this_mode) {
        const struct buf_2d orig_src = x->plane[0].src;
        struct buf_2d orig_pre[2];

        mode_idx = INTER_OFFSET(this_mode);
        bsi->rdstat[i][mode_idx].brdcost = INT64_MAX;
        if (!(inter_mode_mask & (1 << this_mode)))
          continue;

        if (!check_best_zero_mv(cpi, mbmi_ext->mode_context, frame_mv,
                                this_mode, mbmi->ref_frame))
          continue;

        memcpy(orig_pre, pd->pre, sizeof(orig_pre));
        memcpy(bsi->rdstat[i][mode_idx].ta, t_above,
               sizeof(bsi->rdstat[i][mode_idx].ta));
        memcpy(bsi->rdstat[i][mode_idx].tl, t_left,
               sizeof(bsi->rdstat[i][mode_idx].tl));

        // motion search for newmv (single predictor case only)
        if (!has_second_rf && this_mode == NEWMV &&
            seg_mvs[i][mbmi->ref_frame[0]].as_int == INVALID_MV) {
          MV *const new_mv = &mode_mv[NEWMV][0].as_mv;
          int step_param = 0;
          int bestsme = INT_MAX;
          int sadpb = x->sadperbit4;
          MV mvp_full;
          int max_mv;
          int cost_list[5];

          /* Is the best so far sufficiently good that we cant justify doing
           * and new motion search. */
          if (best_rd < label_mv_thresh)
            break;

          if (cpi->oxcf.mode != BEST) {
            // use previous block's result as next block's MV predictor.
            if (i > 0) {
              bsi->mvp.as_int = mi->bmi[i - 1].as_mv[0].as_int;
              if (i == 2)
                bsi->mvp.as_int = mi->bmi[i - 2].as_mv[0].as_int;
            }
          }
          if (i == 0)
            max_mv = x->max_mv_context[mbmi->ref_frame[0]];
          else
            max_mv =
                VPXMAX(abs(bsi->mvp.as_mv.row), abs(bsi->mvp.as_mv.col)) >> 3;

          if (cpi->sf.mv.auto_mv_step_size && cm->show_frame) {
            // Take wtd average of the step_params based on the last frame's
            // max mv magnitude and the best ref mvs of the current block for
            // the given reference.
            step_param = (vp10_init_search_range(max_mv) +
                              cpi->mv_step_param) / 2;
          } else {
            step_param = cpi->mv_step_param;
          }

          mvp_full.row = bsi->mvp.as_mv.row >> 3;
          mvp_full.col = bsi->mvp.as_mv.col >> 3;

          if (cpi->sf.adaptive_motion_search) {
            mvp_full.row = x->pred_mv[mbmi->ref_frame[0]].row >> 3;
            mvp_full.col = x->pred_mv[mbmi->ref_frame[0]].col >> 3;
            step_param = VPXMAX(step_param, 8);
          }

          // adjust src pointer for this block
          mi_buf_shift(x, i);

          vp10_set_mv_search_range(x, &bsi->ref_mv[0]->as_mv);

          bestsme = vp10_full_pixel_search(
              cpi, x, bsize, &mvp_full, step_param, sadpb,
              cpi->sf.mv.subpel_search_method != SUBPEL_TREE ? cost_list : NULL,
              &bsi->ref_mv[0]->as_mv, new_mv,
              INT_MAX, 1);

          if (bestsme < INT_MAX) {
            int distortion;
            cpi->find_fractional_mv_step(
                x,
                new_mv,
                &bsi->ref_mv[0]->as_mv,
                cm->allow_high_precision_mv,
                x->errorperbit, &cpi->fn_ptr[bsize],
                cpi->sf.mv.subpel_force_stop,
                cpi->sf.mv.subpel_iters_per_step,
                cond_cost_list(cpi, cost_list),
                x->nmvjointcost, x->mvcost,
                &distortion,
                &x->pred_sse[mbmi->ref_frame[0]],
                NULL, 0, 0);

            // save motion search result for use in compound prediction
            seg_mvs[i][mbmi->ref_frame[0]].as_mv = *new_mv;
          }

          if (cpi->sf.adaptive_motion_search)
            x->pred_mv[mbmi->ref_frame[0]] = *new_mv;

          // restore src pointers
          mi_buf_restore(x, orig_src, orig_pre);
        }

        if (has_second_rf) {
          if (seg_mvs[i][mbmi->ref_frame[1]].as_int == INVALID_MV ||
              seg_mvs[i][mbmi->ref_frame[0]].as_int == INVALID_MV)
            continue;
        }

        if (has_second_rf && this_mode == NEWMV &&
            mbmi->interp_filter == EIGHTTAP) {
          // adjust src pointers
          mi_buf_shift(x, i);
          if (cpi->sf.comp_inter_joint_search_thresh <= bsize) {
            int rate_mv;
            joint_motion_search(cpi, x, bsize, frame_mv[this_mode],
                                mi_row, mi_col, seg_mvs[i],
                                &rate_mv);
            seg_mvs[i][mbmi->ref_frame[0]].as_int =
                frame_mv[this_mode][mbmi->ref_frame[0]].as_int;
            seg_mvs[i][mbmi->ref_frame[1]].as_int =
                frame_mv[this_mode][mbmi->ref_frame[1]].as_int;
          }
          // restore src pointers
          mi_buf_restore(x, orig_src, orig_pre);
        }

        bsi->rdstat[i][mode_idx].brate =
            set_and_cost_bmi_mvs(cpi, x, xd, i, this_mode, mode_mv[this_mode],
                                 frame_mv, seg_mvs[i], bsi->ref_mv,
                                 x->nmvjointcost, x->mvcost);

        for (ref = 0; ref < 1 + has_second_rf; ++ref) {
          bsi->rdstat[i][mode_idx].mvs[ref].as_int =
              mode_mv[this_mode][ref].as_int;
          if (num_4x4_blocks_wide > 1)
            bsi->rdstat[i + 1][mode_idx].mvs[ref].as_int =
                mode_mv[this_mode][ref].as_int;
          if (num_4x4_blocks_high > 1)
            bsi->rdstat[i + 2][mode_idx].mvs[ref].as_int =
                mode_mv[this_mode][ref].as_int;
        }

        // Trap vectors that reach beyond the UMV borders
        if (mv_check_bounds(x, &mode_mv[this_mode][0].as_mv) ||
            (has_second_rf &&
             mv_check_bounds(x, &mode_mv[this_mode][1].as_mv)))
          continue;

        if (filter_idx > 0) {
          BEST_SEG_INFO *ref_bsi = bsi_buf;
          subpelmv = 0;
          have_ref = 1;

          for (ref = 0; ref < 1 + has_second_rf; ++ref) {
            subpelmv |= mv_has_subpel(&mode_mv[this_mode][ref].as_mv);
            have_ref &= mode_mv[this_mode][ref].as_int ==
                ref_bsi->rdstat[i][mode_idx].mvs[ref].as_int;
          }

          if (filter_idx > 1 && !subpelmv && !have_ref) {
            ref_bsi = bsi_buf + 1;
            have_ref = 1;
            for (ref = 0; ref < 1 + has_second_rf; ++ref)
              have_ref &= mode_mv[this_mode][ref].as_int ==
                  ref_bsi->rdstat[i][mode_idx].mvs[ref].as_int;
          }

          if (!subpelmv && have_ref &&
              ref_bsi->rdstat[i][mode_idx].brdcost < INT64_MAX) {
            memcpy(&bsi->rdstat[i][mode_idx], &ref_bsi->rdstat[i][mode_idx],
                   sizeof(SEG_RDSTAT));
            if (num_4x4_blocks_wide > 1)
              bsi->rdstat[i + 1][mode_idx].eobs =
                  ref_bsi->rdstat[i + 1][mode_idx].eobs;
            if (num_4x4_blocks_high > 1)
              bsi->rdstat[i + 2][mode_idx].eobs =
                  ref_bsi->rdstat[i + 2][mode_idx].eobs;

            if (bsi->rdstat[i][mode_idx].brdcost < best_rd) {
              mode_selected = this_mode;
              best_rd = bsi->rdstat[i][mode_idx].brdcost;
            }
            continue;
          }
        }

        bsi->rdstat[i][mode_idx].brdcost =
            encode_inter_mb_segment(cpi, x,
                                    bsi->segment_rd - this_segment_rd, i,
                                    &bsi->rdstat[i][mode_idx].byrate,
                                    &bsi->rdstat[i][mode_idx].bdist,
                                    &bsi->rdstat[i][mode_idx].bsse,
                                    bsi->rdstat[i][mode_idx].ta,
                                    bsi->rdstat[i][mode_idx].tl,
                                    idy, idx,
                                    mi_row, mi_col);
        if (bsi->rdstat[i][mode_idx].brdcost < INT64_MAX) {
          bsi->rdstat[i][mode_idx].brdcost += RDCOST(x->rdmult, x->rddiv,
                                            bsi->rdstat[i][mode_idx].brate, 0);
          bsi->rdstat[i][mode_idx].brate += bsi->rdstat[i][mode_idx].byrate;
          bsi->rdstat[i][mode_idx].eobs = p->eobs[i];
          if (num_4x4_blocks_wide > 1)
            bsi->rdstat[i + 1][mode_idx].eobs = p->eobs[i + 1];
          if (num_4x4_blocks_high > 1)
            bsi->rdstat[i + 2][mode_idx].eobs = p->eobs[i + 2];
        }

        if (bsi->rdstat[i][mode_idx].brdcost < best_rd) {
          mode_selected = this_mode;
          best_rd = bsi->rdstat[i][mode_idx].brdcost;
        }
      } /*for each 4x4 mode*/

      if (best_rd == INT64_MAX) {
        int iy, midx;
        for (iy = i + 1; iy < 4; ++iy)
          for (midx = 0; midx < INTER_MODES; ++midx)
            bsi->rdstat[iy][midx].brdcost = INT64_MAX;
        bsi->segment_rd = INT64_MAX;
        return INT64_MAX;
      }

      mode_idx = INTER_OFFSET(mode_selected);
      memcpy(t_above, bsi->rdstat[i][mode_idx].ta, sizeof(t_above));
      memcpy(t_left, bsi->rdstat[i][mode_idx].tl, sizeof(t_left));

      set_and_cost_bmi_mvs(cpi, x, xd, i, mode_selected, mode_mv[mode_selected],
                           frame_mv, seg_mvs[i], bsi->ref_mv, x->nmvjointcost,
                           x->mvcost);

      br += bsi->rdstat[i][mode_idx].brate;
      bd += bsi->rdstat[i][mode_idx].bdist;
      block_sse += bsi->rdstat[i][mode_idx].bsse;
      segmentyrate += bsi->rdstat[i][mode_idx].byrate;
      this_segment_rd += bsi->rdstat[i][mode_idx].brdcost;

      if (this_segment_rd > bsi->segment_rd) {
        int iy, midx;
        for (iy = i + 1; iy < 4; ++iy)
          for (midx = 0; midx < INTER_MODES; ++midx)
            bsi->rdstat[iy][midx].brdcost = INT64_MAX;
        bsi->segment_rd = INT64_MAX;
        return INT64_MAX;
      }
    }
  } /* for each label */

  bsi->r = br;
  bsi->d = bd;
  bsi->segment_yrate = segmentyrate;
  bsi->segment_rd = this_segment_rd;
  bsi->sse = block_sse;

  // update the coding decisions
  for (k = 0; k < 4; ++k)
    bsi->modes[k] = mi->bmi[k].as_mode;

  if (bsi->segment_rd > best_rd)
    return INT64_MAX;
  /* set it to the best */
  for (i = 0; i < 4; i++) {
    mode_idx = INTER_OFFSET(bsi->modes[i]);
    mi->bmi[i].as_mv[0].as_int = bsi->rdstat[i][mode_idx].mvs[0].as_int;
    if (has_second_ref(mbmi))
      mi->bmi[i].as_mv[1].as_int = bsi->rdstat[i][mode_idx].mvs[1].as_int;
    x->plane[0].eobs[i] = bsi->rdstat[i][mode_idx].eobs;
    mi->bmi[i].as_mode = bsi->modes[i];
  }

  /*
   * used to set mbmi->mv.as_int
   */
  *returntotrate = bsi->r;
  *returndistortion = bsi->d;
  *returnyrate = bsi->segment_yrate;
  *skippable = vp10_is_skippable_in_plane(x, BLOCK_8X8, 0);
  *psse = bsi->sse;
  mbmi->mode = bsi->modes[3];

  return bsi->segment_rd;
}

static void estimate_ref_frame_costs(const VP10_COMMON *cm,
                                     const MACROBLOCKD *xd,
                                     int segment_id,
                                     unsigned int *ref_costs_single,
                                     unsigned int *ref_costs_comp,
                                     vpx_prob *comp_mode_p) {
  int seg_ref_active = segfeature_active(&cm->seg, segment_id,
                                         SEG_LVL_REF_FRAME);
  if (seg_ref_active) {
    memset(ref_costs_single, 0, MAX_REF_FRAMES * sizeof(*ref_costs_single));
    memset(ref_costs_comp,   0, MAX_REF_FRAMES * sizeof(*ref_costs_comp));
    *comp_mode_p = 128;
  } else {
    vpx_prob intra_inter_p = vp10_get_intra_inter_prob(cm, xd);
    vpx_prob comp_inter_p = 128;

    if (cm->reference_mode == REFERENCE_MODE_SELECT) {
      comp_inter_p = vp10_get_reference_mode_prob(cm, xd);
      *comp_mode_p = comp_inter_p;
    } else {
      *comp_mode_p = 128;
    }

    ref_costs_single[INTRA_FRAME] = vp10_cost_bit(intra_inter_p, 0);

    if (cm->reference_mode != COMPOUND_REFERENCE) {
      vpx_prob ref_single_p1 = vp10_get_pred_prob_single_ref_p1(cm, xd);
      vpx_prob ref_single_p2 = vp10_get_pred_prob_single_ref_p2(cm, xd);
#if CONFIG_EXT_REFS
      vpx_prob ref_single_p3 = vp10_get_pred_prob_single_ref_p3(cm, xd);
      vpx_prob ref_single_p4 = vp10_get_pred_prob_single_ref_p4(cm, xd);
      vpx_prob ref_single_p5 = vp10_get_pred_prob_single_ref_p5(cm, xd);
#endif  // CONFIG_EXT_REFS
      unsigned int base_cost = vp10_cost_bit(intra_inter_p, 1);

      if (cm->reference_mode == REFERENCE_MODE_SELECT)
        base_cost += vp10_cost_bit(comp_inter_p, 0);

      ref_costs_single[LAST_FRAME] =
#if CONFIG_EXT_REFS
          ref_costs_single[LAST2_FRAME] =
          ref_costs_single[LAST3_FRAME] =
          ref_costs_single[LAST4_FRAME] =
#endif  // CONFIG_EXT_REFS
          ref_costs_single[GOLDEN_FRAME] =
          ref_costs_single[ALTREF_FRAME] = base_cost;

#if CONFIG_EXT_REFS
      ref_costs_single[LAST_FRAME]   += vp10_cost_bit(ref_single_p1, 0);
      ref_costs_single[LAST2_FRAME]  += vp10_cost_bit(ref_single_p1, 0);
      ref_costs_single[LAST3_FRAME]  += vp10_cost_bit(ref_single_p1, 0);
      ref_costs_single[LAST4_FRAME]  += vp10_cost_bit(ref_single_p1, 0);
      ref_costs_single[GOLDEN_FRAME] += vp10_cost_bit(ref_single_p1, 1);
      ref_costs_single[ALTREF_FRAME] += vp10_cost_bit(ref_single_p1, 1);

      ref_costs_single[LAST_FRAME]   += vp10_cost_bit(ref_single_p3, 0);
      ref_costs_single[LAST2_FRAME]  += vp10_cost_bit(ref_single_p3, 0);
      ref_costs_single[LAST3_FRAME]  += vp10_cost_bit(ref_single_p3, 1);
      ref_costs_single[LAST4_FRAME]  += vp10_cost_bit(ref_single_p3, 1);
      ref_costs_single[GOLDEN_FRAME] += vp10_cost_bit(ref_single_p2, 0);
      ref_costs_single[ALTREF_FRAME] += vp10_cost_bit(ref_single_p2, 1);

      ref_costs_single[LAST_FRAME]   += vp10_cost_bit(ref_single_p4, 0);
      ref_costs_single[LAST2_FRAME]  += vp10_cost_bit(ref_single_p4, 1);
      ref_costs_single[LAST3_FRAME]  += vp10_cost_bit(ref_single_p5, 0);
      ref_costs_single[LAST4_FRAME]  += vp10_cost_bit(ref_single_p5, 1);
#else
      ref_costs_single[LAST_FRAME]   += vp10_cost_bit(ref_single_p1, 0);
      ref_costs_single[GOLDEN_FRAME] += vp10_cost_bit(ref_single_p1, 1);
      ref_costs_single[ALTREF_FRAME] += vp10_cost_bit(ref_single_p1, 1);
      ref_costs_single[GOLDEN_FRAME] += vp10_cost_bit(ref_single_p2, 0);
      ref_costs_single[ALTREF_FRAME] += vp10_cost_bit(ref_single_p2, 1);
#endif  // CONFIG_EXT_REFS
    } else {
      ref_costs_single[LAST_FRAME]   = 512;
#if CONFIG_EXT_REFS
      ref_costs_single[LAST2_FRAME]  = 512;
      ref_costs_single[LAST3_FRAME]  = 512;
      ref_costs_single[LAST4_FRAME]  = 512;
#endif  // CONFIG_EXT_REFS
      ref_costs_single[GOLDEN_FRAME] = 512;
      ref_costs_single[ALTREF_FRAME] = 512;
    }

    if (cm->reference_mode != SINGLE_REFERENCE) {
      vpx_prob ref_comp_p = vp10_get_pred_prob_comp_ref_p(cm, xd);
#if CONFIG_EXT_REFS
      vpx_prob ref_comp_p1 = vp10_get_pred_prob_comp_ref_p1(cm, xd);
      vpx_prob ref_comp_p2 = vp10_get_pred_prob_comp_ref_p2(cm, xd);
      vpx_prob ref_comp_p3 = vp10_get_pred_prob_comp_ref_p3(cm, xd);
#endif  // CONFIG_EXT_REFS
      unsigned int base_cost = vp10_cost_bit(intra_inter_p, 1);

      if (cm->reference_mode == REFERENCE_MODE_SELECT)
        base_cost += vp10_cost_bit(comp_inter_p, 1);

      ref_costs_comp[LAST_FRAME] =
#if CONFIG_EXT_REFS
          ref_costs_comp[LAST2_FRAME] =
          ref_costs_comp[LAST3_FRAME] =
          ref_costs_comp[LAST4_FRAME] =
#endif  // CONFIG_EXT_REFS
          ref_costs_comp[GOLDEN_FRAME] = base_cost;

#if CONFIG_EXT_REFS
      ref_costs_comp[LAST_FRAME]   += vp10_cost_bit(ref_comp_p, 0);
      ref_costs_comp[LAST2_FRAME]  += vp10_cost_bit(ref_comp_p, 0);
      ref_costs_comp[LAST3_FRAME]  += vp10_cost_bit(ref_comp_p, 1);
      ref_costs_comp[LAST4_FRAME]  += vp10_cost_bit(ref_comp_p, 1);
      ref_costs_comp[GOLDEN_FRAME] += vp10_cost_bit(ref_comp_p, 1);

      ref_costs_comp[LAST_FRAME]   += vp10_cost_bit(ref_comp_p1, 1);
      ref_costs_comp[LAST2_FRAME]  += vp10_cost_bit(ref_comp_p1, 0);
      ref_costs_comp[LAST3_FRAME]  += vp10_cost_bit(ref_comp_p2, 0);
      ref_costs_comp[LAST4_FRAME]  += vp10_cost_bit(ref_comp_p2, 0);
      ref_costs_comp[GOLDEN_FRAME] += vp10_cost_bit(ref_comp_p2, 1);

      ref_costs_comp[LAST3_FRAME]  += vp10_cost_bit(ref_comp_p3, 1);
      ref_costs_comp[LAST4_FRAME]  += vp10_cost_bit(ref_comp_p3, 0);
#else
      ref_costs_comp[LAST_FRAME]   += vp10_cost_bit(ref_comp_p, 0);
      ref_costs_comp[GOLDEN_FRAME] += vp10_cost_bit(ref_comp_p, 1);
#endif  // CONFIG_EXT_REFS
    } else {
      ref_costs_comp[LAST_FRAME]   = 512;
#if CONFIG_EXT_REFS
      ref_costs_comp[LAST2_FRAME]  = 512;
      ref_costs_comp[LAST3_FRAME]  = 512;
      ref_costs_comp[LAST4_FRAME]  = 512;
#endif  // CONFIG_EXT_REFS
      ref_costs_comp[GOLDEN_FRAME] = 512;
    }
  }
}

static void store_coding_context(MACROBLOCK *x, PICK_MODE_CONTEXT *ctx,
                         int mode_index,
                         int64_t comp_pred_diff[REFERENCE_MODES],
                         int64_t best_filter_diff[SWITCHABLE_FILTER_CONTEXTS],
                         int skippable) {
  MACROBLOCKD *const xd = &x->e_mbd;

  // Take a snapshot of the coding context so it can be
  // restored if we decide to encode this way
  ctx->skip = x->skip;
  ctx->skippable = skippable;
  ctx->best_mode_index = mode_index;
  ctx->mic = *xd->mi[0];
  ctx->mbmi_ext = *x->mbmi_ext;
  ctx->single_pred_diff = (int)comp_pred_diff[SINGLE_REFERENCE];
  ctx->comp_pred_diff   = (int)comp_pred_diff[COMPOUND_REFERENCE];
  ctx->hybrid_pred_diff = (int)comp_pred_diff[REFERENCE_MODE_SELECT];

  memcpy(ctx->best_filter_diff, best_filter_diff,
         sizeof(*best_filter_diff) * SWITCHABLE_FILTER_CONTEXTS);
}

static void setup_buffer_inter(
    VP10_COMP *cpi, MACROBLOCK *x,
    MV_REFERENCE_FRAME ref_frame,
    BLOCK_SIZE block_size,
    int mi_row, int mi_col,
    int_mv frame_nearest_mv[MAX_REF_FRAMES],
    int_mv frame_near_mv[MAX_REF_FRAMES],
    struct buf_2d yv12_mb[MAX_REF_FRAMES][MAX_MB_PLANE]) {
  const VP10_COMMON *cm = &cpi->common;
  const YV12_BUFFER_CONFIG *yv12 = get_ref_frame_buffer(cpi, ref_frame);
  MACROBLOCKD *const xd = &x->e_mbd;
  MODE_INFO *const mi = xd->mi[0];
  int_mv *const candidates = x->mbmi_ext->ref_mvs[ref_frame];
  const struct scale_factors *const sf = &cm->frame_refs[ref_frame - 1].sf;
  MB_MODE_INFO_EXT *const mbmi_ext = x->mbmi_ext;

  assert(yv12 != NULL);

  // TODO(jkoleszar): Is the UV buffer ever used here? If so, need to make this
  // use the UV scaling factors.
  vp10_setup_pred_block(xd, yv12_mb[ref_frame], yv12, mi_row, mi_col, sf, sf);

  // Gets an initial list of candidate vectors from neighbours and orders them
  vp10_find_mv_refs(cm, xd, mi, ref_frame,
#if CONFIG_REF_MV
                    &mbmi_ext->ref_mv_count[ref_frame],
                    mbmi_ext->ref_mv_stack[ref_frame],
#endif
                    candidates, mi_row, mi_col,
                    NULL, NULL, mbmi_ext->mode_context);

  // Candidate refinement carried out at encoder and decoder
  vp10_find_best_ref_mvs(cm->allow_high_precision_mv, candidates,
                         &frame_nearest_mv[ref_frame],
                         &frame_near_mv[ref_frame]);

  // Further refinement that is encode side only to test the top few candidates
  // in full and choose the best as the centre point for subsequent searches.
  // The current implementation doesn't support scaling.
  if (!vp10_is_scaled(sf) && block_size >= BLOCK_8X8)
    vp10_mv_pred(cpi, x, yv12_mb[ref_frame][0].buf, yv12->y_stride,
                ref_frame, block_size);
}

static void single_motion_search(VP10_COMP *cpi, MACROBLOCK *x,
                                 BLOCK_SIZE bsize,
                                 int mi_row, int mi_col,
                                 int_mv *tmp_mv, int *rate_mv) {
  MACROBLOCKD *xd = &x->e_mbd;
  const VP10_COMMON *cm = &cpi->common;
  MB_MODE_INFO *mbmi = &xd->mi[0]->mbmi;
  struct buf_2d backup_yv12[MAX_MB_PLANE] = {{0, 0}};
  int bestsme = INT_MAX;
  int step_param;
  int sadpb = x->sadperbit16;
  MV mvp_full;
  int ref = mbmi->ref_frame[0];
  MV ref_mv = x->mbmi_ext->ref_mvs[ref][0].as_mv;

  int tmp_col_min = x->mv_col_min;
  int tmp_col_max = x->mv_col_max;
  int tmp_row_min = x->mv_row_min;
  int tmp_row_max = x->mv_row_max;
  int cost_list[5];

  const YV12_BUFFER_CONFIG *scaled_ref_frame = vp10_get_scaled_ref_frame(cpi,
                                                                        ref);

  MV pred_mv[3];
  pred_mv[0] = x->mbmi_ext->ref_mvs[ref][0].as_mv;
  pred_mv[1] = x->mbmi_ext->ref_mvs[ref][1].as_mv;
  pred_mv[2] = x->pred_mv[ref];

  if (scaled_ref_frame) {
    int i;
    // Swap out the reference frame for a version that's been scaled to
    // match the resolution of the current frame, allowing the existing
    // motion search code to be used without additional modifications.
    for (i = 0; i < MAX_MB_PLANE; i++)
      backup_yv12[i] = xd->plane[i].pre[0];

    vp10_setup_pre_planes(xd, 0, scaled_ref_frame, mi_row, mi_col, NULL);
  }

  vp10_set_mv_search_range(x, &ref_mv);

  // Work out the size of the first step in the mv step search.
  // 0 here is maximum length first step. 1 is VPXMAX >> 1 etc.
  if (cpi->sf.mv.auto_mv_step_size && cm->show_frame) {
    // Take wtd average of the step_params based on the last frame's
    // max mv magnitude and that based on the best ref mvs of the current
    // block for the given reference.
    step_param = (vp10_init_search_range(x->max_mv_context[ref]) +
                    cpi->mv_step_param) / 2;
  } else {
    step_param = cpi->mv_step_param;
  }

  if (cpi->sf.adaptive_motion_search && bsize < BLOCK_64X64) {
    int boffset =
        2 * (b_width_log2_lookup[BLOCK_64X64] -
             VPXMIN(b_height_log2_lookup[bsize], b_width_log2_lookup[bsize]));
    step_param = VPXMAX(step_param, boffset);
  }

  if (cpi->sf.adaptive_motion_search) {
    int bwl = b_width_log2_lookup[bsize];
    int bhl = b_height_log2_lookup[bsize];
    int tlevel = x->pred_mv_sad[ref] >> (bwl + bhl + 4);

    if (tlevel < 5)
      step_param += 2;

    // prev_mv_sad is not setup for dynamically scaled frames.
    if (cpi->oxcf.resize_mode != RESIZE_DYNAMIC) {
      int i;
      for (i = LAST_FRAME; i <= ALTREF_FRAME && cm->show_frame; ++i) {
        if ((x->pred_mv_sad[ref] >> 3) > x->pred_mv_sad[i]) {
          x->pred_mv[ref].row = 0;
          x->pred_mv[ref].col = 0;
          tmp_mv->as_int = INVALID_MV;

          if (scaled_ref_frame) {
            int i;
            for (i = 0; i < MAX_MB_PLANE; ++i)
              xd->plane[i].pre[0] = backup_yv12[i];
          }
          return;
        }
      }
    }
  }

  mvp_full = pred_mv[x->mv_best_ref_index[ref]];

  mvp_full.col >>= 3;
  mvp_full.row >>= 3;

  bestsme = vp10_full_pixel_search(cpi, x, bsize, &mvp_full, step_param, sadpb,
                                  cond_cost_list(cpi, cost_list),
                                  &ref_mv, &tmp_mv->as_mv, INT_MAX, 1);

  x->mv_col_min = tmp_col_min;
  x->mv_col_max = tmp_col_max;
  x->mv_row_min = tmp_row_min;
  x->mv_row_max = tmp_row_max;

  if (bestsme < INT_MAX) {
    int dis;  /* TODO: use dis in distortion calculation later. */
    cpi->find_fractional_mv_step(x, &tmp_mv->as_mv, &ref_mv,
                                 cm->allow_high_precision_mv,
                                 x->errorperbit,
                                 &cpi->fn_ptr[bsize],
                                 cpi->sf.mv.subpel_force_stop,
                                 cpi->sf.mv.subpel_iters_per_step,
                                 cond_cost_list(cpi, cost_list),
                                 x->nmvjointcost, x->mvcost,
                                 &dis, &x->pred_sse[ref], NULL, 0, 0);
  }
  *rate_mv = vp10_mv_bit_cost(&tmp_mv->as_mv, &ref_mv,
                             x->nmvjointcost, x->mvcost, MV_COST_WEIGHT);

  if (cpi->sf.adaptive_motion_search)
    x->pred_mv[ref] = tmp_mv->as_mv;

  if (scaled_ref_frame) {
    int i;
    for (i = 0; i < MAX_MB_PLANE; i++)
      xd->plane[i].pre[0] = backup_yv12[i];
  }
}



static INLINE void restore_dst_buf(MACROBLOCKD *xd,
                                   uint8_t *orig_dst[MAX_MB_PLANE],
                                   int orig_dst_stride[MAX_MB_PLANE]) {
  int i;
  for (i = 0; i < MAX_MB_PLANE; i++) {
    xd->plane[i].dst.buf = orig_dst[i];
    xd->plane[i].dst.stride = orig_dst_stride[i];
  }
}

// In some situations we want to discount tha pparent cost of a new motion
// vector. Where there is a subtle motion field and especially where there is
// low spatial complexity then it can be hard to cover the cost of a new motion
// vector in a single block, even if that motion vector reduces distortion.
// However, once established that vector may be usable through the nearest and
// near mv modes to reduce distortion in subsequent blocks and also improve
// visual quality.
static int discount_newmv_test(const VP10_COMP *cpi,
                               int this_mode,
                               int_mv this_mv,
                               int_mv (*mode_mv)[MAX_REF_FRAMES],
                               int ref_frame) {
  return (!cpi->rc.is_src_frame_alt_ref &&
          (this_mode == NEWMV) &&
          (this_mv.as_int != 0) &&
          ((mode_mv[NEARESTMV][ref_frame].as_int == 0) ||
           (mode_mv[NEARESTMV][ref_frame].as_int == INVALID_MV)) &&
          ((mode_mv[NEARMV][ref_frame].as_int == 0) ||
           (mode_mv[NEARMV][ref_frame].as_int == INVALID_MV)));
}

#define LEFT_TOP_MARGIN ((VP9_ENC_BORDER_IN_PIXELS - VP9_INTERP_EXTEND) << 3)
#define RIGHT_BOTTOM_MARGIN ((VP9_ENC_BORDER_IN_PIXELS -\
                                VP9_INTERP_EXTEND) << 3)

// TODO(jingning): this mv clamping function should be block size dependent.
static INLINE void clamp_mv2(MV *mv, const MACROBLOCKD *xd) {
  clamp_mv(mv, xd->mb_to_left_edge - LEFT_TOP_MARGIN,
               xd->mb_to_right_edge + RIGHT_BOTTOM_MARGIN,
               xd->mb_to_top_edge - LEFT_TOP_MARGIN,
               xd->mb_to_bottom_edge + RIGHT_BOTTOM_MARGIN);
}

static int64_t handle_inter_mode(VP10_COMP *cpi, MACROBLOCK *x,
                                 BLOCK_SIZE bsize,
                                 int *rate2, int64_t *distortion,
                                 int *skippable,
                                 int *rate_y, int *rate_uv,
                                 int *disable_skip,
                                 int_mv (*mode_mv)[MAX_REF_FRAMES],
                                 int mi_row, int mi_col,
                                 int_mv single_newmv[MAX_REF_FRAMES],
                                 INTERP_FILTER (*single_filter)[MAX_REF_FRAMES],
                                 int (*single_skippable)[MAX_REF_FRAMES],
                                 int64_t *psse,
                                 const int64_t ref_best_rd,
                                 int64_t *mask_filter,
                                 int64_t filter_cache[]) {
  VP10_COMMON *cm = &cpi->common;
  MACROBLOCKD *xd = &x->e_mbd;
  MB_MODE_INFO *mbmi = &xd->mi[0]->mbmi;
  MB_MODE_INFO_EXT *const mbmi_ext = x->mbmi_ext;
  const int is_comp_pred = has_second_ref(mbmi);
  const int this_mode = mbmi->mode;
  int_mv *frame_mv = mode_mv[this_mode];
  int i;
  int refs[2] = { mbmi->ref_frame[0],
    (mbmi->ref_frame[1] < 0 ? 0 : mbmi->ref_frame[1]) };
  int_mv cur_mv[2];
#if CONFIG_VP9_HIGHBITDEPTH
  DECLARE_ALIGNED(16, uint16_t, tmp_buf16[MAX_MB_PLANE * 64 * 64]);
  uint8_t *tmp_buf;
#else
  DECLARE_ALIGNED(16, uint8_t, tmp_buf[MAX_MB_PLANE * 64 * 64]);
#endif  // CONFIG_VP9_HIGHBITDEPTH
  int pred_exists = 0;
  int intpel_mv;
  int64_t rd, tmp_rd, best_rd = INT64_MAX;
  int best_needs_copy = 0;
  uint8_t *orig_dst[MAX_MB_PLANE];
  int orig_dst_stride[MAX_MB_PLANE];
  int rs = 0;
  INTERP_FILTER best_filter = SWITCHABLE;
  uint8_t skip_txfm[MAX_MB_PLANE << 2] = {0};
  int64_t bsse[MAX_MB_PLANE << 2] = {0};

  int bsl = mi_width_log2_lookup[bsize];
  int pred_filter_search = cpi->sf.cb_pred_filter_search ?
      (((mi_row + mi_col) >> bsl) +
       get_chessboard_index(cm->current_video_frame)) & 0x1 : 0;

  int skip_txfm_sb = 0;
  int64_t skip_sse_sb = INT64_MAX;
  int64_t distortion_y = 0, distortion_uv = 0;
  int16_t mode_ctx = mbmi_ext->mode_context[refs[0]];

#if CONFIG_REF_MV
  if (refs[1] > NONE)
    mode_ctx &= (mbmi_ext->mode_context[refs[1]] | 0x00ff);
#endif

#if CONFIG_VP9_HIGHBITDEPTH
  if (xd->cur_buf->flags & YV12_FLAG_HIGHBITDEPTH) {
    tmp_buf = CONVERT_TO_BYTEPTR(tmp_buf16);
  } else {
    tmp_buf = (uint8_t *)tmp_buf16;
  }
#endif  // CONFIG_VP9_HIGHBITDEPTH

  if (pred_filter_search) {
    INTERP_FILTER af = SWITCHABLE, lf = SWITCHABLE;
    if (xd->up_available)
      af = xd->mi[-xd->mi_stride]->mbmi.interp_filter;
    if (xd->left_available)
      lf = xd->mi[-1]->mbmi.interp_filter;

    if ((this_mode != NEWMV) || (af == lf))
      best_filter = af;
  }

  if (is_comp_pred) {
    if (frame_mv[refs[0]].as_int == INVALID_MV ||
        frame_mv[refs[1]].as_int == INVALID_MV)
      return INT64_MAX;

    if (cpi->sf.adaptive_mode_search) {
      if (single_filter[this_mode][refs[0]] ==
          single_filter[this_mode][refs[1]])
        best_filter = single_filter[this_mode][refs[0]];
    }
  }

  if (this_mode == NEWMV) {
    int rate_mv;
    if (is_comp_pred) {
      // Initialize mv using single prediction mode result.
      frame_mv[refs[0]].as_int = single_newmv[refs[0]].as_int;
      frame_mv[refs[1]].as_int = single_newmv[refs[1]].as_int;

      if (cpi->sf.comp_inter_joint_search_thresh <= bsize) {
        joint_motion_search(cpi, x, bsize, frame_mv,
                            mi_row, mi_col, single_newmv, &rate_mv);
      } else {
        rate_mv  = vp10_mv_bit_cost(&frame_mv[refs[0]].as_mv,
                                   &x->mbmi_ext->ref_mvs[refs[0]][0].as_mv,
                                   x->nmvjointcost, x->mvcost, MV_COST_WEIGHT);
        rate_mv += vp10_mv_bit_cost(&frame_mv[refs[1]].as_mv,
                                   &x->mbmi_ext->ref_mvs[refs[1]][0].as_mv,
                                   x->nmvjointcost, x->mvcost, MV_COST_WEIGHT);
      }
      *rate2 += rate_mv;
    } else {
      int_mv tmp_mv;
      single_motion_search(cpi, x, bsize, mi_row, mi_col,
                           &tmp_mv, &rate_mv);
      if (tmp_mv.as_int == INVALID_MV)
        return INT64_MAX;

      frame_mv[refs[0]].as_int =
          xd->mi[0]->bmi[0].as_mv[0].as_int = tmp_mv.as_int;
      single_newmv[refs[0]].as_int = tmp_mv.as_int;

      // Estimate the rate implications of a new mv but discount this
      // under certain circumstances where we want to help initiate a weak
      // motion field, where the distortion gain for a single block may not
      // be enough to overcome the cost of a new mv.
      if (discount_newmv_test(cpi, this_mode, tmp_mv, mode_mv, refs[0])) {
        *rate2 += VPXMAX((rate_mv / NEW_MV_DISCOUNT_FACTOR), 1);
      } else {
        *rate2 += rate_mv;
      }
    }
  }

  for (i = 0; i < is_comp_pred + 1; ++i) {
    cur_mv[i] = frame_mv[refs[i]];
    // Clip "next_nearest" so that it does not extend to far out of image
    if (this_mode != NEWMV)
      clamp_mv2(&cur_mv[i].as_mv, xd);

    if (mv_check_bounds(x, &cur_mv[i].as_mv))
      return INT64_MAX;
    mbmi->mv[i].as_int = cur_mv[i].as_int;
  }

  // do first prediction into the destination buffer. Do the next
  // prediction into a temporary buffer. Then keep track of which one
  // of these currently holds the best predictor, and use the other
  // one for future predictions. In the end, copy from tmp_buf to
  // dst if necessary.
  for (i = 0; i < MAX_MB_PLANE; i++) {
    orig_dst[i] = xd->plane[i].dst.buf;
    orig_dst_stride[i] = xd->plane[i].dst.stride;
  }

  // We don't include the cost of the second reference here, because there
  // are only three options: Last/Golden, ARF/Last or Golden/ARF, or in other
  // words if you present them in that order, the second one is always known
  // if the first is known.
  //
  // Under some circumstances we discount the cost of new mv mode to encourage
  // initiation of a motion field.
  if (discount_newmv_test(cpi, this_mode, frame_mv[refs[0]],
                          mode_mv, refs[0])) {
    *rate2 += VPXMIN(cost_mv_ref(cpi, this_mode, mode_ctx),
                     cost_mv_ref(cpi, NEARESTMV, mode_ctx));
  } else {
    *rate2 += cost_mv_ref(cpi, this_mode, mode_ctx);
  }

  if (RDCOST(x->rdmult, x->rddiv, *rate2, 0) > ref_best_rd &&
      mbmi->mode != NEARESTMV)
    return INT64_MAX;

  pred_exists = 0;
  // Are all MVs integer pel for Y and UV
  intpel_mv = !mv_has_subpel(&mbmi->mv[0].as_mv);
  if (is_comp_pred)
    intpel_mv &= !mv_has_subpel(&mbmi->mv[1].as_mv);

  // Search for best switchable filter by checking the variance of
  // pred error irrespective of whether the filter will be used
  for (i = 0; i < SWITCHABLE_FILTER_CONTEXTS; ++i)
    filter_cache[i] = INT64_MAX;

  if (cm->interp_filter != BILINEAR) {
    if (x->source_variance < cpi->sf.disable_filter_search_var_thresh) {
      best_filter = EIGHTTAP;
#if CONFIG_EXT_INTERP
    } else if (!vp10_is_interp_needed(xd) && cm->interp_filter == SWITCHABLE) {
      best_filter = EIGHTTAP;
#endif
    } else if (best_filter == SWITCHABLE) {
      int newbest;
      int tmp_rate_sum = 0;
      int64_t tmp_dist_sum = 0;

      for (i = 0; i < SWITCHABLE_FILTERS; ++i) {
        int j;
        int64_t rs_rd;
        int tmp_skip_sb = 0;
        int64_t tmp_skip_sse = INT64_MAX;

        mbmi->interp_filter = i;
        rs = vp10_get_switchable_rate(cpi, xd);
        rs_rd = RDCOST(x->rdmult, x->rddiv, rs, 0);

        if (i > 0 && intpel_mv && IsInterpolatingFilter(i)) {
          rd = RDCOST(x->rdmult, x->rddiv, tmp_rate_sum, tmp_dist_sum);
          filter_cache[i] = rd;
          filter_cache[SWITCHABLE_FILTERS] =
              VPXMIN(filter_cache[SWITCHABLE_FILTERS], rd + rs_rd);
          if (cm->interp_filter == SWITCHABLE)
            rd += rs_rd;
          *mask_filter = VPXMAX(*mask_filter, rd);
        } else {
          int rate_sum = 0;
          int64_t dist_sum = 0;
          if (i > 0 && cpi->sf.adaptive_interp_filter_search &&
              (cpi->sf.interp_filter_search_mask & (1 << i))) {
            rate_sum = INT_MAX;
            dist_sum = INT64_MAX;
            continue;
          }

          if ((cm->interp_filter == SWITCHABLE &&
               (!i || best_needs_copy)) ||
              (cm->interp_filter != SWITCHABLE &&
               (cm->interp_filter == mbmi->interp_filter ||
                (i == 0 && intpel_mv && IsInterpolatingFilter(i))))) {
            restore_dst_buf(xd, orig_dst, orig_dst_stride);
          } else {
            for (j = 0; j < MAX_MB_PLANE; j++) {
              xd->plane[j].dst.buf = tmp_buf + j * 64 * 64;
              xd->plane[j].dst.stride = 64;
            }
          }
          vp10_build_inter_predictors_sb(xd, mi_row, mi_col, bsize);
          model_rd_for_sb(cpi, bsize, x, xd, &rate_sum, &dist_sum,
                          &tmp_skip_sb, &tmp_skip_sse);

          rd = RDCOST(x->rdmult, x->rddiv, rate_sum, dist_sum);
          filter_cache[i] = rd;
          filter_cache[SWITCHABLE_FILTERS] =
              VPXMIN(filter_cache[SWITCHABLE_FILTERS], rd + rs_rd);
          if (cm->interp_filter == SWITCHABLE)
            rd += rs_rd;
          *mask_filter = VPXMAX(*mask_filter, rd);

          if (i == 0 && intpel_mv && IsInterpolatingFilter(i)) {
            tmp_rate_sum = rate_sum;
            tmp_dist_sum = dist_sum;
          }
        }

        if (i == 0 && cpi->sf.use_rd_breakout && ref_best_rd < INT64_MAX) {
          if (rd / 2 > ref_best_rd) {
            restore_dst_buf(xd, orig_dst, orig_dst_stride);
            return INT64_MAX;
          }
        }
        newbest = i == 0 || rd < best_rd;

        if (newbest) {
          best_rd = rd;
          best_filter = mbmi->interp_filter;
          if (cm->interp_filter == SWITCHABLE && i &&
              !(intpel_mv && IsInterpolatingFilter(i)))
            best_needs_copy = !best_needs_copy;
        }

        if ((cm->interp_filter == SWITCHABLE && newbest) ||
            (cm->interp_filter != SWITCHABLE &&
             cm->interp_filter == mbmi->interp_filter)) {
          pred_exists = 1;
          tmp_rd = best_rd;

          skip_txfm_sb = tmp_skip_sb;
          skip_sse_sb = tmp_skip_sse;
          memcpy(skip_txfm, x->skip_txfm, sizeof(skip_txfm));
          memcpy(bsse, x->bsse, sizeof(bsse));
        }
      }
      restore_dst_buf(xd, orig_dst, orig_dst_stride);
    }
  }

  // Set the appropriate filter
  mbmi->interp_filter = cm->interp_filter != SWITCHABLE ?
      cm->interp_filter : best_filter;
  rs = cm->interp_filter == SWITCHABLE ? vp10_get_switchable_rate(cpi, xd) : 0;

  if (pred_exists) {
    if (best_needs_copy) {
      // again temporarily set the buffers to local memory to prevent a memcpy
      for (i = 0; i < MAX_MB_PLANE; i++) {
        xd->plane[i].dst.buf = tmp_buf + i * 64 * 64;
        xd->plane[i].dst.stride = 64;
      }
    }
    rd = tmp_rd + RDCOST(x->rdmult, x->rddiv, rs, 0);
  } else {
    int tmp_rate;
    int64_t tmp_dist;
    // Handles the special case when a filter that is not in the
    // switchable list (ex. bilinear) is indicated at the frame level, or
    // skip condition holds.
    vp10_build_inter_predictors_sb(xd, mi_row, mi_col, bsize);
    model_rd_for_sb(cpi, bsize, x, xd, &tmp_rate, &tmp_dist,
                    &skip_txfm_sb, &skip_sse_sb);
    rd = RDCOST(x->rdmult, x->rddiv, rs + tmp_rate, tmp_dist);
    memcpy(skip_txfm, x->skip_txfm, sizeof(skip_txfm));
    memcpy(bsse, x->bsse, sizeof(bsse));
  }

  if (!is_comp_pred)
    single_filter[this_mode][refs[0]] = mbmi->interp_filter;

  if (cpi->sf.adaptive_mode_search)
    if (is_comp_pred)
      if (single_skippable[this_mode][refs[0]] &&
          single_skippable[this_mode][refs[1]])
        memset(skip_txfm, SKIP_TXFM_AC_DC, sizeof(skip_txfm));

  if (cpi->sf.use_rd_breakout && ref_best_rd < INT64_MAX) {
    // if current pred_error modeled rd is substantially more than the best
    // so far, do not bother doing full rd
    if (rd / 2 > ref_best_rd) {
      restore_dst_buf(xd, orig_dst, orig_dst_stride);
      return INT64_MAX;
    }
  }

  if (cm->interp_filter == SWITCHABLE)
    *rate2 += rs;

  memcpy(x->skip_txfm, skip_txfm, sizeof(skip_txfm));
  memcpy(x->bsse, bsse, sizeof(bsse));

  if (!skip_txfm_sb) {
    int skippable_y, skippable_uv;
    int64_t sseuv = INT64_MAX;
    int64_t rdcosty = INT64_MAX;

    // Y cost and distortion
    vp10_subtract_plane(x, bsize, 0);
#if CONFIG_VAR_TX
    if (cm->tx_mode == TX_MODE_SELECT || xd->lossless[mbmi->segment_id]) {
#if CONFIG_EXT_TX
      select_tx_type_yrd(cpi, x, rate_y, &distortion_y, &skippable_y, psse,
                         bsize, ref_best_rd);
#else
      inter_block_yrd(cpi, x, rate_y, &distortion_y, &skippable_y, psse,
                      bsize, ref_best_rd);
#endif
    } else {
      int idx, idy;
      super_block_yrd(cpi, x, rate_y, &distortion_y, &skippable_y, psse,
                      bsize, ref_best_rd);
      for (idy = 0; idy < xd->n8_h; ++idy)
        for (idx = 0; idx < xd->n8_w; ++idx)
          mbmi->inter_tx_size[idy * 8 + idx] = mbmi->tx_size;
    }
#else
    super_block_yrd(cpi, x, rate_y, &distortion_y, &skippable_y, psse,
                    bsize, ref_best_rd);
#endif

    if (*rate_y == INT_MAX) {
      *rate2 = INT_MAX;
      *distortion = INT64_MAX;
      restore_dst_buf(xd, orig_dst, orig_dst_stride);
      return INT64_MAX;
    }

    *rate2 += *rate_y;
    *distortion += distortion_y;

    rdcosty = RDCOST(x->rdmult, x->rddiv, *rate2, *distortion);
    rdcosty = VPXMIN(rdcosty, RDCOST(x->rdmult, x->rddiv, 0, *psse));

#if CONFIG_VAR_TX
    if (!inter_block_uvrd(cpi, x, rate_uv, &distortion_uv, &skippable_uv,
                          &sseuv, bsize, ref_best_rd - rdcosty)) {
#else
    if (!super_block_uvrd(cpi, x, rate_uv, &distortion_uv, &skippable_uv,
                          &sseuv, bsize, ref_best_rd - rdcosty)) {
#endif
      *rate2 = INT_MAX;
      *distortion = INT64_MAX;
      restore_dst_buf(xd, orig_dst, orig_dst_stride);
      return INT64_MAX;
    }

    *psse += sseuv;
    *rate2 += *rate_uv;
    *distortion += distortion_uv;
    *skippable = skippable_y && skippable_uv;
  } else {
    x->skip = 1;
    *disable_skip = 1;

    // The cost of skip bit needs to be added.
    *rate2 += vp10_cost_bit(vp10_get_skip_prob(cm, xd), 1);

    *distortion = skip_sse_sb;
  }

  if (!is_comp_pred)
    single_skippable[this_mode][refs[0]] = *skippable;

  restore_dst_buf(xd, orig_dst, orig_dst_stride);
  return 0;  // The rate-distortion cost will be re-calculated by caller.
}

void vp10_rd_pick_intra_mode_sb(VP10_COMP *cpi, MACROBLOCK *x,
                               RD_COST *rd_cost, BLOCK_SIZE bsize,
                               PICK_MODE_CONTEXT *ctx, int64_t best_rd) {
  VP10_COMMON *const cm = &cpi->common;
  MACROBLOCKD *const xd = &x->e_mbd;
  struct macroblockd_plane *const pd = xd->plane;
  int rate_y = 0, rate_uv = 0, rate_y_tokenonly = 0, rate_uv_tokenonly = 0;
  int y_skip = 0, uv_skip = 0;
  int64_t dist_y = 0, dist_uv = 0;
  TX_SIZE max_uv_tx_size;
  ctx->skip = 0;
  xd->mi[0]->mbmi.ref_frame[0] = INTRA_FRAME;
  xd->mi[0]->mbmi.ref_frame[1] = NONE;

  if (bsize >= BLOCK_8X8) {
    if (rd_pick_intra_sby_mode(cpi, x, &rate_y, &rate_y_tokenonly,
                               &dist_y, &y_skip, bsize,
                               best_rd) >= best_rd) {
      rd_cost->rate = INT_MAX;
      return;
    }
  } else {
    y_skip = 0;
    if (rd_pick_intra_sub_8x8_y_mode(cpi, x, &rate_y, &rate_y_tokenonly,
                                     &dist_y, best_rd) >= best_rd) {
      rd_cost->rate = INT_MAX;
      return;
    }
  }
  max_uv_tx_size = get_uv_tx_size_impl(xd->mi[0]->mbmi.tx_size, bsize,
                                       pd[1].subsampling_x,
                                       pd[1].subsampling_y);
  rd_pick_intra_sbuv_mode(cpi, x, ctx, &rate_uv, &rate_uv_tokenonly,
                          &dist_uv, &uv_skip, VPXMAX(BLOCK_8X8, bsize),
                          max_uv_tx_size);

  if (y_skip && uv_skip) {
    rd_cost->rate = rate_y + rate_uv - rate_y_tokenonly - rate_uv_tokenonly +
                    vp10_cost_bit(vp10_get_skip_prob(cm, xd), 1);
    rd_cost->dist = dist_y + dist_uv;
  } else {
    rd_cost->rate = rate_y + rate_uv +
                      vp10_cost_bit(vp10_get_skip_prob(cm, xd), 0);
    rd_cost->dist = dist_y + dist_uv;
  }

  ctx->mic = *xd->mi[0];
  ctx->mbmi_ext = *x->mbmi_ext;
  rd_cost->rdcost = RDCOST(x->rdmult, x->rddiv, rd_cost->rate, rd_cost->dist);
}

// This function is designed to apply a bias or adjustment to an rd value based
// on the relative variance of the source and reconstruction.
#define LOW_VAR_THRESH 16
#define VLOW_ADJ_MAX 25
#define VHIGH_ADJ_MAX 8
static void rd_variance_adjustment(VP10_COMP *cpi,
                                   MACROBLOCK *x,
                                   BLOCK_SIZE bsize,
                                   int64_t *this_rd,
                                   MV_REFERENCE_FRAME ref_frame,
                                   unsigned int source_variance) {
  MACROBLOCKD *const xd = &x->e_mbd;
  unsigned int recon_variance;
  unsigned int absvar_diff = 0;
  int64_t var_error = 0;
  int64_t var_factor = 0;

  if (*this_rd == INT64_MAX)
    return;

#if CONFIG_VP9_HIGHBITDEPTH
  if (xd->cur_buf->flags & YV12_FLAG_HIGHBITDEPTH) {
    recon_variance =
      vp10_high_get_sby_perpixel_variance(cpi, &xd->plane[0].dst, bsize, xd->bd);
  } else {
    recon_variance =
      vp10_get_sby_perpixel_variance(cpi, &xd->plane[0].dst, bsize);
  }
#else
  recon_variance =
    vp10_get_sby_perpixel_variance(cpi, &xd->plane[0].dst, bsize);
#endif  // CONFIG_VP9_HIGHBITDEPTH

  if ((source_variance + recon_variance) > LOW_VAR_THRESH) {
    absvar_diff = (source_variance > recon_variance)
      ? (source_variance - recon_variance)
      : (recon_variance - source_variance);

    var_error = ((int64_t)200 * source_variance * recon_variance) /
      (((int64_t)source_variance * source_variance) +
       ((int64_t)recon_variance * recon_variance));
    var_error = 100 - var_error;
  }

  // Source variance above a threshold and ref frame is intra.
  // This case is targeted mainly at discouraging intra modes that give rise
  // to a predictor with a low spatial complexity compared to the source.
  if ((source_variance > LOW_VAR_THRESH) && (ref_frame == INTRA_FRAME) &&
      (source_variance > recon_variance)) {
    var_factor = VPXMIN(absvar_diff, VPXMIN(VLOW_ADJ_MAX, var_error));
  // A second possible case of interest is where the source variance
  // is very low and we wish to discourage false texture or motion trails.
  } else if ((source_variance < (LOW_VAR_THRESH >> 1)) &&
             (recon_variance > source_variance)) {
    var_factor = VPXMIN(absvar_diff, VPXMIN(VHIGH_ADJ_MAX, var_error));
  }
  *this_rd += (*this_rd * var_factor) / 100;
}


// Do we have an internal image edge (e.g. formatting bars).
int vp10_internal_image_edge(VP10_COMP *cpi) {
  return (cpi->oxcf.pass == 2) &&
    ((cpi->twopass.this_frame_stats.inactive_zone_rows > 0) ||
    (cpi->twopass.this_frame_stats.inactive_zone_cols > 0));
}

// Checks to see if a super block is on a horizontal image edge.
// In most cases this is the "real" edge unless there are formatting
// bars embedded in the stream.
int vp10_active_h_edge(VP10_COMP *cpi, int mi_row, int mi_step) {
  int top_edge = 0;
  int bottom_edge = cpi->common.mi_rows;
  int is_active_h_edge = 0;

  // For two pass account for any formatting bars detected.
  if (cpi->oxcf.pass == 2) {
    TWO_PASS *twopass = &cpi->twopass;

    // The inactive region is specified in MBs not mi units.
    // The image edge is in the following MB row.
    top_edge += (int)(twopass->this_frame_stats.inactive_zone_rows * 2);

    bottom_edge -= (int)(twopass->this_frame_stats.inactive_zone_rows * 2);
    bottom_edge = VPXMAX(top_edge, bottom_edge);
  }

  if (((top_edge >= mi_row) && (top_edge < (mi_row + mi_step))) ||
      ((bottom_edge >= mi_row) && (bottom_edge < (mi_row + mi_step)))) {
    is_active_h_edge = 1;
  }
  return is_active_h_edge;
}

// Checks to see if a super block is on a vertical image edge.
// In most cases this is the "real" edge unless there are formatting
// bars embedded in the stream.
int vp10_active_v_edge(VP10_COMP *cpi, int mi_col, int mi_step) {
  int left_edge = 0;
  int right_edge = cpi->common.mi_cols;
  int is_active_v_edge = 0;

  // For two pass account for any formatting bars detected.
  if (cpi->oxcf.pass == 2) {
    TWO_PASS *twopass = &cpi->twopass;

    // The inactive region is specified in MBs not mi units.
    // The image edge is in the following MB row.
    left_edge += (int)(twopass->this_frame_stats.inactive_zone_cols * 2);

    right_edge -= (int)(twopass->this_frame_stats.inactive_zone_cols * 2);
    right_edge = VPXMAX(left_edge, right_edge);
  }

  if (((left_edge >= mi_col) && (left_edge < (mi_col + mi_step))) ||
      ((right_edge >= mi_col) && (right_edge < (mi_col + mi_step)))) {
    is_active_v_edge = 1;
  }
  return is_active_v_edge;
}

// Checks to see if a super block is at the edge of the active image.
// In most cases this is the "real" edge unless there are formatting
// bars embedded in the stream.
int vp10_active_edge_sb(VP10_COMP *cpi,
                       int mi_row, int mi_col) {
  return vp10_active_h_edge(cpi, mi_row, MI_BLOCK_SIZE) ||
         vp10_active_v_edge(cpi, mi_col, MI_BLOCK_SIZE);
}

void vp10_rd_pick_inter_mode_sb(VP10_COMP *cpi,
                                TileDataEnc *tile_data,
                                MACROBLOCK *x,
                                int mi_row, int mi_col,
                                RD_COST *rd_cost, BLOCK_SIZE bsize,
                                PICK_MODE_CONTEXT *ctx,
                                int64_t best_rd_so_far) {
  VP10_COMMON *const cm = &cpi->common;
  RD_OPT *const rd_opt = &cpi->rd;
  SPEED_FEATURES *const sf = &cpi->sf;
  MACROBLOCKD *const xd = &x->e_mbd;
  MB_MODE_INFO *const mbmi = &xd->mi[0]->mbmi;
  MB_MODE_INFO_EXT *const mbmi_ext = x->mbmi_ext;
  const struct segmentation *const seg = &cm->seg;
  PREDICTION_MODE this_mode;
  MV_REFERENCE_FRAME ref_frame, second_ref_frame;
  unsigned char segment_id = mbmi->segment_id;
  int comp_pred, i, k;
  int_mv frame_mv[MB_MODE_COUNT][MAX_REF_FRAMES];
  struct buf_2d yv12_mb[MAX_REF_FRAMES][MAX_MB_PLANE];
  int_mv single_newmv[MAX_REF_FRAMES] = { { 0 } };
  INTERP_FILTER single_inter_filter[MB_MODE_COUNT][MAX_REF_FRAMES];
  int single_skippable[MB_MODE_COUNT][MAX_REF_FRAMES];
  static const int flag_list[REFS_PER_FRAME + 1] = {
    0,
    VP9_LAST_FLAG,
#if CONFIG_EXT_REFS
    VP9_LAST2_FLAG,
    VP9_LAST3_FLAG,
    VP9_LAST4_FLAG,
#endif  // CONFIG_EXT_REFS
    VP9_GOLD_FLAG,
    VP9_ALT_FLAG
  };
  int64_t best_rd = best_rd_so_far;
  int64_t best_pred_diff[REFERENCE_MODES];
  int64_t best_pred_rd[REFERENCE_MODES];
  int64_t best_filter_rd[SWITCHABLE_FILTER_CONTEXTS];
  int64_t best_filter_diff[SWITCHABLE_FILTER_CONTEXTS];
  MB_MODE_INFO best_mbmode;
  int best_mode_skippable = 0;
  int midx, best_mode_index = -1;
  unsigned int ref_costs_single[MAX_REF_FRAMES], ref_costs_comp[MAX_REF_FRAMES];
  vpx_prob comp_mode_p;
  int64_t best_intra_rd = INT64_MAX;
  unsigned int best_pred_sse = UINT_MAX;
  PREDICTION_MODE best_intra_mode = DC_PRED;
  int rate_uv_intra[TX_SIZES], rate_uv_tokenonly[TX_SIZES];
  int64_t dist_uv[TX_SIZES];
  int skip_uv[TX_SIZES];
  PREDICTION_MODE mode_uv[TX_SIZES];
#if CONFIG_EXT_INTRA
  EXT_INTRA_MODE_INFO ext_intra_mode_info_uv[TX_SIZES];
  int8_t uv_angle_delta[TX_SIZES];
  int is_directional_mode, angle_stats_ready = 0;
  int rate_overhead, rate_dummy;
  uint8_t directional_mode_skip_mask[INTRA_MODES];
#endif  // CONFIG_EXT_INTRA
  const int intra_cost_penalty = vp10_get_intra_cost_penalty(
      cm->base_qindex, cm->y_dc_delta_q, cm->bit_depth);
  int best_skip2 = 0;
  uint8_t ref_frame_skip_mask[2] = { 0 };
  uint16_t mode_skip_mask[MAX_REF_FRAMES] = { 0 };
  int mode_skip_start = sf->mode_skip_start + 1;
  const int *const rd_threshes = rd_opt->threshes[segment_id][bsize];
  const int *const rd_thresh_freq_fact = tile_data->thresh_freq_fact[bsize];
  int64_t mode_threshold[MAX_MODES];
  int *mode_map = tile_data->mode_map[bsize];
  const int mode_search_skip_flags = sf->mode_search_skip_flags;
  int64_t mask_filter = 0;
  int64_t filter_cache[SWITCHABLE_FILTER_CONTEXTS];

  vp10_zero(best_mbmode);

#if CONFIG_EXT_INTRA
  memset(directional_mode_skip_mask, 0,
         sizeof(directional_mode_skip_mask[0]) * INTRA_MODES);
#endif  // CONFIG_EXT_INTRA

  for (i = 0; i < SWITCHABLE_FILTER_CONTEXTS; ++i)
    filter_cache[i] = INT64_MAX;

  estimate_ref_frame_costs(cm, xd, segment_id, ref_costs_single, ref_costs_comp,
                           &comp_mode_p);

  for (i = 0; i < REFERENCE_MODES; ++i)
    best_pred_rd[i] = INT64_MAX;
  for (i = 0; i < SWITCHABLE_FILTER_CONTEXTS; i++)
    best_filter_rd[i] = INT64_MAX;
  for (i = 0; i < TX_SIZES; i++)
    rate_uv_intra[i] = INT_MAX;
  for (i = 0; i < MAX_REF_FRAMES; ++i)
    x->pred_sse[i] = INT_MAX;
  for (i = 0; i < MB_MODE_COUNT; ++i) {
    for (k = 0; k < MAX_REF_FRAMES; ++k) {
      single_inter_filter[i][k] = SWITCHABLE;
      single_skippable[i][k] = 0;
    }
  }

  rd_cost->rate = INT_MAX;

  for (ref_frame = LAST_FRAME; ref_frame <= ALTREF_FRAME; ++ref_frame) {
    x->pred_mv_sad[ref_frame] = INT_MAX;
    if (cpi->ref_frame_flags & flag_list[ref_frame]) {
      assert(get_ref_frame_buffer(cpi, ref_frame) != NULL);
      setup_buffer_inter(cpi, x, ref_frame, bsize, mi_row, mi_col,
                         frame_mv[NEARESTMV], frame_mv[NEARMV], yv12_mb);
    }
    frame_mv[NEWMV][ref_frame].as_int = INVALID_MV;
    frame_mv[ZEROMV][ref_frame].as_int = 0;
  }

  for (ref_frame = LAST_FRAME; ref_frame <= ALTREF_FRAME; ++ref_frame) {
    if (!(cpi->ref_frame_flags & flag_list[ref_frame])) {
      // Skip checking missing references in both single and compound reference
      // modes. Note that a mode will be skipped iff both reference frames
      // are masked out.
      ref_frame_skip_mask[0] |= (1 << ref_frame);
      ref_frame_skip_mask[1] |= SECOND_REF_FRAME_MASK;
    } else {
      for (i = LAST_FRAME; i <= ALTREF_FRAME; ++i) {
        // Skip fixed mv modes for poor references
        if ((x->pred_mv_sad[ref_frame] >> 2) > x->pred_mv_sad[i]) {
          mode_skip_mask[ref_frame] |= INTER_NEAREST_NEAR_ZERO;
          break;
        }
      }
    }
    // If the segment reference frame feature is enabled....
    // then do nothing if the current ref frame is not allowed..
    if (segfeature_active(seg, segment_id, SEG_LVL_REF_FRAME) &&
        get_segdata(seg, segment_id, SEG_LVL_REF_FRAME) != (int)ref_frame) {
      ref_frame_skip_mask[0] |= (1 << ref_frame);
      ref_frame_skip_mask[1] |= SECOND_REF_FRAME_MASK;
    }
  }

  // Disable this drop out case if the ref frame
  // segment level feature is enabled for this segment. This is to
  // prevent the possibility that we end up unable to pick any mode.
  if (!segfeature_active(seg, segment_id, SEG_LVL_REF_FRAME)) {
    // Only consider ZEROMV/ALTREF_FRAME for alt ref frame,
    // unless ARNR filtering is enabled in which case we want
    // an unfiltered alternative. We allow near/nearest as well
    // because they may result in zero-zero MVs but be cheaper.
    if (cpi->rc.is_src_frame_alt_ref && (cpi->oxcf.arnr_max_frames == 0)) {
      ref_frame_skip_mask[0] =
          (1 << LAST_FRAME) |
#if CONFIG_EXT_REFS
          (1 << LAST2_FRAME) |
          (1 << LAST3_FRAME) |
          (1 << LAST4_FRAME) |
#endif  // CONFIG_EXT_REFS
          (1 << GOLDEN_FRAME);
      ref_frame_skip_mask[1] = SECOND_REF_FRAME_MASK;
      mode_skip_mask[ALTREF_FRAME] = ~INTER_NEAREST_NEAR_ZERO;
      if (frame_mv[NEARMV][ALTREF_FRAME].as_int != 0)
        mode_skip_mask[ALTREF_FRAME] |= (1 << NEARMV);
      if (frame_mv[NEARESTMV][ALTREF_FRAME].as_int != 0)
        mode_skip_mask[ALTREF_FRAME] |= (1 << NEARESTMV);
    }
  }

  if (cpi->rc.is_src_frame_alt_ref) {
    if (sf->alt_ref_search_fp) {
      mode_skip_mask[ALTREF_FRAME] = 0;
      ref_frame_skip_mask[0] = ~(1 << ALTREF_FRAME);
      ref_frame_skip_mask[1] = SECOND_REF_FRAME_MASK;
    }
  }

  if (sf->alt_ref_search_fp)
    if (!cm->show_frame && x->pred_mv_sad[GOLDEN_FRAME] < INT_MAX)
      if (x->pred_mv_sad[ALTREF_FRAME] > (x->pred_mv_sad[GOLDEN_FRAME] << 1))
        mode_skip_mask[ALTREF_FRAME] |= INTER_ALL;

  if (sf->adaptive_mode_search) {
    if (cm->show_frame && !cpi->rc.is_src_frame_alt_ref &&
        cpi->rc.frames_since_golden >= 3)
      if (x->pred_mv_sad[GOLDEN_FRAME] > (x->pred_mv_sad[LAST_FRAME] << 1))
        mode_skip_mask[GOLDEN_FRAME] |= INTER_ALL;
  }

  if (bsize > sf->max_intra_bsize) {
    ref_frame_skip_mask[0] |= (1 << INTRA_FRAME);
    ref_frame_skip_mask[1] |= (1 << INTRA_FRAME);
  }

  mode_skip_mask[INTRA_FRAME] |=
      ~(sf->intra_y_mode_mask[max_txsize_lookup[bsize]]);

  for (i = 0; i <= LAST_NEW_MV_INDEX; ++i)
    mode_threshold[i] = 0;
  for (i = LAST_NEW_MV_INDEX + 1; i < MAX_MODES; ++i)
    mode_threshold[i] = ((int64_t)rd_threshes[i] * rd_thresh_freq_fact[i]) >> 5;

  midx =  sf->schedule_mode_search ? mode_skip_start : 0;
  while (midx > 4) {
    uint8_t end_pos = 0;
    for (i = 5; i < midx; ++i) {
      if (mode_threshold[mode_map[i - 1]] > mode_threshold[mode_map[i]]) {
        uint8_t tmp = mode_map[i];
        mode_map[i] = mode_map[i - 1];
        mode_map[i - 1] = tmp;
        end_pos = i;
      }
    }
    midx = end_pos;
  }

  mbmi->palette_mode_info.palette_size[0] = 0;
  mbmi->palette_mode_info.palette_size[1] = 0;
  for (midx = 0; midx < MAX_MODES; ++midx) {
    int mode_index = mode_map[midx];
    int mode_excluded = 0;
    int64_t this_rd = INT64_MAX;
    int disable_skip = 0;
    int compmode_cost = 0;
    int rate2 = 0, rate_y = 0, rate_uv = 0;
    int64_t distortion2 = 0, distortion_y = 0, distortion_uv = 0;
    int skippable = 0;
    int this_skip2 = 0;
    int64_t total_sse = INT64_MAX;
    int early_term = 0;

    this_mode = vp10_mode_order[mode_index].mode;
    ref_frame = vp10_mode_order[mode_index].ref_frame[0];
    second_ref_frame = vp10_mode_order[mode_index].ref_frame[1];

    // Look at the reference frame of the best mode so far and set the
    // skip mask to look at a subset of the remaining modes.
    if (midx == mode_skip_start && best_mode_index >= 0) {
      switch (best_mbmode.ref_frame[0]) {
        case INTRA_FRAME:
          break;
        case LAST_FRAME:
          ref_frame_skip_mask[0] |= LAST_FRAME_MODE_MASK;
          ref_frame_skip_mask[1] |= SECOND_REF_FRAME_MASK;
          break;
#if CONFIG_EXT_REFS
        case LAST2_FRAME:
          ref_frame_skip_mask[0] |= LAST2_FRAME_MODE_MASK;
          ref_frame_skip_mask[1] |= SECOND_REF_FRAME_MASK;
          break;
        case LAST3_FRAME:
          ref_frame_skip_mask[0] |= LAST3_FRAME_MODE_MASK;
          ref_frame_skip_mask[1] |= SECOND_REF_FRAME_MASK;
          break;
        case LAST4_FRAME:
          ref_frame_skip_mask[0] |= LAST4_FRAME_MODE_MASK;
          ref_frame_skip_mask[1] |= SECOND_REF_FRAME_MASK;
          break;
#endif  // CONFIG_EXT_REFS
        case GOLDEN_FRAME:
          ref_frame_skip_mask[0] |= GOLDEN_FRAME_MODE_MASK;
          ref_frame_skip_mask[1] |= SECOND_REF_FRAME_MASK;
          break;
        case ALTREF_FRAME:
          ref_frame_skip_mask[0] |= ALT_REF_MODE_MASK;
          break;
        case NONE:
        case MAX_REF_FRAMES:
          assert(0 && "Invalid Reference frame");
          break;
      }
    }

    if ((ref_frame_skip_mask[0] & (1 << ref_frame)) &&
        (ref_frame_skip_mask[1] & (1 << VPXMAX(0, second_ref_frame))))
      continue;

    if (mode_skip_mask[ref_frame] & (1 << this_mode))
      continue;

#if CONFIG_EXT_REFS
    if (cm->last_frame_type == KEY_FRAME && ref_frame == LAST2_FRAME)
      continue;

    if ((cm->last2_frame_type == KEY_FRAME ||
         cm->last_frame_type == KEY_FRAME) && ref_frame == LAST3_FRAME)
      continue;

    if ((cm->last3_frame_type == KEY_FRAME ||
         cm->last2_frame_type == KEY_FRAME ||
         cm->last_frame_type == KEY_FRAME) && ref_frame == LAST4_FRAME)
      continue;
#endif  // CONFIG_EXT_REFS

    // Test best rd so far against threshold for trying this mode.
    if (best_mode_skippable && sf->schedule_mode_search)
      mode_threshold[mode_index] <<= 1;

    if (best_rd < mode_threshold[mode_index])
      continue;

    comp_pred = second_ref_frame > INTRA_FRAME;
    if (comp_pred) {
      if (!cpi->allow_comp_inter_inter)
        continue;

      // Skip compound inter modes if ARF is not available.
      if (!(cpi->ref_frame_flags & flag_list[second_ref_frame]))
        continue;

      // Do not allow compound prediction if the segment level reference frame
      // feature is in use as in this case there can only be one reference.
      if (segfeature_active(seg, segment_id, SEG_LVL_REF_FRAME))
        continue;

      if ((mode_search_skip_flags & FLAG_SKIP_COMP_BESTINTRA) &&
          best_mode_index >= 0 && best_mbmode.ref_frame[0] == INTRA_FRAME)
        continue;

      mode_excluded = cm->reference_mode == SINGLE_REFERENCE;
    } else {
      if (ref_frame != INTRA_FRAME)
        mode_excluded = cm->reference_mode == COMPOUND_REFERENCE;
    }

    if (ref_frame == INTRA_FRAME) {
      if (sf->adaptive_mode_search)
        if ((x->source_variance << num_pels_log2_lookup[bsize]) > best_pred_sse)
          continue;

      if (this_mode != DC_PRED) {
        // Disable intra modes other than DC_PRED for blocks with low variance
        // Threshold for intra skipping based on source variance
        // TODO(debargha): Specialize the threshold for super block sizes
        const unsigned int skip_intra_var_thresh = 64;
        if ((mode_search_skip_flags & FLAG_SKIP_INTRA_LOWVAR) &&
            x->source_variance < skip_intra_var_thresh)
          continue;
        // Only search the oblique modes if the best so far is
        // one of the neighboring directional modes
        if ((mode_search_skip_flags & FLAG_SKIP_INTRA_BESTINTER) &&
            (this_mode >= D45_PRED && this_mode <= TM_PRED)) {
          if (best_mode_index >= 0 &&
              best_mbmode.ref_frame[0] > INTRA_FRAME)
            continue;
        }
        if (mode_search_skip_flags & FLAG_SKIP_INTRA_DIRMISMATCH) {
          if (conditional_skipintra(this_mode, best_intra_mode))
              continue;
        }
      }
    } else {
      const MV_REFERENCE_FRAME ref_frames[2] = {ref_frame, second_ref_frame};
      if (!check_best_zero_mv(cpi, mbmi_ext->mode_context, frame_mv,
                              this_mode, ref_frames))
        continue;
    }

    mbmi->mode = this_mode;
    mbmi->uv_mode = DC_PRED;
    mbmi->ref_frame[0] = ref_frame;
    mbmi->ref_frame[1] = second_ref_frame;
#if CONFIG_EXT_INTRA
    mbmi->ext_intra_mode_info.use_ext_intra_mode[0] = 0;
    mbmi->ext_intra_mode_info.use_ext_intra_mode[1] = 0;
#endif  // CONFIG_EXT_INTRA
    // Evaluate all sub-pel filters irrespective of whether we can use
    // them for this frame.
    mbmi->interp_filter = cm->interp_filter == SWITCHABLE ? EIGHTTAP
                                                          : cm->interp_filter;
    mbmi->mv[0].as_int = mbmi->mv[1].as_int = 0;

    x->skip = 0;
    set_ref_ptrs(cm, xd, ref_frame, second_ref_frame);

    // Select prediction reference frames.
    for (i = 0; i < MAX_MB_PLANE; i++) {
      xd->plane[i].pre[0] = yv12_mb[ref_frame][i];
      if (comp_pred)
        xd->plane[i].pre[1] = yv12_mb[second_ref_frame][i];
    }

    if (ref_frame == INTRA_FRAME) {
      TX_SIZE uv_tx;
      struct macroblockd_plane *const pd = &xd->plane[1];
      memset(x->skip_txfm, 0, sizeof(x->skip_txfm));

#if CONFIG_EXT_INTRA
      is_directional_mode = (mbmi->mode != DC_PRED && mbmi->mode != TM_PRED);
      if (is_directional_mode) {
        if (!angle_stats_ready) {
          const int src_stride = x->plane[0].src.stride;
          const uint8_t *src = x->plane[0].src.buf;
          const int rows = 4 * num_4x4_blocks_high_lookup[bsize];
          const int cols = 4 * num_4x4_blocks_wide_lookup[bsize];
          double hist[DIRECTIONAL_MODES];
          PREDICTION_MODE mode;

#if CONFIG_VP9_HIGHBITDEPTH
          if (xd->cur_buf->flags & YV12_FLAG_HIGHBITDEPTH)
            highbd_angle_estimation(src, src_stride, rows, cols, hist);
          else
#endif
            angle_estimation(src, src_stride, rows, cols, hist);
          for (mode = 0; mode < INTRA_MODES; ++mode) {
            if (mode != DC_PRED && mode != TM_PRED) {
              int index = get_angle_index((double)mode_to_angle_map[mode]);
              double score, weight = 1.0;
              score = hist[index];
              if (index > 0) {
                score += hist[index - 1] * 0.5;
                weight += 0.5;
              }
              if (index < DIRECTIONAL_MODES - 1) {
                score += hist[index + 1] * 0.5;
                weight += 0.5;
              }
              score /= weight;
              if (score < ANGLE_SKIP_THRESH)
                directional_mode_skip_mask[mode] = 1;
            }
          }
          angle_stats_ready = 1;
        }
        if (directional_mode_skip_mask[mbmi->mode])
          continue;
        rate_overhead = write_uniform_cost(2 * MAX_ANGLE_DELTAS + 1, 0) +
            cpi->mbmode_cost[mbmi->mode];
        rate_y = INT_MAX;
        this_rd =
            rd_pick_intra_angle_sby(cpi, x, &rate_dummy, &rate_y, &distortion_y,
                                    &skippable, bsize, rate_overhead, best_rd);
      } else {
        mbmi->angle_delta[0] = 0;
        super_block_yrd(cpi, x, &rate_y, &distortion_y, &skippable,
                        NULL, bsize, best_rd);
      }

      // TODO(huisu): ext-intra is turned off in lossless mode for now to
      // avoid a unit test failure
      if (mbmi->mode == DC_PRED && !xd->lossless[mbmi->segment_id] &&
          ALLOW_FILTER_INTRA_MODES) {
        MB_MODE_INFO mbmi_copy = *mbmi;

        if (rate_y != INT_MAX) {
          int this_rate = rate_y +
              cpi->mbmode_cost[mbmi->mode] +
              vp10_cost_bit(cm->fc->ext_intra_probs[0], 0);
          this_rd = RDCOST(x->rdmult, x->rddiv, this_rate, distortion_y);
        } else {
          this_rd = best_rd;
        }

        if (!rd_pick_ext_intra_sby(cpi, x, &rate_dummy, &rate_y, &distortion_y,
                                   &skippable, bsize,
                                   cpi->mbmode_cost[mbmi->mode], &this_rd))
          *mbmi = mbmi_copy;
      }
#else
      super_block_yrd(cpi, x, &rate_y, &distortion_y, &skippable,
                      NULL, bsize, best_rd);
#endif  // CONFIG_EXT_INTRA

      if (rate_y == INT_MAX)
        continue;
      uv_tx = get_uv_tx_size_impl(mbmi->tx_size, bsize, pd->subsampling_x,
                                  pd->subsampling_y);
      if (rate_uv_intra[uv_tx] == INT_MAX) {
        choose_intra_uv_mode(cpi, x, ctx, bsize, uv_tx,
                             &rate_uv_intra[uv_tx], &rate_uv_tokenonly[uv_tx],
                             &dist_uv[uv_tx], &skip_uv[uv_tx], &mode_uv[uv_tx]);
#if CONFIG_EXT_INTRA
        ext_intra_mode_info_uv[uv_tx] = mbmi->ext_intra_mode_info;
        uv_angle_delta[uv_tx] = mbmi->angle_delta[1];
#endif  // CONFIG_EXT_INTRA
      }

      rate_uv = rate_uv_tokenonly[uv_tx];
      distortion_uv = dist_uv[uv_tx];
      skippable = skippable && skip_uv[uv_tx];
      mbmi->uv_mode = mode_uv[uv_tx];
#if CONFIG_EXT_INTRA
      mbmi->angle_delta[1] = uv_angle_delta[uv_tx];
      mbmi->ext_intra_mode_info.use_ext_intra_mode[1] =
          ext_intra_mode_info_uv[uv_tx].use_ext_intra_mode[1];
      if (ext_intra_mode_info_uv[uv_tx].use_ext_intra_mode[1]) {
        mbmi->ext_intra_mode_info.ext_intra_mode[1] =
            ext_intra_mode_info_uv[uv_tx].ext_intra_mode[1];
      }
#endif  // CONFIG_EXT_INTRA

      rate2 = rate_y + cpi->mbmode_cost[mbmi->mode] + rate_uv_intra[uv_tx];
#if CONFIG_EXT_INTRA
      if (is_directional_mode)
        rate2 += write_uniform_cost(2 * MAX_ANGLE_DELTAS + 1,
                                    MAX_ANGLE_DELTAS +
                                    mbmi->angle_delta[0]);

      if (mbmi->mode == DC_PRED && ALLOW_FILTER_INTRA_MODES) {
        rate2 += vp10_cost_bit(cm->fc->ext_intra_probs[0],
                               mbmi->ext_intra_mode_info.use_ext_intra_mode[0]);
        if (mbmi->ext_intra_mode_info.use_ext_intra_mode[0]) {
          EXT_INTRA_MODE ext_intra_mode =
              mbmi->ext_intra_mode_info.ext_intra_mode[0];
          rate2 += write_uniform_cost(FILTER_INTRA_MODES, ext_intra_mode);
        }
      }
#endif  // CONFIG_EXT_INTRA
      if (this_mode != DC_PRED && this_mode != TM_PRED)
        rate2 += intra_cost_penalty;
      distortion2 = distortion_y + distortion_uv;
    } else {
      this_rd = handle_inter_mode(cpi, x, bsize,
                                  &rate2, &distortion2, &skippable,
                                  &rate_y, &rate_uv,
                                  &disable_skip, frame_mv,
                                  mi_row, mi_col,
                                  single_newmv, single_inter_filter,
                                  single_skippable, &total_sse, best_rd,
                                  &mask_filter, filter_cache);

      if (this_rd == INT64_MAX)
        continue;

      compmode_cost = vp10_cost_bit(comp_mode_p, comp_pred);

      if (cm->reference_mode == REFERENCE_MODE_SELECT)
        rate2 += compmode_cost;
    }

    // Estimate the reference frame signaling cost and add it
    // to the rolling cost variable.
    if (comp_pred) {
      rate2 += ref_costs_comp[ref_frame];
    } else {
      rate2 += ref_costs_single[ref_frame];
    }

    if (!disable_skip) {
      if (skippable) {
        // Back out the coefficient coding costs
        rate2 -= (rate_y + rate_uv);

        // Cost the skip mb case
        rate2 += vp10_cost_bit(vp10_get_skip_prob(cm, xd), 1);

      } else if (ref_frame != INTRA_FRAME && !xd->lossless[mbmi->segment_id]) {
        if (RDCOST(x->rdmult, x->rddiv, rate_y + rate_uv, distortion2) <
            RDCOST(x->rdmult, x->rddiv, 0, total_sse)) {
          // Add in the cost of the no skip flag.
          rate2 += vp10_cost_bit(vp10_get_skip_prob(cm, xd), 0);
        } else {
          // FIXME(rbultje) make this work for splitmv also
          rate2 += vp10_cost_bit(vp10_get_skip_prob(cm, xd), 1);
          distortion2 = total_sse;
          assert(total_sse >= 0);
          rate2 -= (rate_y + rate_uv);
          this_skip2 = 1;
        }
      } else {
        // Add in the cost of the no skip flag.
        rate2 += vp10_cost_bit(vp10_get_skip_prob(cm, xd), 0);
      }

      // Calculate the final RD estimate for this mode.
      this_rd = RDCOST(x->rdmult, x->rddiv, rate2, distortion2);
    }

    // Apply an adjustment to the rd value based on the similarity of the
    // source variance and reconstructed variance.
    rd_variance_adjustment(cpi, x, bsize, &this_rd,
                           ref_frame, x->source_variance);

    if (ref_frame == INTRA_FRAME) {
    // Keep record of best intra rd
      if (this_rd < best_intra_rd) {
        best_intra_rd = this_rd;
        best_intra_mode = mbmi->mode;
      }
    }

    if (!disable_skip && ref_frame == INTRA_FRAME) {
      for (i = 0; i < REFERENCE_MODES; ++i)
        best_pred_rd[i] = VPXMIN(best_pred_rd[i], this_rd);
      for (i = 0; i < SWITCHABLE_FILTER_CONTEXTS; i++)
        best_filter_rd[i] = VPXMIN(best_filter_rd[i], this_rd);
    }

    // Did this mode help.. i.e. is it the new best mode
    if (this_rd < best_rd || x->skip) {
      int max_plane = MAX_MB_PLANE;
      if (!mode_excluded) {
        // Note index of best mode so far
        best_mode_index = mode_index;

        if (ref_frame == INTRA_FRAME) {
          /* required for left and above block mv */
          mbmi->mv[0].as_int = 0;
          max_plane = 1;
        } else {
          best_pred_sse = x->pred_sse[ref_frame];
        }

        rd_cost->rate = rate2;
        rd_cost->dist = distortion2;
        rd_cost->rdcost = this_rd;
        best_rd = this_rd;
        best_mbmode = *mbmi;
        best_skip2 = this_skip2;
        best_mode_skippable = skippable;

        if (!x->select_tx_size)
          swap_block_ptr(x, ctx, 1, 0, 0, max_plane);

#if CONFIG_VAR_TX
        for (i = 0; i < MAX_MB_PLANE; ++i)
          memcpy(ctx->blk_skip[i], x->blk_skip[i],
                 sizeof(uint8_t) * ctx->num_4x4_blk);
#else
        memcpy(ctx->zcoeff_blk, x->zcoeff_blk[mbmi->tx_size],
               sizeof(ctx->zcoeff_blk[0]) * ctx->num_4x4_blk);
#endif

        // TODO(debargha): enhance this test with a better distortion prediction
        // based on qp, activity mask and history
        if ((mode_search_skip_flags & FLAG_EARLY_TERMINATE) &&
            (mode_index > MIN_EARLY_TERM_INDEX)) {
          int qstep = xd->plane[0].dequant[1];
          // TODO(debargha): Enhance this by specializing for each mode_index
          int scale = 4;
#if CONFIG_VP9_HIGHBITDEPTH
          if (xd->cur_buf->flags & YV12_FLAG_HIGHBITDEPTH) {
            qstep >>= (xd->bd - 8);
          }
#endif  // CONFIG_VP9_HIGHBITDEPTH
          if (x->source_variance < UINT_MAX) {
            const int var_adjust = (x->source_variance < 16);
            scale -= var_adjust;
          }
          if (ref_frame > INTRA_FRAME &&
              distortion2 * scale < qstep * qstep) {
            early_term = 1;
          }
        }
      }
    }

    /* keep record of best compound/single-only prediction */
    if (!disable_skip && ref_frame != INTRA_FRAME) {
      int64_t single_rd, hybrid_rd, single_rate, hybrid_rate;

      if (cm->reference_mode == REFERENCE_MODE_SELECT) {
        single_rate = rate2 - compmode_cost;
        hybrid_rate = rate2;
      } else {
        single_rate = rate2;
        hybrid_rate = rate2 + compmode_cost;
      }

      single_rd = RDCOST(x->rdmult, x->rddiv, single_rate, distortion2);
      hybrid_rd = RDCOST(x->rdmult, x->rddiv, hybrid_rate, distortion2);

      if (!comp_pred) {
        if (single_rd < best_pred_rd[SINGLE_REFERENCE])
          best_pred_rd[SINGLE_REFERENCE] = single_rd;
      } else {
        if (single_rd < best_pred_rd[COMPOUND_REFERENCE])
          best_pred_rd[COMPOUND_REFERENCE] = single_rd;
      }
      if (hybrid_rd < best_pred_rd[REFERENCE_MODE_SELECT])
        best_pred_rd[REFERENCE_MODE_SELECT] = hybrid_rd;

      /* keep record of best filter type */
      if (!mode_excluded && cm->interp_filter != BILINEAR) {
        int64_t ref = filter_cache[cm->interp_filter == SWITCHABLE ?
                              SWITCHABLE_FILTERS : cm->interp_filter];

        for (i = 0; i < SWITCHABLE_FILTER_CONTEXTS; i++) {
          int64_t adj_rd;
          if (ref == INT64_MAX)
            adj_rd = 0;
          else if (filter_cache[i] == INT64_MAX)
            // when early termination is triggered, the encoder does not have
            // access to the rate-distortion cost. it only knows that the cost
            // should be above the maximum valid value. hence it takes the known
            // maximum plus an arbitrary constant as the rate-distortion cost.
            adj_rd = mask_filter - ref + 10;
          else
            adj_rd = filter_cache[i] - ref;

          adj_rd += this_rd;
          best_filter_rd[i] = VPXMIN(best_filter_rd[i], adj_rd);
        }
      }
    }

    if (early_term)
      break;

    if (x->skip && !comp_pred)
      break;
  }

  // The inter modes' rate costs are not calculated precisely in some cases.
  // Therefore, sometimes, NEWMV is chosen instead of NEARESTMV, NEARMV, and
  // ZEROMV. Here, checks are added for those cases, and the mode decisions
  // are corrected.
  if (best_mbmode.mode == NEWMV) {
    const MV_REFERENCE_FRAME refs[2] = {best_mbmode.ref_frame[0],
        best_mbmode.ref_frame[1]};
    int comp_pred_mode = refs[1] > INTRA_FRAME;

    if (frame_mv[NEARESTMV][refs[0]].as_int == best_mbmode.mv[0].as_int &&
        ((comp_pred_mode && frame_mv[NEARESTMV][refs[1]].as_int ==
            best_mbmode.mv[1].as_int) || !comp_pred_mode))
      best_mbmode.mode = NEARESTMV;
    else if (frame_mv[NEARMV][refs[0]].as_int == best_mbmode.mv[0].as_int &&
        ((comp_pred_mode && frame_mv[NEARMV][refs[1]].as_int ==
            best_mbmode.mv[1].as_int) || !comp_pred_mode))
      best_mbmode.mode = NEARMV;
    else if (best_mbmode.mv[0].as_int == 0 &&
        ((comp_pred_mode && best_mbmode.mv[1].as_int == 0) || !comp_pred_mode))
      best_mbmode.mode = ZEROMV;
  }

#if CONFIG_REF_MV
  if (best_mbmode.ref_frame[0] > INTRA_FRAME &&
      best_mbmode.mv[0].as_int == 0 &&
      (best_mbmode.ref_frame[1] == NONE || best_mbmode.mv[1].as_int == 0)) {
    int16_t mode_ctx = mbmi_ext->mode_context[best_mbmode.ref_frame[0]];
    if (best_mbmode.ref_frame[1] > NONE)
      mode_ctx &= (mbmi_ext->mode_context[best_mbmode.ref_frame[1]] | 0x00ff);

    if (mode_ctx & (1 << ALL_ZERO_FLAG_OFFSET))
      best_mbmode.mode = ZEROMV;
  }
#endif

  if (best_mode_index < 0 || best_rd >= best_rd_so_far) {
    rd_cost->rate = INT_MAX;
    rd_cost->rdcost = INT64_MAX;
    return;
  }

  // If we used an estimate for the uv intra rd in the loop above...
  if (sf->use_uv_intra_rd_estimate) {
    // Do Intra UV best rd mode selection if best mode choice above was intra.
    if (best_mbmode.ref_frame[0] == INTRA_FRAME) {
      TX_SIZE uv_tx_size;
      *mbmi = best_mbmode;
      uv_tx_size = get_uv_tx_size(mbmi, &xd->plane[1]);
      rd_pick_intra_sbuv_mode(cpi, x, ctx, &rate_uv_intra[uv_tx_size],
                              &rate_uv_tokenonly[uv_tx_size],
                              &dist_uv[uv_tx_size],
                              &skip_uv[uv_tx_size],
                              bsize < BLOCK_8X8 ? BLOCK_8X8 : bsize,
                              uv_tx_size);
    }
  }

  assert((cm->interp_filter == SWITCHABLE) ||
         (cm->interp_filter == best_mbmode.interp_filter) ||
         !is_inter_block(&best_mbmode));

  if (!cpi->rc.is_src_frame_alt_ref)
    vp10_update_rd_thresh_fact(tile_data->thresh_freq_fact,
                              sf->adaptive_rd_thresh, bsize, best_mode_index);

  // macroblock modes
  *mbmi = best_mbmode;
  x->skip |= best_skip2;

  for (i = 0; i < REFERENCE_MODES; ++i) {
    if (best_pred_rd[i] == INT64_MAX)
      best_pred_diff[i] = INT_MIN;
    else
      best_pred_diff[i] = best_rd - best_pred_rd[i];
  }

  if (!x->skip) {
    for (i = 0; i < SWITCHABLE_FILTER_CONTEXTS; i++) {
      if (best_filter_rd[i] == INT64_MAX)
        best_filter_diff[i] = 0;
      else
        best_filter_diff[i] = best_rd - best_filter_rd[i];
    }
    if (cm->interp_filter == SWITCHABLE)
      assert(best_filter_diff[SWITCHABLE_FILTERS] == 0);
  } else {
    vp10_zero(best_filter_diff);
  }

  // TODO(yunqingwang): Moving this line in front of the above best_filter_diff
  // updating code causes PSNR loss. Need to figure out the confliction.
  x->skip |= best_mode_skippable;

  if (!x->skip && !x->select_tx_size) {
    int has_high_freq_coeff = 0;
    int plane;
    int max_plane = is_inter_block(&xd->mi[0]->mbmi)
                        ? MAX_MB_PLANE : 1;
    for (plane = 0; plane < max_plane; ++plane) {
      x->plane[plane].eobs = ctx->eobs_pbuf[plane][1];
      has_high_freq_coeff |= vp10_has_high_freq_in_plane(x, bsize, plane);
    }

    for (plane = max_plane; plane < MAX_MB_PLANE; ++plane) {
      x->plane[plane].eobs = ctx->eobs_pbuf[plane][2];
      has_high_freq_coeff |= vp10_has_high_freq_in_plane(x, bsize, plane);
    }

    best_mode_skippable |= !has_high_freq_coeff;
  }

  assert(best_mode_index >= 0);

  store_coding_context(x, ctx, best_mode_index, best_pred_diff,
                       best_filter_diff, best_mode_skippable);
}

void vp10_rd_pick_inter_mode_sb_seg_skip(VP10_COMP *cpi,
                                        TileDataEnc *tile_data,
                                        MACROBLOCK *x,
                                        RD_COST *rd_cost,
                                        BLOCK_SIZE bsize,
                                        PICK_MODE_CONTEXT *ctx,
                                        int64_t best_rd_so_far) {
  VP10_COMMON *const cm = &cpi->common;
  MACROBLOCKD *const xd = &x->e_mbd;
  MB_MODE_INFO *const mbmi = &xd->mi[0]->mbmi;
  unsigned char segment_id = mbmi->segment_id;
  const int comp_pred = 0;
  int i;
  int64_t best_pred_diff[REFERENCE_MODES];
  int64_t best_filter_diff[SWITCHABLE_FILTER_CONTEXTS];
  unsigned int ref_costs_single[MAX_REF_FRAMES], ref_costs_comp[MAX_REF_FRAMES];
  vpx_prob comp_mode_p;
  INTERP_FILTER best_filter = SWITCHABLE;
  int64_t this_rd = INT64_MAX;
  int rate2 = 0;
  const int64_t distortion2 = 0;

  estimate_ref_frame_costs(cm, xd, segment_id, ref_costs_single, ref_costs_comp,
                           &comp_mode_p);

  for (i = 0; i < MAX_REF_FRAMES; ++i)
    x->pred_sse[i] = INT_MAX;
  for (i = LAST_FRAME; i < MAX_REF_FRAMES; ++i)
    x->pred_mv_sad[i] = INT_MAX;

  rd_cost->rate = INT_MAX;

  assert(segfeature_active(&cm->seg, segment_id, SEG_LVL_SKIP));

  mbmi->palette_mode_info.palette_size[0] = 0;
  mbmi->palette_mode_info.palette_size[1] = 0;
#if CONFIG_EXT_INTRA
  mbmi->ext_intra_mode_info.use_ext_intra_mode[0] = 0;
  mbmi->ext_intra_mode_info.use_ext_intra_mode[1] = 0;
#endif  // CONFIG_EXT_INTRA
  mbmi->mode = ZEROMV;
  mbmi->uv_mode = DC_PRED;
  mbmi->ref_frame[0] = LAST_FRAME;
  mbmi->ref_frame[1] = NONE;
  mbmi->mv[0].as_int = 0;
  x->skip = 1;

  if (cm->interp_filter != BILINEAR) {
    best_filter = EIGHTTAP;
    if (cm->interp_filter == SWITCHABLE &&
#if CONFIG_EXT_INTERP
        vp10_is_interp_needed(xd) &&
#endif  // CONFIG_EXT_INTERP
        x->source_variance >= cpi->sf.disable_filter_search_var_thresh) {
      int rs;
      int best_rs = INT_MAX;
      for (i = 0; i < SWITCHABLE_FILTERS; ++i) {
        mbmi->interp_filter = i;
        rs = vp10_get_switchable_rate(cpi, xd);
        if (rs < best_rs) {
          best_rs = rs;
          best_filter = mbmi->interp_filter;
        }
      }
    }
  }
  // Set the appropriate filter
  if (cm->interp_filter == SWITCHABLE) {
    mbmi->interp_filter = best_filter;
    rate2 += vp10_get_switchable_rate(cpi, xd);
  } else {
    mbmi->interp_filter = cm->interp_filter;
  }

  if (cm->reference_mode == REFERENCE_MODE_SELECT)
    rate2 += vp10_cost_bit(comp_mode_p, comp_pred);

  // Estimate the reference frame signaling cost and add it
  // to the rolling cost variable.
  rate2 += ref_costs_single[LAST_FRAME];
  this_rd = RDCOST(x->rdmult, x->rddiv, rate2, distortion2);

  rd_cost->rate = rate2;
  rd_cost->dist = distortion2;
  rd_cost->rdcost = this_rd;

  if (this_rd >= best_rd_so_far) {
    rd_cost->rate = INT_MAX;
    rd_cost->rdcost = INT64_MAX;
    return;
  }

  assert((cm->interp_filter == SWITCHABLE) ||
         (cm->interp_filter == mbmi->interp_filter));

  vp10_update_rd_thresh_fact(tile_data->thresh_freq_fact,
                            cpi->sf.adaptive_rd_thresh, bsize, THR_ZEROMV);

  vp10_zero(best_pred_diff);
  vp10_zero(best_filter_diff);

  if (!x->select_tx_size)
    swap_block_ptr(x, ctx, 1, 0, 0, MAX_MB_PLANE);
  store_coding_context(x, ctx, THR_ZEROMV,
                       best_pred_diff, best_filter_diff, 0);
}

void vp10_rd_pick_inter_mode_sub8x8(VP10_COMP *cpi,
                                   TileDataEnc *tile_data,
                                   MACROBLOCK *x,
                                   int mi_row, int mi_col,
                                   RD_COST *rd_cost,
                                   BLOCK_SIZE bsize,
                                   PICK_MODE_CONTEXT *ctx,
                                   int64_t best_rd_so_far) {
  VP10_COMMON *const cm = &cpi->common;
  RD_OPT *const rd_opt = &cpi->rd;
  SPEED_FEATURES *const sf = &cpi->sf;
  MACROBLOCKD *const xd = &x->e_mbd;
  MB_MODE_INFO *const mbmi = &xd->mi[0]->mbmi;
  const struct segmentation *const seg = &cm->seg;
  MV_REFERENCE_FRAME ref_frame, second_ref_frame;
  unsigned char segment_id = mbmi->segment_id;
  int comp_pred, i;
  int_mv frame_mv[MB_MODE_COUNT][MAX_REF_FRAMES];
  struct buf_2d yv12_mb[MAX_REF_FRAMES][MAX_MB_PLANE];
  static const int flag_list[REFS_PER_FRAME + 1] = {
    0,
    VP9_LAST_FLAG,
#if CONFIG_EXT_REFS
    VP9_LAST2_FLAG,
    VP9_LAST3_FLAG,
    VP9_LAST4_FLAG,
#endif  // CONFIG_EXT_REFS
    VP9_GOLD_FLAG,
    VP9_ALT_FLAG
  };
  int64_t best_rd = best_rd_so_far;
  int64_t best_yrd = best_rd_so_far;  // FIXME(rbultje) more precise
  int64_t best_pred_diff[REFERENCE_MODES];
  int64_t best_pred_rd[REFERENCE_MODES];
  int64_t best_filter_rd[SWITCHABLE_FILTER_CONTEXTS];
  int64_t best_filter_diff[SWITCHABLE_FILTER_CONTEXTS];
  MB_MODE_INFO best_mbmode;
  int ref_index, best_ref_index = 0;
  unsigned int ref_costs_single[MAX_REF_FRAMES], ref_costs_comp[MAX_REF_FRAMES];
  vpx_prob comp_mode_p;
  INTERP_FILTER tmp_best_filter = SWITCHABLE;
  int rate_uv_intra, rate_uv_tokenonly;
  int64_t dist_uv;
  int skip_uv;
  PREDICTION_MODE mode_uv = DC_PRED;
  const int intra_cost_penalty = vp10_get_intra_cost_penalty(
    cm->base_qindex, cm->y_dc_delta_q, cm->bit_depth);
  int_mv seg_mvs[4][MAX_REF_FRAMES];
  b_mode_info best_bmodes[4];
  int best_skip2 = 0;
  int ref_frame_skip_mask[2] = { 0 };
  int64_t mask_filter = 0;
  int64_t filter_cache[SWITCHABLE_FILTER_CONTEXTS];
  int internal_active_edge =
    vp10_active_edge_sb(cpi, mi_row, mi_col) && vp10_internal_image_edge(cpi);

  memset(x->zcoeff_blk[TX_4X4], 0, 4);
  vp10_zero(best_mbmode);

#if CONFIG_EXT_INTRA
  mbmi->ext_intra_mode_info.use_ext_intra_mode[0] = 0;
  mbmi->ext_intra_mode_info.use_ext_intra_mode[1] = 0;
#endif  // CONFIG_EXT_INTRA

  for (i = 0; i < SWITCHABLE_FILTER_CONTEXTS; ++i)
    filter_cache[i] = INT64_MAX;

  for (i = 0; i < 4; i++) {
    int j;
    for (j = 0; j < MAX_REF_FRAMES; j++)
      seg_mvs[i][j].as_int = INVALID_MV;
  }

  estimate_ref_frame_costs(cm, xd, segment_id, ref_costs_single, ref_costs_comp,
                           &comp_mode_p);

  for (i = 0; i < REFERENCE_MODES; ++i)
    best_pred_rd[i] = INT64_MAX;
  for (i = 0; i < SWITCHABLE_FILTER_CONTEXTS; i++)
    best_filter_rd[i] = INT64_MAX;
  rate_uv_intra = INT_MAX;

  rd_cost->rate = INT_MAX;

  for (ref_frame = LAST_FRAME; ref_frame <= ALTREF_FRAME; ref_frame++) {
    if (cpi->ref_frame_flags & flag_list[ref_frame]) {
      setup_buffer_inter(cpi, x, ref_frame, bsize, mi_row, mi_col,
                         frame_mv[NEARESTMV], frame_mv[NEARMV],
                         yv12_mb);
    } else {
      ref_frame_skip_mask[0] |= (1 << ref_frame);
      ref_frame_skip_mask[1] |= SECOND_REF_FRAME_MASK;
    }
    frame_mv[NEWMV][ref_frame].as_int = INVALID_MV;
    frame_mv[ZEROMV][ref_frame].as_int = 0;
  }

  mbmi->palette_mode_info.palette_size[0] = 0;
  mbmi->palette_mode_info.palette_size[1] = 0;

  for (ref_index = 0; ref_index < MAX_REFS; ++ref_index) {
    int mode_excluded = 0;
    int64_t this_rd = INT64_MAX;
    int disable_skip = 0;
    int compmode_cost = 0;
    int rate2 = 0, rate_y = 0, rate_uv = 0;
    int64_t distortion2 = 0, distortion_y = 0, distortion_uv = 0;
    int skippable = 0;
    int i;
    int this_skip2 = 0;
    int64_t total_sse = INT_MAX;
    int early_term = 0;

    ref_frame = vp10_ref_order[ref_index].ref_frame[0];
    second_ref_frame = vp10_ref_order[ref_index].ref_frame[1];

#if CONFIG_EXT_REFS
    if (cm->last_frame_type == KEY_FRAME && ref_frame == LAST2_FRAME)
      continue;

    if ((cm->last2_frame_type == KEY_FRAME ||
         cm->last_frame_type == KEY_FRAME) && ref_frame == LAST3_FRAME)
      continue;

    if ((cm->last3_frame_type == KEY_FRAME ||
         cm->last2_frame_type == KEY_FRAME ||
         cm->last_frame_type == KEY_FRAME) && ref_frame == LAST4_FRAME)
      continue;
#endif  // CONFIG_EXT_REFS

    // Look at the reference frame of the best mode so far and set the
    // skip mask to look at a subset of the remaining modes.
    if (ref_index > 2 && sf->mode_skip_start < MAX_MODES) {
      if (ref_index == 3) {
        switch (best_mbmode.ref_frame[0]) {
          case INTRA_FRAME:
            break;
          case LAST_FRAME:
            ref_frame_skip_mask[0] |= (1 << GOLDEN_FRAME) |
#if CONFIG_EXT_REFS
                                      (1 << LAST2_FRAME) |
                                      (1 << LAST3_FRAME) |
                                      (1 << LAST4_FRAME) |
#endif  // CONFIG_EXT_REFS
                                      (1 << ALTREF_FRAME);
            ref_frame_skip_mask[1] |= SECOND_REF_FRAME_MASK;
            break;
#if CONFIG_EXT_REFS
          case LAST2_FRAME:
            ref_frame_skip_mask[0] |= (1 << LAST_FRAME) |
                                      (1 << LAST3_FRAME) |
                                      (1 << LAST4_FRAME) |
                                      (1 << GOLDEN_FRAME) |
                                      (1 << ALTREF_FRAME);
            ref_frame_skip_mask[1] |= SECOND_REF_FRAME_MASK;
            break;
          case LAST3_FRAME:
            ref_frame_skip_mask[0] |= (1 << LAST_FRAME) |
                                      (1 << LAST2_FRAME) |
                                      (1 << LAST4_FRAME) |
                                      (1 << GOLDEN_FRAME) |
                                      (1 << ALTREF_FRAME);
            ref_frame_skip_mask[1] |= SECOND_REF_FRAME_MASK;
            break;
          case LAST4_FRAME:
            ref_frame_skip_mask[0] |= (1 << LAST_FRAME) |
                                      (1 << LAST2_FRAME) |
                                      (1 << LAST3_FRAME) |
                                      (1 << GOLDEN_FRAME) |
                                      (1 << ALTREF_FRAME);
            ref_frame_skip_mask[1] |= SECOND_REF_FRAME_MASK;
            break;
#endif  // CONFIG_EXT_REFS
          case GOLDEN_FRAME:
            ref_frame_skip_mask[0] |= (1 << LAST_FRAME) |
#if CONFIG_EXT_REFS
                                      (1 << LAST2_FRAME) |
                                      (1 << LAST3_FRAME) |
                                      (1 << LAST4_FRAME) |
#endif  // CONFIG_EXT_REFS
                                      (1 << ALTREF_FRAME);
            ref_frame_skip_mask[1] |= SECOND_REF_FRAME_MASK;
            break;
          case ALTREF_FRAME:
            ref_frame_skip_mask[0] |= (1 << GOLDEN_FRAME) |
#if CONFIG_EXT_REFS
                                      (1 << LAST2_FRAME) |
                                      (1 << LAST3_FRAME) |
                                      (1 << LAST4_FRAME) |
#endif  // CONFIG_EXT_REFS
                                      (1 << LAST_FRAME);
            break;
          case NONE:
          case MAX_REF_FRAMES:
            assert(0 && "Invalid Reference frame");
            break;
        }
      }
    }

    if ((ref_frame_skip_mask[0] & (1 << ref_frame)) &&
        (ref_frame_skip_mask[1] & (1 << VPXMAX(0, second_ref_frame))))
      continue;

    // Test best rd so far against threshold for trying this mode.
    if (!internal_active_edge &&
        rd_less_than_thresh(best_rd,
                            rd_opt->threshes[segment_id][bsize][ref_index],
                            tile_data->thresh_freq_fact[bsize][ref_index]))
      continue;

    comp_pred = second_ref_frame > INTRA_FRAME;
    if (comp_pred) {
      if (!cpi->allow_comp_inter_inter)
        continue;
      if (!(cpi->ref_frame_flags & flag_list[second_ref_frame]))
        continue;
      // Do not allow compound prediction if the segment level reference frame
      // feature is in use as in this case there can only be one reference.
      if (segfeature_active(seg, segment_id, SEG_LVL_REF_FRAME))
        continue;

      if ((sf->mode_search_skip_flags & FLAG_SKIP_COMP_BESTINTRA) &&
          best_mbmode.ref_frame[0] == INTRA_FRAME)
        continue;
    }

    // TODO(jingning, jkoleszar): scaling reference frame not supported for
    // sub8x8 blocks.
    if (ref_frame > INTRA_FRAME &&
        vp10_is_scaled(&cm->frame_refs[ref_frame - 1].sf))
      continue;

    if (second_ref_frame > INTRA_FRAME &&
        vp10_is_scaled(&cm->frame_refs[second_ref_frame - 1].sf))
      continue;

    if (comp_pred)
      mode_excluded = cm->reference_mode == SINGLE_REFERENCE;
    else if (ref_frame != INTRA_FRAME)
      mode_excluded = cm->reference_mode == COMPOUND_REFERENCE;

    // If the segment reference frame feature is enabled....
    // then do nothing if the current ref frame is not allowed..
    if (segfeature_active(seg, segment_id, SEG_LVL_REF_FRAME) &&
        get_segdata(seg, segment_id, SEG_LVL_REF_FRAME) != (int)ref_frame) {
      continue;
    // Disable this drop out case if the ref frame
    // segment level feature is enabled for this segment. This is to
    // prevent the possibility that we end up unable to pick any mode.
    } else if (!segfeature_active(seg, segment_id, SEG_LVL_REF_FRAME)) {
      // Only consider ZEROMV/ALTREF_FRAME for alt ref frame,
      // unless ARNR filtering is enabled in which case we want
      // an unfiltered alternative. We allow near/nearest as well
      // because they may result in zero-zero MVs but be cheaper.
      if (cpi->rc.is_src_frame_alt_ref && (cpi->oxcf.arnr_max_frames == 0))
        continue;
    }

    mbmi->tx_size = TX_4X4;
    mbmi->uv_mode = DC_PRED;
    mbmi->ref_frame[0] = ref_frame;
    mbmi->ref_frame[1] = second_ref_frame;
    // Evaluate all sub-pel filters irrespective of whether we can use
    // them for this frame.
    mbmi->interp_filter = cm->interp_filter == SWITCHABLE ? EIGHTTAP
                                                          : cm->interp_filter;
    x->skip = 0;
    set_ref_ptrs(cm, xd, ref_frame, second_ref_frame);

    // Select prediction reference frames.
    for (i = 0; i < MAX_MB_PLANE; i++) {
      xd->plane[i].pre[0] = yv12_mb[ref_frame][i];
      if (comp_pred)
        xd->plane[i].pre[1] = yv12_mb[second_ref_frame][i];
    }

#if CONFIG_VAR_TX
    mbmi->inter_tx_size[0] = mbmi->tx_size;
#endif

    if (ref_frame == INTRA_FRAME) {
      int rate;
      if (rd_pick_intra_sub_8x8_y_mode(cpi, x, &rate, &rate_y,
                                       &distortion_y, best_rd) >= best_rd)
        continue;
      rate2 += rate;
      rate2 += intra_cost_penalty;
      distortion2 += distortion_y;

      if (rate_uv_intra == INT_MAX) {
        choose_intra_uv_mode(cpi, x, ctx, bsize, TX_4X4,
                             &rate_uv_intra,
                             &rate_uv_tokenonly,
                             &dist_uv, &skip_uv,
                             &mode_uv);
      }
      rate2 += rate_uv_intra;
      rate_uv = rate_uv_tokenonly;
      distortion2 += dist_uv;
      distortion_uv = dist_uv;
      mbmi->uv_mode = mode_uv;
    } else {
      int rate;
      int64_t distortion;
      int64_t this_rd_thresh;
      int64_t tmp_rd, tmp_best_rd = INT64_MAX, tmp_best_rdu = INT64_MAX;
      int tmp_best_rate = INT_MAX, tmp_best_ratey = INT_MAX;
      int64_t tmp_best_distortion = INT_MAX, tmp_best_sse, uv_sse;
      int tmp_best_skippable = 0;
      int switchable_filter_index;
      int_mv *second_ref = comp_pred ?
                             &x->mbmi_ext->ref_mvs[second_ref_frame][0] : NULL;
      b_mode_info tmp_best_bmodes[16];
      MB_MODE_INFO tmp_best_mbmode;
      BEST_SEG_INFO bsi[SWITCHABLE_FILTERS];
      int pred_exists = 0;
      int uv_skippable;

      this_rd_thresh = (ref_frame == LAST_FRAME) ?
          rd_opt->threshes[segment_id][bsize][THR_LAST] :
          rd_opt->threshes[segment_id][bsize][THR_ALTR];
#if CONFIG_EXT_REFS
      this_rd_thresh = (ref_frame == LAST2_FRAME) ?
          rd_opt->threshes[segment_id][bsize][THR_LAST2] : this_rd_thresh;
      this_rd_thresh = (ref_frame == LAST3_FRAME) ?
          rd_opt->threshes[segment_id][bsize][THR_LAST3] : this_rd_thresh;
      this_rd_thresh = (ref_frame == LAST4_FRAME) ?
          rd_opt->threshes[segment_id][bsize][THR_LAST4] : this_rd_thresh;
#endif  // CONFIG_EXT_REFS
      this_rd_thresh = (ref_frame == GOLDEN_FRAME) ?
          rd_opt->threshes[segment_id][bsize][THR_GOLD] : this_rd_thresh;
      for (i = 0; i < SWITCHABLE_FILTER_CONTEXTS; ++i)
        filter_cache[i] = INT64_MAX;

      if (cm->interp_filter != BILINEAR) {
        tmp_best_filter = EIGHTTAP;
        if (x->source_variance < sf->disable_filter_search_var_thresh) {
          tmp_best_filter = EIGHTTAP;
        } else if (sf->adaptive_pred_interp_filter == 1 &&
                   ctx->pred_interp_filter < SWITCHABLE) {
          tmp_best_filter = ctx->pred_interp_filter;
        } else if (sf->adaptive_pred_interp_filter == 2) {
          tmp_best_filter = ctx->pred_interp_filter < SWITCHABLE ?
                              ctx->pred_interp_filter : 0;
        } else {
          for (switchable_filter_index = 0;
               switchable_filter_index < SWITCHABLE_FILTERS;
               ++switchable_filter_index) {
            int newbest, rs;
            int64_t rs_rd;
            MB_MODE_INFO_EXT *mbmi_ext = x->mbmi_ext;
            mbmi->interp_filter = switchable_filter_index;
            tmp_rd = rd_pick_best_sub8x8_mode(cpi, x,
                                              &mbmi_ext->ref_mvs[ref_frame][0],
                                              second_ref, best_yrd, &rate,
                                              &rate_y, &distortion,
                                              &skippable, &total_sse,
                                              (int) this_rd_thresh, seg_mvs,
                                              bsi, switchable_filter_index,
                                              mi_row, mi_col);
#if CONFIG_EXT_INTERP
            if (!vp10_is_interp_needed(xd) && cm->interp_filter == SWITCHABLE &&
                mbmi->interp_filter != EIGHTTAP)  // invalid configuration
              continue;
#endif  // CONFIG_EXT_INTERP
            if (tmp_rd == INT64_MAX)
              continue;
            rs = vp10_get_switchable_rate(cpi, xd);
            rs_rd = RDCOST(x->rdmult, x->rddiv, rs, 0);
            filter_cache[switchable_filter_index] = tmp_rd;
            filter_cache[SWITCHABLE_FILTERS] =
                VPXMIN(filter_cache[SWITCHABLE_FILTERS], tmp_rd + rs_rd);
            if (cm->interp_filter == SWITCHABLE)
              tmp_rd += rs_rd;

            mask_filter = VPXMAX(mask_filter, tmp_rd);

            newbest = (tmp_rd < tmp_best_rd);
            if (newbest) {
              tmp_best_filter = mbmi->interp_filter;
              tmp_best_rd = tmp_rd;
            }
            if ((newbest && cm->interp_filter == SWITCHABLE) ||
                (mbmi->interp_filter == cm->interp_filter &&
                 cm->interp_filter != SWITCHABLE)) {
              tmp_best_rdu = tmp_rd;
              tmp_best_rate = rate;
              tmp_best_ratey = rate_y;
              tmp_best_distortion = distortion;
              tmp_best_sse = total_sse;
              tmp_best_skippable = skippable;
              tmp_best_mbmode = *mbmi;
              for (i = 0; i < 4; i++) {
                tmp_best_bmodes[i] = xd->mi[0]->bmi[i];
                x->zcoeff_blk[TX_4X4][i] = !x->plane[0].eobs[i];
              }
              pred_exists = 1;
              if (switchable_filter_index == 0 &&
                  sf->use_rd_breakout &&
                  best_rd < INT64_MAX) {
                if (tmp_best_rdu / 2 > best_rd) {
                  // skip searching the other filters if the first is
                  // already substantially larger than the best so far
                  tmp_best_filter = mbmi->interp_filter;
                  tmp_best_rdu = INT64_MAX;
                  break;
                }
              }
            }
          }  // switchable_filter_index loop
        }
      }

      if (tmp_best_rdu == INT64_MAX && pred_exists)
        continue;

      mbmi->interp_filter = (cm->interp_filter == SWITCHABLE ?
                             tmp_best_filter : cm->interp_filter);


      if (!pred_exists) {
        // Handles the special case when a filter that is not in the
        // switchable list (bilinear) is indicated at the frame level
        tmp_rd = rd_pick_best_sub8x8_mode(cpi, x,
                                          &x->mbmi_ext->ref_mvs[ref_frame][0],
                                          second_ref, best_yrd, &rate, &rate_y,
                                          &distortion, &skippable, &total_sse,
                                          (int) this_rd_thresh, seg_mvs, bsi, 0,
                                          mi_row, mi_col);
#if CONFIG_EXT_INTERP
        if (!vp10_is_interp_needed(xd) && cm->interp_filter == SWITCHABLE &&
            mbmi->interp_filter != EIGHTTAP) {
          mbmi->interp_filter = EIGHTTAP;
          tmp_rd = rd_pick_best_sub8x8_mode(
              cpi, x,
              &x->mbmi_ext->ref_mvs[ref_frame][0],
              second_ref, best_yrd, &rate, &rate_y,
              &distortion, &skippable, &total_sse,
              (int) this_rd_thresh, seg_mvs, bsi, 0,
              mi_row, mi_col);
        }
#endif  // CONFIG_EXT_INTERP
        if (tmp_rd == INT64_MAX)
          continue;
      } else {
        total_sse = tmp_best_sse;
        rate = tmp_best_rate;
        rate_y = tmp_best_ratey;
        distortion = tmp_best_distortion;
        skippable = tmp_best_skippable;
        *mbmi = tmp_best_mbmode;
        for (i = 0; i < 4; i++)
          xd->mi[0]->bmi[i] = tmp_best_bmodes[i];
      }

      rate2 += rate;
      distortion2 += distortion;

      if (cm->interp_filter == SWITCHABLE)
        rate2 += vp10_get_switchable_rate(cpi, xd);

      if (!mode_excluded)
        mode_excluded = comp_pred ? cm->reference_mode == SINGLE_REFERENCE
                                  : cm->reference_mode == COMPOUND_REFERENCE;

      compmode_cost = vp10_cost_bit(comp_mode_p, comp_pred);

      tmp_best_rdu = best_rd -
          VPXMIN(RDCOST(x->rdmult, x->rddiv, rate2, distortion2),
                 RDCOST(x->rdmult, x->rddiv, 0, total_sse));

      if (tmp_best_rdu > 0) {
        // If even the 'Y' rd value of split is higher than best so far
        // then dont bother looking at UV
        vp10_build_inter_predictors_sbuv(&x->e_mbd, mi_row, mi_col,
                                        BLOCK_8X8);
        memset(x->skip_txfm, SKIP_TXFM_NONE, sizeof(x->skip_txfm));
#if CONFIG_VAR_TX
        if (!inter_block_uvrd(cpi, x, &rate_uv, &distortion_uv, &uv_skippable,
                              &uv_sse, BLOCK_8X8, tmp_best_rdu))
          continue;
#else
        if (!super_block_uvrd(cpi, x, &rate_uv, &distortion_uv, &uv_skippable,
                              &uv_sse, BLOCK_8X8, tmp_best_rdu))
          continue;
#endif
        rate2 += rate_uv;
        distortion2 += distortion_uv;
        skippable = skippable && uv_skippable;
        total_sse += uv_sse;
      }
    }

    if (cm->reference_mode == REFERENCE_MODE_SELECT)
      rate2 += compmode_cost;

    // Estimate the reference frame signaling cost and add it
    // to the rolling cost variable.
    if (second_ref_frame > INTRA_FRAME) {
      rate2 += ref_costs_comp[ref_frame];
    } else {
      rate2 += ref_costs_single[ref_frame];
    }

    if (!disable_skip) {
      // Skip is never coded at the segment level for sub8x8 blocks and instead
      // always coded in the bitstream at the mode info level.

      if (ref_frame != INTRA_FRAME && !xd->lossless[mbmi->segment_id]) {
        if (RDCOST(x->rdmult, x->rddiv, rate_y + rate_uv, distortion2) <
            RDCOST(x->rdmult, x->rddiv, 0, total_sse)) {
          // Add in the cost of the no skip flag.
          rate2 += vp10_cost_bit(vp10_get_skip_prob(cm, xd), 0);
        } else {
          // FIXME(rbultje) make this work for splitmv also
          rate2 += vp10_cost_bit(vp10_get_skip_prob(cm, xd), 1);
          distortion2 = total_sse;
          assert(total_sse >= 0);
          rate2 -= (rate_y + rate_uv);
          rate_y = 0;
          rate_uv = 0;
          this_skip2 = 1;
        }
      } else {
        // Add in the cost of the no skip flag.
        rate2 += vp10_cost_bit(vp10_get_skip_prob(cm, xd), 0);
      }

      // Calculate the final RD estimate for this mode.
      this_rd = RDCOST(x->rdmult, x->rddiv, rate2, distortion2);
    }

    if (!disable_skip && ref_frame == INTRA_FRAME) {
      for (i = 0; i < REFERENCE_MODES; ++i)
        best_pred_rd[i] = VPXMIN(best_pred_rd[i], this_rd);
      for (i = 0; i < SWITCHABLE_FILTER_CONTEXTS; i++)
        best_filter_rd[i] = VPXMIN(best_filter_rd[i], this_rd);
    }

    // Did this mode help.. i.e. is it the new best mode
    if (this_rd < best_rd || x->skip) {
      if (!mode_excluded) {
        int max_plane = MAX_MB_PLANE;
        // Note index of best mode so far
        best_ref_index = ref_index;

        if (ref_frame == INTRA_FRAME) {
          /* required for left and above block mv */
          mbmi->mv[0].as_int = 0;
          max_plane = 1;
        }

        rd_cost->rate = rate2;
        rd_cost->dist = distortion2;
        rd_cost->rdcost = this_rd;
        best_rd = this_rd;
        best_yrd = best_rd -
                   RDCOST(x->rdmult, x->rddiv, rate_uv, distortion_uv);
        best_mbmode = *mbmi;
        best_skip2 = this_skip2;
        if (!x->select_tx_size)
          swap_block_ptr(x, ctx, 1, 0, 0, max_plane);

#if CONFIG_VAR_TX
        for (i = 0; i < MAX_MB_PLANE; ++i)
          memset(ctx->blk_skip[i], 0, sizeof(uint8_t) * ctx->num_4x4_blk);
#else
        memcpy(ctx->zcoeff_blk, x->zcoeff_blk[TX_4X4],
               sizeof(ctx->zcoeff_blk[0]) * ctx->num_4x4_blk);
#endif

        for (i = 0; i < 4; i++)
          best_bmodes[i] = xd->mi[0]->bmi[i];

        // TODO(debargha): enhance this test with a better distortion prediction
        // based on qp, activity mask and history
        if ((sf->mode_search_skip_flags & FLAG_EARLY_TERMINATE) &&
            (ref_index > MIN_EARLY_TERM_INDEX)) {
          int qstep = xd->plane[0].dequant[1];
          // TODO(debargha): Enhance this by specializing for each mode_index
          int scale = 4;
#if CONFIG_VP9_HIGHBITDEPTH
          if (xd->cur_buf->flags & YV12_FLAG_HIGHBITDEPTH) {
            qstep >>= (xd->bd - 8);
          }
#endif  // CONFIG_VP9_HIGHBITDEPTH
          if (x->source_variance < UINT_MAX) {
            const int var_adjust = (x->source_variance < 16);
            scale -= var_adjust;
          }
          if (ref_frame > INTRA_FRAME &&
              distortion2 * scale < qstep * qstep) {
            early_term = 1;
          }
        }
      }
    }

    /* keep record of best compound/single-only prediction */
    if (!disable_skip && ref_frame != INTRA_FRAME) {
      int64_t single_rd, hybrid_rd, single_rate, hybrid_rate;

      if (cm->reference_mode == REFERENCE_MODE_SELECT) {
        single_rate = rate2 - compmode_cost;
        hybrid_rate = rate2;
      } else {
        single_rate = rate2;
        hybrid_rate = rate2 + compmode_cost;
      }

      single_rd = RDCOST(x->rdmult, x->rddiv, single_rate, distortion2);
      hybrid_rd = RDCOST(x->rdmult, x->rddiv, hybrid_rate, distortion2);

      if (!comp_pred && single_rd < best_pred_rd[SINGLE_REFERENCE])
        best_pred_rd[SINGLE_REFERENCE] = single_rd;
      else if (comp_pred && single_rd < best_pred_rd[COMPOUND_REFERENCE])
        best_pred_rd[COMPOUND_REFERENCE] = single_rd;

      if (hybrid_rd < best_pred_rd[REFERENCE_MODE_SELECT])
        best_pred_rd[REFERENCE_MODE_SELECT] = hybrid_rd;
    }

    /* keep record of best filter type */
    if (!mode_excluded && !disable_skip && ref_frame != INTRA_FRAME &&
        cm->interp_filter != BILINEAR) {
      int64_t ref = filter_cache[cm->interp_filter == SWITCHABLE ?
                              SWITCHABLE_FILTERS : cm->interp_filter];
      int64_t adj_rd;
      for (i = 0; i < SWITCHABLE_FILTER_CONTEXTS; i++) {
        if (ref == INT64_MAX)
          adj_rd = 0;
        else if (filter_cache[i] == INT64_MAX)
          // when early termination is triggered, the encoder does not have
          // access to the rate-distortion cost. it only knows that the cost
          // should be above the maximum valid value. hence it takes the known
          // maximum plus an arbitrary constant as the rate-distortion cost.
          adj_rd = mask_filter - ref + 10;
        else
          adj_rd = filter_cache[i] - ref;

        adj_rd += this_rd;
        best_filter_rd[i] = VPXMIN(best_filter_rd[i], adj_rd);
      }
    }

    if (early_term)
      break;

    if (x->skip && !comp_pred)
      break;
  }

  if (best_rd >= best_rd_so_far) {
    rd_cost->rate = INT_MAX;
    rd_cost->rdcost = INT64_MAX;
    return;
  }

  // If we used an estimate for the uv intra rd in the loop above...
  if (sf->use_uv_intra_rd_estimate) {
    // Do Intra UV best rd mode selection if best mode choice above was intra.
    if (best_mbmode.ref_frame[0] == INTRA_FRAME) {
      *mbmi = best_mbmode;
      rd_pick_intra_sbuv_mode(cpi, x, ctx, &rate_uv_intra,
                              &rate_uv_tokenonly,
                              &dist_uv,
                              &skip_uv,
                              BLOCK_8X8, TX_4X4);
    }
  }

  if (best_rd == INT64_MAX) {
    rd_cost->rate = INT_MAX;
    rd_cost->dist = INT64_MAX;
    rd_cost->rdcost = INT64_MAX;
    return;
  }

  assert((cm->interp_filter == SWITCHABLE) ||
         (cm->interp_filter == best_mbmode.interp_filter) ||
         !is_inter_block(&best_mbmode));

  vp10_update_rd_thresh_fact(tile_data->thresh_freq_fact,
                            sf->adaptive_rd_thresh, bsize, best_ref_index);

  // macroblock modes
  *mbmi = best_mbmode;
  x->skip |= best_skip2;
  if (!is_inter_block(&best_mbmode)) {
    for (i = 0; i < 4; i++)
      xd->mi[0]->bmi[i].as_mode = best_bmodes[i].as_mode;
  } else {
    for (i = 0; i < 4; ++i)
      memcpy(&xd->mi[0]->bmi[i], &best_bmodes[i], sizeof(b_mode_info));

    mbmi->mv[0].as_int = xd->mi[0]->bmi[3].as_mv[0].as_int;
    mbmi->mv[1].as_int = xd->mi[0]->bmi[3].as_mv[1].as_int;
  }

  for (i = 0; i < REFERENCE_MODES; ++i) {
    if (best_pred_rd[i] == INT64_MAX)
      best_pred_diff[i] = INT_MIN;
    else
      best_pred_diff[i] = best_rd - best_pred_rd[i];
  }

  if (!x->skip) {
    for (i = 0; i < SWITCHABLE_FILTER_CONTEXTS; i++) {
      if (best_filter_rd[i] == INT64_MAX)
        best_filter_diff[i] = 0;
      else
        best_filter_diff[i] = best_rd - best_filter_rd[i];
    }
    if (cm->interp_filter == SWITCHABLE)
      assert(best_filter_diff[SWITCHABLE_FILTERS] == 0);
  } else {
    vp10_zero(best_filter_diff);
  }

  store_coding_context(x, ctx, best_ref_index,
                       best_pred_diff, best_filter_diff, 0);
}<|MERGE_RESOLUTION|>--- conflicted
+++ resolved
@@ -1050,11 +1050,7 @@
 
   assert(bs == xd->mi[0]->mbmi.sb_type);
 
-<<<<<<< HEAD
-  if (xd->lossless[xd->mi[0]->mbmi.segment_id]) {
-=======
-  if (CONFIG_MISC_FIXES && xd->lossless[0]) {
->>>>>>> eace551c
+  if (xd->lossless[0]) {
     choose_smallest_tx_size(cpi, x, rate, distortion, skip, ret_sse,
                             ref_best_rd, bs);
   } else if (cpi->sf.tx_size_search_method == USE_LARGESTALL) {
