--- conflicted
+++ resolved
@@ -554,10 +554,6 @@
   const int seg_eob = get_tx_eob(&cpi->common.seg, segment_id, tx_size);
   int16_t token;
   EXTRABIT extra;
-<<<<<<< HEAD
-
-=======
->>>>>>> dc9d36c0
   pt = get_entropy_context(tx_size, pd->above_context + blk_col,
                            pd->left_context + blk_row);
   scan = so->scan;
