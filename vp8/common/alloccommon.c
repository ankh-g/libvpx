--- conflicted
+++ resolved
@@ -161,16 +161,6 @@
         cm->use_bilinear_mc_filter = 1;
         cm->full_pixel = 1;
         break;
-<<<<<<< HEAD
-=======
-    default:
-        /*4,5,6,7 are reserved for future use*/
-        cm->no_lpf = 0;
-        cm->simpler_lpf = 0;
-        cm->use_bilinear_mc_filter = 0;
-        cm->full_pixel = 0;
-        break;
->>>>>>> 507eb4b5
     }
 }
 void vp8_create_common(VP8_COMMON *oci)
