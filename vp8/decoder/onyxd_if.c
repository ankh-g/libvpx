/*
 *  Copyright (c) 2010 The WebM project authors. All Rights Reserved.
 *
 *  Use of this source code is governed by a BSD-style license
 *  that can be found in the LICENSE file in the root of the source
 *  tree. An additional intellectual property rights grant can be found
 *  in the file PATENTS.  All contributing project authors may
 *  be found in the AUTHORS file in the root of the source tree.
 */


#include "vp8/common/onyxc_int.h"
#if CONFIG_POSTPROC
#include "vp8/common/postproc.h"
#endif
#include "vp8/common/onyxd.h"
#include "onyxd_int.h"
#include "vpx_mem/vpx_mem.h"
#include "vp8/common/alloccommon.h"
#include "vpx_scale/yv12extend.h"
#include "vp8/common/loopfilter.h"
#include "vp8/common/swapyv12buffer.h"
#include "vp8/common/g_common.h"
#include "vp8/common/threading.h"
#include "decoderthreading.h"
#include <stdio.h>
#include <assert.h>

#include "vp8/common/quant_common.h"
#include "vpx_scale/vpxscale.h"
#include "vp8/common/systemdependent.h"
#include "vpx_ports/vpx_timer.h"
#include "detokenize.h"
#if CONFIG_ERROR_CONCEALMENT
#include "error_concealment.h"
#endif
#if ARCH_ARM
#include "vpx_ports/arm.h"
#endif

extern void vp8_init_loop_filter(VP8_COMMON *cm);
extern void vp8cx_init_de_quantizer(VP8D_COMP *pbi);
static int get_free_fb (VP8_COMMON *cm);
static void ref_cnt_fb (int *buf, int *idx, int new_idx);

#if CONFIG_DEBUG
void vp8_recon_write_yuv_frame(char *name, YV12_BUFFER_CONFIG *s)
{
    FILE *yuv_file = fopen((char *)name, "ab");
    unsigned char *src = s->y_buffer;
    int h = s->y_height;

    do
    {
        fwrite(src, s->y_width, 1,  yuv_file);
        src += s->y_stride;
    }
    while (--h);

    src = s->u_buffer;
    h = s->uv_height;

    do
    {
        fwrite(src, s->uv_width, 1,  yuv_file);
        src += s->uv_stride;
    }
    while (--h);

    src = s->v_buffer;
    h = s->uv_height;

    do
    {
        fwrite(src, s->uv_width, 1, yuv_file);
        src += s->uv_stride;
    }
    while (--h);

    fclose(yuv_file);
}
#endif

void vp8dx_initialize()
{
    static int init_done = 0;

    if (!init_done)
    {
        vp8_initialize_common();
        vp8_scale_machine_specific_config();
        init_done = 1;
    }
}

VP8D_PTR vp8dx_create_decompressor(VP8D_CONFIG *oxcf)
{
    VP8D_COMP *pbi = vpx_memalign(32, sizeof(VP8D_COMP));

    if (!pbi)
        return NULL;

    vpx_memset(pbi, 0, sizeof(VP8D_COMP));

    if (setjmp(pbi->common.error.jmp))
    {
        pbi->common.error.setjmp = 0;
        vp8dx_remove_decompressor(pbi);
        return 0;
    }

    pbi->common.error.setjmp = 1;
    vp8dx_initialize();

    vp8_create_common(&pbi->common);
    vp8_dmachine_specific_config(pbi);

    pbi->common.current_video_frame = 0;
    pbi->ready_for_new_data = 1;

#if CONFIG_MULTITHREAD
    pbi->max_threads = oxcf->max_threads;
    vp8_decoder_create_threads(pbi);
#endif

    /* vp8cx_init_de_quantizer() is first called here. Add check in frame_init_dequantizer() to avoid
     *  unnecessary calling of vp8cx_init_de_quantizer() for every frame.
     */
    vp8cx_init_de_quantizer(pbi);

    vp8_loop_filter_init(&pbi->common);

    pbi->common.error.setjmp = 0;

#if CONFIG_ERROR_CONCEALMENT
    pbi->ec_enabled = oxcf->error_concealment;
#else
    pbi->ec_enabled = 0;
#endif

    pbi->input_partition = oxcf->input_partition;

    return (VP8D_PTR) pbi;
}

void vp8dx_remove_decompressor(VP8D_PTR ptr)
{
    VP8D_COMP *pbi = (VP8D_COMP *) ptr;

    if (!pbi)
        return;
#if CONFIG_SEGMENTATION
     // Delete sementation map
    if (pbi->segmentation_map != 0)
        vpx_free(pbi->segmentation_map);
#endif

#if CONFIG_MULTITHREAD
    if (pbi->b_multithreaded_rd)
        vp8mt_de_alloc_temp_buffers(pbi, pbi->common.mb_rows);
    vp8_decoder_remove_threads(pbi);
#endif
#if CONFIG_ERROR_CONCEALMENT
    vp8_de_alloc_overlap_lists(pbi);
#endif
    vp8_remove_common(&pbi->common);
    vpx_free(pbi->mbc);
    vpx_free(pbi);
}


vpx_codec_err_t vp8dx_get_reference(VP8D_PTR ptr, VP8_REFFRAME ref_frame_flag, YV12_BUFFER_CONFIG *sd)
{
    VP8D_COMP *pbi = (VP8D_COMP *) ptr;
    VP8_COMMON *cm = &pbi->common;
    int ref_fb_idx;

    if (ref_frame_flag == VP8_LAST_FLAG)
        ref_fb_idx = cm->lst_fb_idx;
    else if (ref_frame_flag == VP8_GOLD_FLAG)
        ref_fb_idx = cm->gld_fb_idx;
    else if (ref_frame_flag == VP8_ALT_FLAG)
        ref_fb_idx = cm->alt_fb_idx;
    else{
        vpx_internal_error(&pbi->common.error, VPX_CODEC_ERROR,
            "Invalid reference frame");
        return pbi->common.error.error_code;
    }

    if(cm->yv12_fb[ref_fb_idx].y_height != sd->y_height ||
        cm->yv12_fb[ref_fb_idx].y_width != sd->y_width ||
        cm->yv12_fb[ref_fb_idx].uv_height != sd->uv_height ||
        cm->yv12_fb[ref_fb_idx].uv_width != sd->uv_width){
        vpx_internal_error(&pbi->common.error, VPX_CODEC_ERROR,
            "Incorrect buffer dimensions");
    }
    else
        vp8_yv12_copy_frame_ptr(&cm->yv12_fb[ref_fb_idx], sd);

    return pbi->common.error.error_code;
}


vpx_codec_err_t vp8dx_set_reference(VP8D_PTR ptr, VP8_REFFRAME ref_frame_flag, YV12_BUFFER_CONFIG *sd)
{
    VP8D_COMP *pbi = (VP8D_COMP *) ptr;
    VP8_COMMON *cm = &pbi->common;
    int *ref_fb_ptr = NULL;
    int free_fb;

    if (ref_frame_flag == VP8_LAST_FLAG)
        ref_fb_ptr = &cm->lst_fb_idx;
    else if (ref_frame_flag == VP8_GOLD_FLAG)
        ref_fb_ptr = &cm->gld_fb_idx;
    else if (ref_frame_flag == VP8_ALT_FLAG)
        ref_fb_ptr = &cm->alt_fb_idx;
    else{
        vpx_internal_error(&pbi->common.error, VPX_CODEC_ERROR,
            "Invalid reference frame");
        return pbi->common.error.error_code;
    }

    if(cm->yv12_fb[*ref_fb_ptr].y_height != sd->y_height ||
        cm->yv12_fb[*ref_fb_ptr].y_width != sd->y_width ||
        cm->yv12_fb[*ref_fb_ptr].uv_height != sd->uv_height ||
        cm->yv12_fb[*ref_fb_ptr].uv_width != sd->uv_width){
        vpx_internal_error(&pbi->common.error, VPX_CODEC_ERROR,
            "Incorrect buffer dimensions");
    }
    else{
        /* Find an empty frame buffer. */
        free_fb = get_free_fb(cm);
        /* Decrease fb_idx_ref_cnt since it will be increased again in
         * ref_cnt_fb() below. */
        cm->fb_idx_ref_cnt[free_fb]--;

        /* Manage the reference counters and copy image. */
        ref_cnt_fb (cm->fb_idx_ref_cnt, ref_fb_ptr, free_fb);
        vp8_yv12_copy_frame_ptr(sd, &cm->yv12_fb[*ref_fb_ptr]);
    }

   return pbi->common.error.error_code;
}

/*For ARM NEON, d8-d15 are callee-saved registers, and need to be saved by us.*/
#if HAVE_ARMV7
extern void vp8_push_neon(int64_t *store);
extern void vp8_pop_neon(int64_t *store);
#endif

static int get_free_fb (VP8_COMMON *cm)
{
    int i;
    for (i = 0; i < NUM_YV12_BUFFERS; i++)
        if (cm->fb_idx_ref_cnt[i] == 0)
            break;

    assert(i < NUM_YV12_BUFFERS);
    cm->fb_idx_ref_cnt[i] = 1;
    return i;
}

static void ref_cnt_fb (int *buf, int *idx, int new_idx)
{
    if (buf[*idx] > 0)
        buf[*idx]--;

    *idx = new_idx;

    buf[new_idx]++;
}

/* If any buffer copy / swapping is signalled it should be done here. */
static int swap_frame_buffers (VP8_COMMON *cm)
{
    int err = 0;

    /* The alternate reference frame or golden frame can be updated
     *  using the new, last, or golden/alt ref frame.  If it
     *  is updated using the newly decoded frame it is a refresh.
     *  An update using the last or golden/alt ref frame is a copy.
     */
    if (cm->copy_buffer_to_arf)
    {
        int new_fb = 0;

        if (cm->copy_buffer_to_arf == 1)
            new_fb = cm->lst_fb_idx;
        else if (cm->copy_buffer_to_arf == 2)
            new_fb = cm->gld_fb_idx;
        else
            err = -1;

        ref_cnt_fb (cm->fb_idx_ref_cnt, &cm->alt_fb_idx, new_fb);
    }

    if (cm->copy_buffer_to_gf)
    {
        int new_fb = 0;

        if (cm->copy_buffer_to_gf == 1)
            new_fb = cm->lst_fb_idx;
        else if (cm->copy_buffer_to_gf == 2)
            new_fb = cm->alt_fb_idx;
        else
            err = -1;

        ref_cnt_fb (cm->fb_idx_ref_cnt, &cm->gld_fb_idx, new_fb);
    }

    if (cm->refresh_golden_frame)
        ref_cnt_fb (cm->fb_idx_ref_cnt, &cm->gld_fb_idx, cm->new_fb_idx);

    if (cm->refresh_alt_ref_frame)
        ref_cnt_fb (cm->fb_idx_ref_cnt, &cm->alt_fb_idx, cm->new_fb_idx);

    if (cm->refresh_last_frame)
    {
        ref_cnt_fb (cm->fb_idx_ref_cnt, &cm->lst_fb_idx, cm->new_fb_idx);

        cm->frame_to_show = &cm->yv12_fb[cm->lst_fb_idx];
    }
    else
        cm->frame_to_show = &cm->yv12_fb[cm->new_fb_idx];

    cm->fb_idx_ref_cnt[cm->new_fb_idx]--;

    return err;
}

<<<<<<< HEAD
/*
static void vp8_print_yuv_rec_mb(VP8_COMMON *cm, int mb_row, int mb_col)
{
  YV12_BUFFER_CONFIG *s = cm->frame_to_show;
  unsigned char *src = s->y_buffer;
  int i, j;

  printf("After loop filter\n");
  for (i=0;i<16;i++) {
    for (j=0;j<16;j++)
      printf("%3d ", src[(mb_row*16+i)*s->y_stride + mb_col*16+j]);
    printf("\n");
  }
}
*/

int vp8dx_receive_compressed_data(VP8D_PTR ptr, unsigned long size, const unsigned char *source, INT64 time_stamp)
=======
int vp8dx_receive_compressed_data(VP8D_PTR ptr, unsigned long size, const unsigned char *source, int64_t time_stamp)
>>>>>>> 939f64f6
{
#if HAVE_ARMV7
    int64_t dx_store_reg[8];
#endif
    VP8D_COMP *pbi = (VP8D_COMP *) ptr;
    VP8_COMMON *cm = &pbi->common;
    int retcode = 0;

    /*if(pbi->ready_for_new_data == 0)
        return -1;*/

    if (ptr == 0)
    {
        return -1;
    }

    pbi->common.error.error_code = VPX_CODEC_OK;

    if (pbi->input_partition && !(source == NULL && size == 0))
    {
        /* Store a pointer to this partition and return. We haven't
         * received the complete frame yet, so we will wait with decoding.
         */
        pbi->partitions[pbi->num_partitions] = source;
        pbi->partition_sizes[pbi->num_partitions] = size;
        pbi->source_sz += size;
        pbi->num_partitions++;
        if (pbi->num_partitions > (1<<pbi->common.multi_token_partition) + 1)
            pbi->common.multi_token_partition++;
        if (pbi->common.multi_token_partition > EIGHT_PARTITION)
        {
            pbi->common.error.error_code = VPX_CODEC_UNSUP_BITSTREAM;
            pbi->common.error.setjmp = 0;
            return -1;
        }
        return 0;
    }
    else
    {
        if (!pbi->input_partition)
        {
            pbi->Source = source;
            pbi->source_sz = size;
        }

        if (pbi->source_sz == 0)
        {
           /* This is used to signal that we are missing frames.
            * We do not know if the missing frame(s) was supposed to update
            * any of the reference buffers, but we act conservative and
            * mark only the last buffer as corrupted.
            */
            cm->yv12_fb[cm->lst_fb_idx].corrupted = 1;

            /* If error concealment is disabled we won't signal missing frames to
             * the decoder.
             */
            if (!pbi->ec_enabled)
            {
                /* Signal that we have no frame to show. */
                cm->show_frame = 0;

                /* Nothing more to do. */
                return 0;
            }
        }

#if HAVE_ARMV7
#if CONFIG_RUNTIME_CPU_DETECT
        if (cm->rtcd.flags & HAS_NEON)
#endif
        {
            vp8_push_neon(dx_store_reg);
        }
#endif

        cm->new_fb_idx = get_free_fb (cm);

        if (setjmp(pbi->common.error.jmp))
        {
#if HAVE_ARMV7
#if CONFIG_RUNTIME_CPU_DETECT
            if (cm->rtcd.flags & HAS_NEON)
#endif
            {
                vp8_pop_neon(dx_store_reg);
            }
#endif
            pbi->common.error.setjmp = 0;

           /* We do not know if the missing frame(s) was supposed to update
            * any of the reference buffers, but we act conservative and
            * mark only the last buffer as corrupted.
            */
            cm->yv12_fb[cm->lst_fb_idx].corrupted = 1;

            if (cm->fb_idx_ref_cnt[cm->new_fb_idx] > 0)
              cm->fb_idx_ref_cnt[cm->new_fb_idx]--;
            return -1;
        }

        pbi->common.error.setjmp = 1;
    }

    retcode = vp8_decode_frame(pbi);

    if (retcode < 0)
    {
#if HAVE_ARMV7
#if CONFIG_RUNTIME_CPU_DETECT
        if (cm->rtcd.flags & HAS_NEON)
#endif
        {
            vp8_pop_neon(dx_store_reg);
        }
#endif
        pbi->common.error.error_code = VPX_CODEC_ERROR;
        pbi->common.error.setjmp = 0;
        if (cm->fb_idx_ref_cnt[cm->new_fb_idx] > 0)
          cm->fb_idx_ref_cnt[cm->new_fb_idx]--;
        return retcode;
    }

#if CONFIG_MULTITHREAD
    if (pbi->b_multithreaded_rd && cm->multi_token_partition != ONE_PARTITION)
    {
        if (swap_frame_buffers (cm))
        {
#if HAVE_ARMV7
#if CONFIG_RUNTIME_CPU_DETECT
            if (cm->rtcd.flags & HAS_NEON)
#endif
            {
                vp8_pop_neon(dx_store_reg);
            }
#endif
            pbi->common.error.error_code = VPX_CODEC_ERROR;
            pbi->common.error.setjmp = 0;
            return -1;
        }
    } else
#endif
    {
        if (swap_frame_buffers (cm))
        {
#if HAVE_ARMV7
#if CONFIG_RUNTIME_CPU_DETECT
            if (cm->rtcd.flags & HAS_NEON)
#endif
            {
                vp8_pop_neon(dx_store_reg);
            }
#endif
            pbi->common.error.error_code = VPX_CODEC_ERROR;
            pbi->common.error.setjmp = 0;
            return -1;
        }

        if(cm->filter_level)
        {
            /* Apply the loop filter if appropriate. */
            vp8_loop_filter_frame(cm, &pbi->mb);
        }
        vp8_yv12_extend_frame_borders_ptr(cm->frame_to_show);
    }

#if CONFIG_DEBUG
    vp8_recon_write_yuv_frame("recon.yuv", cm->frame_to_show);
#endif

    vp8_clear_system_state();

#if CONFIG_ERROR_CONCEALMENT
    /* swap the mode infos to storage for future error concealment */
    if (pbi->ec_enabled && pbi->common.prev_mi)
    {
        const MODE_INFO* tmp = pbi->common.prev_mi;
        int row, col;
        pbi->common.prev_mi = pbi->common.mi;
        pbi->common.mi = tmp;

        /* Propagate the segment_ids to the next frame */
        for (row = 0; row < pbi->common.mb_rows; ++row)
        {
            for (col = 0; col < pbi->common.mb_cols; ++col)
            {
                const int i = row*pbi->common.mode_info_stride + col;
                pbi->common.mi[i].mbmi.segment_id =
                        pbi->common.prev_mi[i].mbmi.segment_id;
            }
        }
    }
#endif

    /*vp8_print_modes_and_motion_vectors( cm->mi, cm->mb_rows,cm->mb_cols, cm->current_video_frame);*/

    if (cm->show_frame)
        cm->current_video_frame++;

    pbi->ready_for_new_data = 0;
    pbi->last_time_stamp = time_stamp;
    pbi->num_partitions = 0;
    if (pbi->input_partition)
        pbi->common.multi_token_partition = 0;
    pbi->source_sz = 0;

#if 0
    {
        int i;
        int64_t earliest_time = pbi->dr[0].time_stamp;
        int64_t latest_time = pbi->dr[0].time_stamp;
        int64_t time_diff = 0;
        int bytes = 0;

        pbi->dr[pbi->common.current_video_frame&0xf].size = pbi->bc.pos + pbi->bc2.pos + 4;;
        pbi->dr[pbi->common.current_video_frame&0xf].time_stamp = time_stamp;

        for (i = 0; i < 16; i++)
        {

            bytes += pbi->dr[i].size;

            if (pbi->dr[i].time_stamp < earliest_time)
                earliest_time = pbi->dr[i].time_stamp;

            if (pbi->dr[i].time_stamp > latest_time)
                latest_time = pbi->dr[i].time_stamp;
        }

        time_diff = latest_time - earliest_time;

        if (time_diff > 0)
        {
            pbi->common.bitrate = 80000.00 * bytes / time_diff  ;
            pbi->common.framerate = 160000000.00 / time_diff ;
        }

    }
#endif

#if HAVE_ARMV7
#if CONFIG_RUNTIME_CPU_DETECT
    if (cm->rtcd.flags & HAS_NEON)
#endif
    {
        vp8_pop_neon(dx_store_reg);
    }
#endif
    pbi->common.error.setjmp = 0;
    return retcode;
}
int vp8dx_get_raw_frame(VP8D_PTR ptr, YV12_BUFFER_CONFIG *sd, int64_t *time_stamp, int64_t *time_end_stamp, vp8_ppflags_t *flags)
{
    int ret = -1;
    VP8D_COMP *pbi = (VP8D_COMP *) ptr;

    if (pbi->ready_for_new_data == 1)
        return ret;

    /* ie no raw frame to show!!! */
    if (pbi->common.show_frame == 0)
        return ret;

    pbi->ready_for_new_data = 1;
    *time_stamp = pbi->last_time_stamp;
    *time_end_stamp = 0;

    sd->clrtype = pbi->common.clr_type;
#if CONFIG_POSTPROC
    ret = vp8_post_proc_frame(&pbi->common, sd, flags);
#else

    if (pbi->common.frame_to_show)
    {
        *sd = *pbi->common.frame_to_show;
        sd->y_width = pbi->common.Width;
        sd->y_height = pbi->common.Height;
        sd->uv_height = pbi->common.Height / 2;
        ret = 0;
    }
    else
    {
        ret = -1;
    }

#endif /*!CONFIG_POSTPROC*/
    vp8_clear_system_state();
    return ret;
}<|MERGE_RESOLUTION|>--- conflicted
+++ resolved
@@ -328,7 +328,6 @@
     return err;
 }
 
-<<<<<<< HEAD
 /*
 static void vp8_print_yuv_rec_mb(VP8_COMMON *cm, int mb_row, int mb_col)
 {
@@ -345,10 +344,7 @@
 }
 */
 
-int vp8dx_receive_compressed_data(VP8D_PTR ptr, unsigned long size, const unsigned char *source, INT64 time_stamp)
-=======
 int vp8dx_receive_compressed_data(VP8D_PTR ptr, unsigned long size, const unsigned char *source, int64_t time_stamp)
->>>>>>> 939f64f6
 {
 #if HAVE_ARMV7
     int64_t dx_store_reg[8];
