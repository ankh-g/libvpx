/*
 *  Copyright (c) 2010 The WebM project authors. All Rights Reserved.
 *
 *  Use of this source code is governed by a BSD-style license
 *  that can be found in the LICENSE file in the root of the source
 *  tree. An additional intellectual property rights grant can be found
 *  in the file PATENTS.  All contributing project authors may
 *  be found in the AUTHORS file in the root of the source tree.
 */


#include <stdio.h>
#include <math.h>
#include <limits.h>
#include <assert.h>
#include "vp8/common/pragmas.h"

#include "tokenize.h"
#include "treewriter.h"
#include "onyx_int.h"
#include "modecosts.h"
#include "encodeintra.h"
#include "vp8/common/entropymode.h"
#include "vp8/common/reconinter.h"
#include "vp8/common/reconintra.h"
#include "vp8/common/reconintra4x4.h"
#include "vp8/common/findnearmv.h"
#include "encodemb.h"
#include "quantize.h"
#include "vp8/common/idct.h"
#include "vp8/common/g_common.h"
#include "variance.h"
#include "mcomp.h"
#include "rdopt.h"
#include "vpx_mem/vpx_mem.h"
#include "dct.h"
#include "vp8/common/systemdependent.h"

#if CONFIG_RUNTIME_CPU_DETECT
#define IF_RTCD(x)  (x)
#else
#define IF_RTCD(x)  NULL
#endif


extern void vp8cx_mb_init_quantizer(VP8_COMP *cpi, MACROBLOCK *x);
extern void vp8_update_zbin_extra(VP8_COMP *cpi, MACROBLOCK *x);

#define MAXF(a,b)            (((a) > (b)) ? (a) : (b))

static const int auto_speed_thresh[17] =
{
    1000,
    200,
    150,
    130,
    150,
    125,
    120,
    115,
    115,
    115,
    115,
    115,
    115,
    115,
    115,
    115,
    105
};

const MB_PREDICTION_MODE vp8_mode_order[MAX_MODES] =
{
    ZEROMV,
    DC_PRED,

    NEARESTMV,
    NEARMV,

    ZEROMV,
    NEARESTMV,

    ZEROMV,
    NEARESTMV,

    NEARMV,
    NEARMV,

    V_PRED,
    H_PRED,
    TM_PRED,

    NEWMV,
    NEWMV,
    NEWMV,

    SPLITMV,
    SPLITMV,
    SPLITMV,

    B_PRED,
};

const MV_REFERENCE_FRAME vp8_ref_frame_order[MAX_MODES] =
{
    LAST_FRAME,
    INTRA_FRAME,

    LAST_FRAME,
    LAST_FRAME,

    GOLDEN_FRAME,
    GOLDEN_FRAME,

    ALTREF_FRAME,
    ALTREF_FRAME,

    GOLDEN_FRAME,
    ALTREF_FRAME,

    INTRA_FRAME,
    INTRA_FRAME,
    INTRA_FRAME,

    LAST_FRAME,
    GOLDEN_FRAME,
    ALTREF_FRAME,

    LAST_FRAME,
    GOLDEN_FRAME,
    ALTREF_FRAME,

    INTRA_FRAME,
};

static void fill_token_costs(
    unsigned int c      [BLOCK_TYPES] [COEF_BANDS] [PREV_COEF_CONTEXTS] [vp8_coef_tokens],
    const vp8_prob p    [BLOCK_TYPES] [COEF_BANDS] [PREV_COEF_CONTEXTS] [vp8_coef_tokens-1]
)
{
    int i, j, k;


    for (i = 0; i < BLOCK_TYPES; i++)
        for (j = 0; j < COEF_BANDS; j++)
            for (k = 0; k < PREV_COEF_CONTEXTS; k++)

                vp8_cost_tokens((int *)(c [i][j][k]), p [i][j][k], vp8_coef_tree);

}

static int rd_iifactor [ 32 ] =  {    4,   4,   3,   2,   1,   0,   0,   0,
                                      0,   0,   0,   0,   0,   0,   0,   0,
                                      0,   0,   0,   0,   0,   0,   0,   0,
                                      0,   0,   0,   0,   0,   0,   0,   0,
                                 };

<<<<<<< HEAD
// 3* dc_qlookup[Q]*dc_qlookup[Q];
#if !CONFIG_EXTEND_QRANGE
static int rdmult_lut[QINDEX_RANGE]=
{
    48,75,108,147,192,243,300,300,
    363,432,507,588,675,768,867,867,
    972,1083,1200,1200,1323,1323,1452,1452,
    1587,1587,1728,1875,1875,2028,2187,2352,
    2523,2700,2883,3072,3267,3468,3675,3888,
    4107,4107,4332,4563,4800,5043,5292,5547,
    5808,6075,6348,6348,6627,6912,7203,7500,
    7803,8112,8427,8748,9075,9408,9747,10092,
    10443,10800,11163,11532,11907,12288,12675,13068,
    13467,13872,14283,14700,15123,15552,15987,16428,
    16875,17328,17328,17787,18252,18723,19200,19683,
    20172,20667,21168,21675,22188,22707,23232,23763,
    24843,25947,27075,27648,28812,30000,30603,31212,
    32448,33708,34992,36300,37632,38988,40368,41772,
    44652,46128,47628,49152,50700,52272,53868,55488,
    57132,58800,61347,63075,65712,68403,71148,73947,
};
#else
static int rdmult_lut[QINDEX_RANGE]=
{
    3,5,7,9,12,15,19,23,
    27,32,37,42,48,54,61,68,
    75,83,91,99,108,117,127,137,
    147,169,192,217,243,271,300,331,
    363,397,450,507,567,631,698,768,
    842,919,999,1083,1170,1261,1355,1452,
    1587,1728,1875,2028,2187,2352,2523,2700,
    2883,3072,3267,3468,3675,3888,4107,4332,
    4563,4800,5043,5292,5547,5808,6075,6348,
    6627,6912,7203,7500,7880,8269,8667,9075,
    9492,9919,10355,10800,11255,11719,12192,12675,
    13167,13669,14180,14700,15230,15769,16317,16875,
    18019,19200,20419,21675,22969,24300,25669,27075,
    28519,30000,31519,33075,34669,36300,37969,39675,
    41772,43923,46128,48387,50700,53067,55488,57963,
    61347,64827,69312,73947,78732,83667,89787,97200,
};
#endif

=======
>>>>>>> a60fc419
/* values are now correlated to quantizer */
static int sad_per_bit16lut[QINDEX_RANGE] =
{
    2,  2,  2,  2,  2,  2,  2,  2,
    2,  2,  2,  2,  2,  2,  2,  2,
    3,  3,  3,  3,  3,  3,  3,  3,
    3,  3,  3,  3,  3,  3,  4,  4,
    4,  4,  4,  4,  4,  4,  4,  4,
    4,  4,  5,  5,  5,  5,  5,  5,
    5,  5,  5,  5,  5,  5,  6,  6,
    6,  6,  6,  6,  6,  6,  6,  6,
    6,  6,  7,  7,  7,  7,  7,  7,
    7,  7,  7,  7,  7,  7,  8,  8,
    8,  8,  8,  8,  8,  8,  8,  8,
    8,  8,  9,  9,  9,  9,  9,  9,
    9,  9,  9,  9,  9,  9,  10, 10,
    10, 10, 10, 10, 10, 10, 11, 11,
    11, 11, 11, 11, 12, 12, 12, 12,
    12, 12, 13, 13, 13, 13, 14, 14
};
static int sad_per_bit4lut[QINDEX_RANGE] =
{
    2,  2,  2,  2,  2,  2,  3,  3,
    3,  3,  3,  3,  3,  3,  3,  3,
    3,  3,  3,  3,  4,  4,  4,  4,
    4,  4,  4,  4,  4,  4,  5,  5,
    5,  5,  5,  5,  6,  6,  6,  6,
    6,  6,  6,  6,  6,  6,  6,  6,
    7,  7,  7,  7,  7,  7,  7,  7,
    7,  7,  7,  7,  7,  8,  8,  8,
    8,  8,  9,  9,  9,  9,  9,  9,
    10, 10, 10, 10, 10, 10, 10, 10,
    11, 11, 11, 11, 11, 11, 11, 11,
    12, 12, 12, 12, 12, 12, 12, 12,
    13, 13, 13, 13, 13, 13, 13, 14,
    14, 14, 14, 14, 15, 15, 15, 15,
    16, 16, 16, 16, 17, 17, 17, 18,
    18, 18, 19, 19, 19, 20, 20, 20,
};

void vp8cx_initialize_me_consts(VP8_COMP *cpi, int QIndex)
{
    cpi->mb.sadperbit16 =  sad_per_bit16lut[QIndex];
    cpi->mb.sadperbit4  =  sad_per_bit4lut[QIndex];
}





void vp8_initialize_rd_consts(VP8_COMP *cpi, int QIndex)
{
    int q;
    int i;
    int *thresh;
    int threshmult;

    vp8_clear_system_state();  //__asm emms;

    // Further tests required to see if optimum is different
    // for key frames, golden frames and arf frames.
    // if (cpi->common.refresh_golden_frame ||
    //     cpi->common.refresh_alt_ref_frame)
    QIndex=(QIndex<0)? 0 : ((QIndex>127)?127 : QIndex);
    cpi->RDMULT = rdmult_lut[QIndex];

    // Extend rate multiplier along side quantizer zbin increases
    if (cpi->zbin_over_quant  > 0)
    {
        double oq_factor;
        double modq;

        // Experimental code using the same basic equation as used for Q above
        // The units of cpi->zbin_over_quant are 1/128 of Q bin size
        oq_factor = 1.0 + ((double)0.0015625 * cpi->zbin_over_quant);
        cpi->RDMULT = (int)((double)cpi->RDMULT * oq_factor * oq_factor);
    }

    if (cpi->pass == 2 && (cpi->common.frame_type != KEY_FRAME))
    {
        if (cpi->twopass.next_iiratio > 31)
            cpi->RDMULT += (cpi->RDMULT * rd_iifactor[31]) >> 4;
        else
            cpi->RDMULT +=
                (cpi->RDMULT * rd_iifactor[cpi->twopass.next_iiratio]) >> 4;
    }

#if !CONFIG_EXTEND_QRANGE
#else
    if (cpi->RDMULT < 7)
        cpi->RDMULT = 7;
#endif
    cpi->mb.errorperbit = (cpi->RDMULT / 100);
    cpi->mb.errorperbit += (cpi->mb.errorperbit==0);

#if CONFIG_EXTEND_QRANGE
    if(cpi->mb.errorperbit<1)
        cpi->mb.errorperbit=1;
#endif
    vp8_set_speed_features(cpi);

    q = (int)pow(vp8_dc_quant(QIndex,0), 1.25);

    if (q < 8)
        q = 8;



#if CONFIG_EXTEND_QRANGE
    cpi->RDMULT *= 16;
#endif

    if (cpi->RDMULT > 1000)
    {
        cpi->RDDIV = 1;
        cpi->RDMULT /= 100;

        for (i = 0; i < MAX_MODES; i++)
        {
            if (cpi->sf.thresh_mult[i] < INT_MAX)
            {
                cpi->rd_threshes[i] = cpi->sf.thresh_mult[i] * q / 100;
            }
            else
            {
                cpi->rd_threshes[i] = INT_MAX;
            }

            cpi->rd_baseline_thresh[i] = cpi->rd_threshes[i];
        }
    }
    else
    {
        cpi->RDDIV = 100;

        for (i = 0; i < MAX_MODES; i++)
        {
            if (cpi->sf.thresh_mult[i] < (INT_MAX / q))
            {
                cpi->rd_threshes[i] = cpi->sf.thresh_mult[i] * q;
            }
            else
            {
                cpi->rd_threshes[i] = INT_MAX;
            }

            cpi->rd_baseline_thresh[i] = cpi->rd_threshes[i];
        }
    }

    fill_token_costs(
        cpi->mb.token_costs,
        (const vp8_prob( *)[8][3][11]) cpi->common.fc.coef_probs
    );

    vp8_init_mode_costs(cpi);

}

void vp8_auto_select_speed(VP8_COMP *cpi)
{
    int milliseconds_for_compress = (int)(1000000 / cpi->oxcf.frame_rate);

    milliseconds_for_compress = milliseconds_for_compress * (16 - cpi->oxcf.cpu_used) / 16;

#if 0

    if (0)
    {
        FILE *f;

        f = fopen("speed.stt", "a");
        fprintf(f, " %8ld %10ld %10ld %10ld\n",
                cpi->common.current_video_frame, cpi->Speed, milliseconds_for_compress, cpi->avg_pick_mode_time);
        fclose(f);
    }

#endif

    /*
    // this is done during parameter valid check
    if( cpi->oxcf.cpu_used > 16)
        cpi->oxcf.cpu_used = 16;
    if( cpi->oxcf.cpu_used < -16)
        cpi->oxcf.cpu_used = -16;
    */

    if (cpi->avg_pick_mode_time < milliseconds_for_compress && (cpi->avg_encode_time - cpi->avg_pick_mode_time) < milliseconds_for_compress)
    {
        if (cpi->avg_pick_mode_time == 0)
        {
            cpi->Speed = 4;
        }
        else
        {
            if (milliseconds_for_compress * 100 < cpi->avg_encode_time * 95)
            {
                cpi->Speed          += 2;
                cpi->avg_pick_mode_time = 0;
                cpi->avg_encode_time = 0;

                if (cpi->Speed > 16)
                {
                    cpi->Speed = 16;
                }
            }

            if (milliseconds_for_compress * 100 > cpi->avg_encode_time * auto_speed_thresh[cpi->Speed])
            {
                cpi->Speed          -= 1;
                cpi->avg_pick_mode_time = 0;
                cpi->avg_encode_time = 0;

                // In real-time mode, cpi->speed is in [4, 16].
                if (cpi->Speed < 4)        //if ( cpi->Speed < 0 )
                {
                    cpi->Speed = 4;        //cpi->Speed = 0;
                }
            }
        }
    }
    else
    {
        cpi->Speed += 4;

        if (cpi->Speed > 16)
            cpi->Speed = 16;


        cpi->avg_pick_mode_time = 0;
        cpi->avg_encode_time = 0;
    }
}

int vp8_block_error_c(short *coeff, short *dqcoeff)
{
    int i;
    int error = 0;

    for (i = 0; i < 16; i++)
    {
        int this_diff = coeff[i] - dqcoeff[i];
        error += this_diff * this_diff;
    }

    return error;
}

int vp8_mbblock_error_c(MACROBLOCK *mb, int dc)
{
    BLOCK  *be;
    BLOCKD *bd;
    int i, j;
    int berror, error = 0;

    for (i = 0; i < 16; i++)
    {
        be = &mb->block[i];
        bd = &mb->e_mbd.block[i];

        berror = 0;

        for (j = dc; j < 16; j++)
        {
            int this_diff = be->coeff[j] - bd->dqcoeff[j];
            berror += this_diff * this_diff;
        }

        error += berror;
    }

    return error;
}

int vp8_mbuverror_c(MACROBLOCK *mb)
{

    BLOCK  *be;
    BLOCKD *bd;


    int i;
    int error = 0;

    for (i = 16; i < 24; i++)
    {
        be = &mb->block[i];
        bd = &mb->e_mbd.block[i];

        error += vp8_block_error_c(be->coeff, bd->dqcoeff);
    }

    return error;
}

int VP8_UVSSE(MACROBLOCK *x, const vp8_variance_rtcd_vtable_t *rtcd)
{
    unsigned char *uptr, *vptr;
    unsigned char *upred_ptr = (*(x->block[16].base_src) + x->block[16].src);
    unsigned char *vpred_ptr = (*(x->block[20].base_src) + x->block[20].src);
    int uv_stride = x->block[16].src_stride;

    unsigned int sse1 = 0;
    unsigned int sse2 = 0;
    int mv_row;
    int mv_col;
    int offset;
    int pre_stride = x->e_mbd.block[16].pre_stride;

    vp8_build_uvmvs(&x->e_mbd, 0);
    mv_row = x->e_mbd.block[16].bmi.mv.as_mv.row;
    mv_col = x->e_mbd.block[16].bmi.mv.as_mv.col;

    offset = (mv_row >> 3) * pre_stride + (mv_col >> 3);
    uptr = x->e_mbd.pre.u_buffer + offset;
    vptr = x->e_mbd.pre.v_buffer + offset;

    if ((mv_row | mv_col) & 7)
    {
        VARIANCE_INVOKE(rtcd, subpixvar8x8)(uptr, pre_stride,
            mv_col & 7, mv_row & 7, upred_ptr, uv_stride, &sse2);
        VARIANCE_INVOKE(rtcd, subpixvar8x8)(vptr, pre_stride,
            mv_col & 7, mv_row & 7, vpred_ptr, uv_stride, &sse1);
        sse2 += sse1;
    }
    else
    {
        VARIANCE_INVOKE(rtcd, var8x8)(uptr, pre_stride,
            upred_ptr, uv_stride, &sse2);
        VARIANCE_INVOKE(rtcd, var8x8)(vptr, pre_stride,
            vpred_ptr, uv_stride, &sse1);
        sse2 += sse1;
    }
    return sse2;

}

static int cost_coeffs(MACROBLOCK *mb, BLOCKD *b, int type, ENTROPY_CONTEXT *a, ENTROPY_CONTEXT *l)
{
    int c = !type;              /* start at coef 0, unless Y with Y2 */
    int eob = b->eob;
    int pt ;    /* surrounding block/prev coef predictor */
    int cost = 0;
    short *qcoeff_ptr = b->qcoeff;

    VP8_COMBINEENTROPYCONTEXTS(pt, *a, *l);

# define QC( I)  ( qcoeff_ptr [vp8_default_zig_zag1d[I]] )

    for (; c < eob; c++)
    {
        int v = QC(c);
        int t = vp8_dct_value_tokens_ptr[v].Token;
        cost += mb->token_costs [type] [vp8_coef_bands[c]] [pt] [t];
        cost += vp8_dct_value_cost_ptr[v];
        pt = vp8_prev_token_class[t];
    }

# undef QC

    if (c < 16)
        cost += mb->token_costs [type] [vp8_coef_bands[c]] [pt] [DCT_EOB_TOKEN];

    pt = (c != !type); // is eob first coefficient;
    *a = *l = pt;

    return cost;
}

static int vp8_rdcost_mby(MACROBLOCK *mb)
{
    int cost = 0;
    int b;
    MACROBLOCKD *x = &mb->e_mbd;
    ENTROPY_CONTEXT_PLANES t_above, t_left;
    ENTROPY_CONTEXT *ta;
    ENTROPY_CONTEXT *tl;

    vpx_memcpy(&t_above, mb->e_mbd.above_context, sizeof(ENTROPY_CONTEXT_PLANES));
    vpx_memcpy(&t_left, mb->e_mbd.left_context, sizeof(ENTROPY_CONTEXT_PLANES));

    ta = (ENTROPY_CONTEXT *)&t_above;
    tl = (ENTROPY_CONTEXT *)&t_left;

    for (b = 0; b < 16; b++)
        cost += cost_coeffs(mb, x->block + b, PLANE_TYPE_Y_NO_DC,
                    ta + vp8_block2above[b], tl + vp8_block2left[b]);

    cost += cost_coeffs(mb, x->block + 24, PLANE_TYPE_Y2,
                ta + vp8_block2above[24], tl + vp8_block2left[24]);

    return cost;
}

static void macro_block_yrd( MACROBLOCK *mb,
                             int *Rate,
                             int *Distortion,
                             const vp8_encodemb_rtcd_vtable_t *rtcd)
{
    int b;
    MACROBLOCKD *const x = &mb->e_mbd;
    BLOCK   *const mb_y2 = mb->block + 24;
    BLOCKD *const x_y2  = x->block + 24;
    short *Y2DCPtr = mb_y2->src_diff;
    BLOCK *beptr;
    int d;

    ENCODEMB_INVOKE(rtcd, submby)( mb->src_diff, mb->src.y_buffer,
                                   mb->e_mbd.predictor, mb->src.y_stride );

    // Fdct and building the 2nd order block
    for (beptr = mb->block; beptr < mb->block + 16; beptr += 2)
    {
        mb->vp8_short_fdct8x4(beptr->src_diff, beptr->coeff, 32);
        *Y2DCPtr++ = beptr->coeff[0];
        *Y2DCPtr++ = beptr->coeff[16];
    }

    // 2nd order fdct
    mb->short_walsh4x4(mb_y2->src_diff, mb_y2->coeff, 8);

    // Quantization
    for (b = 0; b < 16; b++)
    {
        mb->quantize_b(&mb->block[b], &mb->e_mbd.block[b]);
    }

    // DC predication and Quantization of 2nd Order block
    mb->quantize_b(mb_y2, x_y2);

    // Distortion
    d = ENCODEMB_INVOKE(rtcd, mberr)(mb, 1) << 2;
    d += ENCODEMB_INVOKE(rtcd, berr)(mb_y2->coeff, x_y2->dqcoeff);

    *Distortion = (d >> 4);

    // rate
    *Rate = vp8_rdcost_mby(mb);
}

static void copy_predictor(unsigned char *dst, const unsigned char *predictor)
{
    const unsigned int *p = (const unsigned int *)predictor;
    unsigned int *d = (unsigned int *)dst;
    d[0] = p[0];
    d[4] = p[4];
    d[8] = p[8];
    d[12] = p[12];
}
static int rd_pick_intra4x4block(
    VP8_COMP *cpi,
    MACROBLOCK *x,
    BLOCK *be,
    BLOCKD *b,
    B_PREDICTION_MODE *best_mode,
    unsigned int *bmode_costs,
    ENTROPY_CONTEXT *a,
    ENTROPY_CONTEXT *l,

    int *bestrate,
    int *bestratey,
    int *bestdistortion)
{
    B_PREDICTION_MODE mode;
    int best_rd = INT_MAX;
    int rate = 0;
    int distortion;

    ENTROPY_CONTEXT ta = *a, tempa = *a;
    ENTROPY_CONTEXT tl = *l, templ = *l;
    /*
     * The predictor buffer is a 2d buffer with a stride of 16.  Create
     * a temp buffer that meets the stride requirements, but we are only
     * interested in the left 4x4 block
     * */
    DECLARE_ALIGNED_ARRAY(16, unsigned char,  best_predictor, 16*4);
    DECLARE_ALIGNED_ARRAY(16, short, best_dqcoeff, 16);

    for (mode = B_DC_PRED; mode <= B_HU_PRED; mode++)
    {
        int this_rd;
        int ratey;

        rate = bmode_costs[mode];

        RECON_INVOKE(&cpi->rtcd.common->recon, intra4x4_predict)
                     (b, mode, b->predictor);
        ENCODEMB_INVOKE(IF_RTCD(&cpi->rtcd.encodemb), subb)(be, b, 16);
        x->vp8_short_fdct4x4(be->src_diff, be->coeff, 32);
        x->quantize_b(be, b);

        tempa = ta;
        templ = tl;

        ratey = cost_coeffs(x, b, PLANE_TYPE_Y_WITH_DC, &tempa, &templ);
        rate += ratey;
        distortion = ENCODEMB_INVOKE(IF_RTCD(&cpi->rtcd.encodemb), berr)(be->coeff, b->dqcoeff) >> 2;

        this_rd = RDCOST(x->rdmult, x->rddiv, rate, distortion);

        if (this_rd < best_rd)
        {
            *bestrate = rate;
            *bestratey = ratey;
            *bestdistortion = distortion;
            best_rd = this_rd;
            *best_mode = mode;
            *a = tempa;
            *l = templ;
            copy_predictor(best_predictor, b->predictor);
            vpx_memcpy(best_dqcoeff, b->dqcoeff, 32);
        }
    }
    b->bmi.as_mode = (B_PREDICTION_MODE)(*best_mode);

    IDCT_INVOKE(IF_RTCD(&cpi->rtcd.common->idct), idct16)(best_dqcoeff, b->diff, 32);
    RECON_INVOKE(IF_RTCD(&cpi->rtcd.common->recon), recon)(best_predictor, b->diff, *(b->base_dst) + b->dst, b->dst_stride);

    return best_rd;
}

static int rd_pick_intra4x4mby_modes(VP8_COMP *cpi, MACROBLOCK *mb, int *Rate,
                                     int *rate_y, int *Distortion, int best_rd)
{
    MACROBLOCKD *const xd = &mb->e_mbd;
    int i;
    int cost = mb->mbmode_cost [xd->frame_type] [B_PRED];
    int distortion = 0;
    int tot_rate_y = 0;
    long long total_rd = 0;
    ENTROPY_CONTEXT_PLANES t_above, t_left;
    ENTROPY_CONTEXT *ta;
    ENTROPY_CONTEXT *tl;
    unsigned int *bmode_costs;

    vpx_memcpy(&t_above, mb->e_mbd.above_context, sizeof(ENTROPY_CONTEXT_PLANES));
    vpx_memcpy(&t_left, mb->e_mbd.left_context, sizeof(ENTROPY_CONTEXT_PLANES));

    ta = (ENTROPY_CONTEXT *)&t_above;
    tl = (ENTROPY_CONTEXT *)&t_left;

    vp8_intra_prediction_down_copy(xd);

    bmode_costs = mb->inter_bmode_costs;

    for (i = 0; i < 16; i++)
    {
        MODE_INFO *const mic = xd->mode_info_context;
        const int mis = xd->mode_info_stride;
        B_PREDICTION_MODE UNINITIALIZED_IS_SAFE(best_mode);
        int UNINITIALIZED_IS_SAFE(r), UNINITIALIZED_IS_SAFE(ry), UNINITIALIZED_IS_SAFE(d);

        if (mb->e_mbd.frame_type == KEY_FRAME)
        {
            const B_PREDICTION_MODE A = above_block_mode(mic, i, mis);
            const B_PREDICTION_MODE L = left_block_mode(mic, i);

            bmode_costs  = mb->bmode_costs[A][L];
        }

        total_rd += rd_pick_intra4x4block(
            cpi, mb, mb->block + i, xd->block + i, &best_mode, bmode_costs,
            ta + vp8_block2above[i],
            tl + vp8_block2left[i], &r, &ry, &d);

        cost += r;
        distortion += d;
        tot_rate_y += ry;

        mic->bmi[i].as_mode = best_mode;

        if(total_rd >= (long long)best_rd)
            break;
    }

    if(total_rd >= (long long)best_rd)
        return INT_MAX;

    *Rate = cost;
    *rate_y += tot_rate_y;
    *Distortion = distortion;

    return RDCOST(mb->rdmult, mb->rddiv, cost, distortion);
}


static int rd_pick_intra16x16mby_mode(VP8_COMP *cpi,
                                      MACROBLOCK *x,
                                      int *Rate,
                                      int *rate_y,
                                      int *Distortion)
{
    MB_PREDICTION_MODE mode;
    MB_PREDICTION_MODE UNINITIALIZED_IS_SAFE(mode_selected);
    int rate, ratey;
    int distortion;
    int best_rd = INT_MAX;
    int this_rd;

    //Y Search for 16x16 intra prediction mode
    for (mode = DC_PRED; mode <= TM_PRED; mode++)
    {
        x->e_mbd.mode_info_context->mbmi.mode = mode;

        RECON_INVOKE(&cpi->common.rtcd.recon, build_intra_predictors_mby)
            (&x->e_mbd);

        macro_block_yrd(x, &ratey, &distortion, IF_RTCD(&cpi->rtcd.encodemb));
        rate = ratey + x->mbmode_cost[x->e_mbd.frame_type]
                                     [x->e_mbd.mode_info_context->mbmi.mode];

        this_rd = RDCOST(x->rdmult, x->rddiv, rate, distortion);

        if (this_rd < best_rd)
        {
            mode_selected = mode;
            best_rd = this_rd;
            *Rate = rate;
            *rate_y = ratey;
            *Distortion = distortion;
        }
    }

    x->e_mbd.mode_info_context->mbmi.mode = mode_selected;
    return best_rd;
}

static int rd_cost_mbuv(MACROBLOCK *mb)
{
    int b;
    int cost = 0;
    MACROBLOCKD *x = &mb->e_mbd;
    ENTROPY_CONTEXT_PLANES t_above, t_left;
    ENTROPY_CONTEXT *ta;
    ENTROPY_CONTEXT *tl;

    vpx_memcpy(&t_above, mb->e_mbd.above_context, sizeof(ENTROPY_CONTEXT_PLANES));
    vpx_memcpy(&t_left, mb->e_mbd.left_context, sizeof(ENTROPY_CONTEXT_PLANES));

    ta = (ENTROPY_CONTEXT *)&t_above;
    tl = (ENTROPY_CONTEXT *)&t_left;

    for (b = 16; b < 24; b++)
        cost += cost_coeffs(mb, x->block + b, PLANE_TYPE_UV,
                    ta + vp8_block2above[b], tl + vp8_block2left[b]);

    return cost;
}


static int vp8_rd_inter_uv(VP8_COMP *cpi, MACROBLOCK *x, int *rate, int *distortion, int fullpixel)
{
    vp8_build_uvmvs(&x->e_mbd, fullpixel);
    vp8_encode_inter16x16uvrd(IF_RTCD(&cpi->rtcd), x);


    *rate       = rd_cost_mbuv(x);
    *distortion = ENCODEMB_INVOKE(&cpi->rtcd.encodemb, mbuverr)(x) / 4;

    return RDCOST(x->rdmult, x->rddiv, *rate, *distortion);
}

static void rd_pick_intra_mbuv_mode(VP8_COMP *cpi, MACROBLOCK *x, int *rate, int *rate_tokenonly, int *distortion)
{
    MB_PREDICTION_MODE mode;
    MB_PREDICTION_MODE UNINITIALIZED_IS_SAFE(mode_selected);
    int best_rd = INT_MAX;
    int UNINITIALIZED_IS_SAFE(d), UNINITIALIZED_IS_SAFE(r);
    int rate_to;

    for (mode = DC_PRED; mode <= TM_PRED; mode++)
    {
        int rate;
        int distortion;
        int this_rd;

        x->e_mbd.mode_info_context->mbmi.uv_mode = mode;
        RECON_INVOKE(&cpi->rtcd.common->recon, build_intra_predictors_mbuv)
                     (&x->e_mbd);
        ENCODEMB_INVOKE(IF_RTCD(&cpi->rtcd.encodemb), submbuv)(x->src_diff,
                      x->src.u_buffer, x->src.v_buffer, x->e_mbd.predictor,
                      x->src.uv_stride);
        vp8_transform_mbuv(x);
        vp8_quantize_mbuv(x);

        rate_to = rd_cost_mbuv(x);
        rate = rate_to + x->intra_uv_mode_cost[x->e_mbd.frame_type][x->e_mbd.mode_info_context->mbmi.uv_mode];

        distortion = ENCODEMB_INVOKE(&cpi->rtcd.encodemb, mbuverr)(x) / 4;

        this_rd = RDCOST(x->rdmult, x->rddiv, rate, distortion);

        if (this_rd < best_rd)
        {
            best_rd = this_rd;
            d = distortion;
            r = rate;
            *rate_tokenonly = rate_to;
            mode_selected = mode;
        }
    }

    *rate = r;
    *distortion = d;

    x->e_mbd.mode_info_context->mbmi.uv_mode = mode_selected;
}

int vp8_cost_mv_ref(MB_PREDICTION_MODE m, const int near_mv_ref_ct[4])
{
    vp8_prob p [VP8_MVREFS-1];
    assert(NEARESTMV <= m  &&  m <= SPLITMV);
    vp8_mv_ref_probs(p, near_mv_ref_ct);
    return vp8_cost_token(vp8_mv_ref_tree, p,
                          vp8_mv_ref_encoding_array - NEARESTMV + m);
}

void vp8_set_mbmode_and_mvs(MACROBLOCK *x, MB_PREDICTION_MODE mb, int_mv *mv)
{
    x->e_mbd.mode_info_context->mbmi.mode = mb;
    x->e_mbd.mode_info_context->mbmi.mv.as_int = mv->as_int;
}

static int labels2mode(
    MACROBLOCK *x,
    int const *labelings, int which_label,
    B_PREDICTION_MODE this_mode,
    int_mv *this_mv, int_mv *best_ref_mv,
    int *mvcost[2]
)
{
    MACROBLOCKD *const xd = & x->e_mbd;
    MODE_INFO *const mic = xd->mode_info_context;
    const int mis = xd->mode_info_stride;

    int cost = 0;
    int thismvcost = 0;

    /* We have to be careful retrieving previously-encoded motion vectors.
       Ones from this macroblock have to be pulled from the BLOCKD array
       as they have not yet made it to the bmi array in our MB_MODE_INFO. */

    int i = 0;

    do
    {
        BLOCKD *const d = xd->block + i;
        const int row = i >> 2,  col = i & 3;

        B_PREDICTION_MODE m;

        if (labelings[i] != which_label)
            continue;

        if (col  &&  labelings[i] == labelings[i-1])
            m = LEFT4X4;
        else if (row  &&  labelings[i] == labelings[i-4])
            m = ABOVE4X4;
        else
        {
            // the only time we should do costing for new motion vector or mode
            // is when we are on a new label  (jbb May 08, 2007)
            switch (m = this_mode)
            {
            case NEW4X4 :
                thismvcost  = vp8_mv_bit_cost(this_mv, best_ref_mv, mvcost, 102);
                break;
            case LEFT4X4:
                this_mv->as_int = col ? d[-1].bmi.mv.as_int : left_block_mv(mic, i);
                break;
            case ABOVE4X4:
                this_mv->as_int = row ? d[-4].bmi.mv.as_int : above_block_mv(mic, i, mis);
                break;
            case ZERO4X4:
                this_mv->as_int = 0;
                break;
            default:
                break;
            }

            if (m == ABOVE4X4)  // replace above with left if same
            {
                int_mv left_mv;

                left_mv.as_int = col ? d[-1].bmi.mv.as_int :
                                        left_block_mv(mic, i);

                if (left_mv.as_int == this_mv->as_int)
                    m = LEFT4X4;
            }

            cost = x->inter_bmode_costs[ m];
        }

        d->bmi.mv.as_int = this_mv->as_int;

        x->partition_info->bmi[i].mode = m;
        x->partition_info->bmi[i].mv.as_int = this_mv->as_int;

    }
    while (++i < 16);

    cost += thismvcost ;
    return cost;
}

static int rdcost_mbsegment_y(MACROBLOCK *mb, const int *labels,
                              int which_label, ENTROPY_CONTEXT *ta,
                              ENTROPY_CONTEXT *tl)
{
    int cost = 0;
    int b;
    MACROBLOCKD *x = &mb->e_mbd;

    for (b = 0; b < 16; b++)
        if (labels[ b] == which_label)
            cost += cost_coeffs(mb, x->block + b, PLANE_TYPE_Y_WITH_DC,
                                ta + vp8_block2above[b],
                                tl + vp8_block2left[b]);

    return cost;

}
static unsigned int vp8_encode_inter_mb_segment(MACROBLOCK *x, int const *labels, int which_label, const vp8_encodemb_rtcd_vtable_t *rtcd)
{
    int i;
    unsigned int distortion = 0;

    for (i = 0; i < 16; i++)
    {
        if (labels[i] == which_label)
        {
            BLOCKD *bd = &x->e_mbd.block[i];
            BLOCK *be = &x->block[i];


            vp8_build_inter_predictors_b(bd, 16, x->e_mbd.subpixel_predict);
            ENCODEMB_INVOKE(rtcd, subb)(be, bd, 16);
            x->vp8_short_fdct4x4(be->src_diff, be->coeff, 32);

            // set to 0 no way to account for 2nd order DC so discount
            //be->coeff[0] = 0;
            x->quantize_b(be, bd);

            distortion += ENCODEMB_INVOKE(rtcd, berr)(be->coeff, bd->dqcoeff);
        }
    }

    return distortion;
}

#if CONFIG_EXTEND_QRANGE
    d += ENCODEMB_INVOKE(rtcd, berr)(mb_y2->coeff, x_y2->dqcoeff)<<2;
#else
#endif

static const unsigned int segmentation_to_sseshift[4] = {3, 3, 2, 0};


typedef struct
{
  int_mv *ref_mv;
  int_mv mvp;

  int segment_rd;
  int segment_num;
  int r;
  int d;
  int segment_yrate;
  B_PREDICTION_MODE modes[16];
  int_mv mvs[16];
  unsigned char eobs[16];

  int mvthresh;
  int *mdcounts;

  int_mv sv_mvp[4];     // save 4 mvp from 8x8
  int sv_istep[2];  // save 2 initial step_param for 16x8/8x16

} BEST_SEG_INFO;


static void rd_check_segment(VP8_COMP *cpi, MACROBLOCK *x,
                             BEST_SEG_INFO *bsi, unsigned int segmentation)
{
    int i;
    int const *labels;
    int br = 0;
    int bd = 0;
    B_PREDICTION_MODE this_mode;


    int label_count;
    int this_segment_rd = 0;
    int label_mv_thresh;
    int rate = 0;
    int sbr = 0;
    int sbd = 0;
    int segmentyrate = 0;

    vp8_variance_fn_ptr_t *v_fn_ptr;

    ENTROPY_CONTEXT_PLANES t_above, t_left;
    ENTROPY_CONTEXT *ta;
    ENTROPY_CONTEXT *tl;
    ENTROPY_CONTEXT_PLANES t_above_b, t_left_b;
    ENTROPY_CONTEXT *ta_b;
    ENTROPY_CONTEXT *tl_b;

    vpx_memcpy(&t_above, x->e_mbd.above_context, sizeof(ENTROPY_CONTEXT_PLANES));
    vpx_memcpy(&t_left, x->e_mbd.left_context, sizeof(ENTROPY_CONTEXT_PLANES));

    ta = (ENTROPY_CONTEXT *)&t_above;
    tl = (ENTROPY_CONTEXT *)&t_left;
    ta_b = (ENTROPY_CONTEXT *)&t_above_b;
    tl_b = (ENTROPY_CONTEXT *)&t_left_b;

    br = 0;
    bd = 0;

    v_fn_ptr = &cpi->fn_ptr[segmentation];
    labels = vp8_mbsplits[segmentation];
    label_count = vp8_mbsplit_count[segmentation];

    // 64 makes this threshold really big effectively
    // making it so that we very rarely check mvs on
    // segments.   setting this to 1 would make mv thresh
    // roughly equal to what it is for macroblocks
    label_mv_thresh = 1 * bsi->mvthresh / label_count ;

    // Segmentation method overheads
    rate = vp8_cost_token(vp8_mbsplit_tree, vp8_mbsplit_probs, vp8_mbsplit_encodings + segmentation);
    rate += vp8_cost_mv_ref(SPLITMV, bsi->mdcounts);
    this_segment_rd += RDCOST(x->rdmult, x->rddiv, rate, 0);
    br += rate;

    for (i = 0; i < label_count; i++)
    {
        int_mv mode_mv[B_MODE_COUNT];
        int best_label_rd = INT_MAX;
        B_PREDICTION_MODE mode_selected = ZERO4X4;
        int bestlabelyrate = 0;

        // search for the best motion vector on this segment
        for (this_mode = LEFT4X4; this_mode <= NEW4X4 ; this_mode ++)
        {
            int this_rd;
            int distortion;
            int labelyrate;
            ENTROPY_CONTEXT_PLANES t_above_s, t_left_s;
            ENTROPY_CONTEXT *ta_s;
            ENTROPY_CONTEXT *tl_s;

            vpx_memcpy(&t_above_s, &t_above, sizeof(ENTROPY_CONTEXT_PLANES));
            vpx_memcpy(&t_left_s, &t_left, sizeof(ENTROPY_CONTEXT_PLANES));

            ta_s = (ENTROPY_CONTEXT *)&t_above_s;
            tl_s = (ENTROPY_CONTEXT *)&t_left_s;

            if (this_mode == NEW4X4)
            {
                int sseshift;
                int num00;
                int step_param = 0;
                int further_steps;
                int n;
                int thissme;
                int bestsme = INT_MAX;
                int_mv  temp_mv;
                BLOCK *c;
                BLOCKD *e;

                // Is the best so far sufficiently good that we cant justify doing and new motion search.
                if (best_label_rd < label_mv_thresh)
                    break;

                if(cpi->compressor_speed)
                {
                    if (segmentation == BLOCK_8X16 || segmentation == BLOCK_16X8)
                    {
                        bsi->mvp.as_int = bsi->sv_mvp[i].as_int;
                        if (i==1 && segmentation == BLOCK_16X8)
                          bsi->mvp.as_int = bsi->sv_mvp[2].as_int;

                        step_param = bsi->sv_istep[i];
                    }

                    // use previous block's result as next block's MV predictor.
                    if (segmentation == BLOCK_4X4 && i>0)
                    {
                        bsi->mvp.as_int = x->e_mbd.block[i-1].bmi.mv.as_int;
                        if (i==4 || i==8 || i==12)
                            bsi->mvp.as_int = x->e_mbd.block[i-4].bmi.mv.as_int;
                        step_param = 2;
                    }
                }

                further_steps = (MAX_MVSEARCH_STEPS - 1) - step_param;

                {
                    int sadpb = x->sadperbit4;

                    // find first label
                    n = vp8_mbsplit_offset[segmentation][i];

                    c = &x->block[n];
                    e = &x->e_mbd.block[n];

                    {
                        bestsme = cpi->diamond_search_sad(x, c, e, &bsi->mvp,
                                                &mode_mv[NEW4X4], step_param,
                                                sadpb, &num00, v_fn_ptr,
                                                x->mvcost, bsi->ref_mv);

                        n = num00;
                        num00 = 0;

                        while (n < further_steps)
                        {
                            n++;

                            if (num00)
                                num00--;
                            else
                            {
                                thissme = cpi->diamond_search_sad(x, c, e,
                                                    &bsi->mvp, &temp_mv,
                                                    step_param + n, sadpb,
                                                    &num00, v_fn_ptr,
                                                    x->mvcost, bsi->ref_mv);

                                if (thissme < bestsme)
                                {
                                    bestsme = thissme;
                                    mode_mv[NEW4X4].as_int = temp_mv.as_int;
                                }
                            }
                        }
                    }

                    sseshift = segmentation_to_sseshift[segmentation];

                    // Should we do a full search (best quality only)
                    if ((cpi->compressor_speed == 0) && (bestsme >> sseshift) > 4000)
                    {
                        int_mv full_mvp;

                        full_mvp.as_mv.row = bsi->mvp.as_mv.row >>3;
                        full_mvp.as_mv.col = bsi->mvp.as_mv.col >>3;

                        thissme = cpi->full_search_sad(x, c, e, &full_mvp,
                                                       sadpb, 16, v_fn_ptr,
                                                       x->mvcost, bsi->ref_mv);

                        if (thissme < bestsme)
                        {
                            bestsme = thissme;
                            mode_mv[NEW4X4].as_int = e->bmi.mv.as_int;
                        }
                        else
                        {
                            // The full search result is actually worse so re-instate the previous best vector
                            e->bmi.mv.as_int = mode_mv[NEW4X4].as_int;
                        }
                    }
                }

                if (bestsme < INT_MAX)
                {
                    int distortion;
                    unsigned int sse;
                    cpi->find_fractional_mv_step(x, c, e, &mode_mv[NEW4X4],
                        bsi->ref_mv, x->errorperbit, v_fn_ptr, x->mvcost,
                        &distortion, &sse);

                }
            } /* NEW4X4 */

            rate = labels2mode(x, labels, i, this_mode, &mode_mv[this_mode],
                               bsi->ref_mv, x->mvcost);

            // Trap vectors that reach beyond the UMV borders
            if (((mode_mv[this_mode].as_mv.row >> 3) < x->mv_row_min) || ((mode_mv[this_mode].as_mv.row >> 3) > x->mv_row_max) ||
                ((mode_mv[this_mode].as_mv.col >> 3) < x->mv_col_min) || ((mode_mv[this_mode].as_mv.col >> 3) > x->mv_col_max))
            {
                continue;
            }

            distortion = vp8_encode_inter_mb_segment(x, labels, i, IF_RTCD(&cpi->rtcd.encodemb)) / 4;

            labelyrate = rdcost_mbsegment_y(x, labels, i, ta_s, tl_s);
            rate += labelyrate;

            this_rd = RDCOST(x->rdmult, x->rddiv, rate, distortion);

            if (this_rd < best_label_rd)
            {
                sbr = rate;
                sbd = distortion;
                bestlabelyrate = labelyrate;
                mode_selected = this_mode;
                best_label_rd = this_rd;

                vpx_memcpy(ta_b, ta_s, sizeof(ENTROPY_CONTEXT_PLANES));
                vpx_memcpy(tl_b, tl_s, sizeof(ENTROPY_CONTEXT_PLANES));

            }
        } /*for each 4x4 mode*/

        vpx_memcpy(ta, ta_b, sizeof(ENTROPY_CONTEXT_PLANES));
        vpx_memcpy(tl, tl_b, sizeof(ENTROPY_CONTEXT_PLANES));

        labels2mode(x, labels, i, mode_selected, &mode_mv[mode_selected],
                    bsi->ref_mv, x->mvcost);

        br += sbr;
        bd += sbd;
        segmentyrate += bestlabelyrate;
        this_segment_rd += best_label_rd;

        if (this_segment_rd >= bsi->segment_rd)
            break;

    } /* for each label */

    if (this_segment_rd < bsi->segment_rd)
    {
        bsi->r = br;
        bsi->d = bd;
        bsi->segment_yrate = segmentyrate;
        bsi->segment_rd = this_segment_rd;
        bsi->segment_num = segmentation;

        // store everything needed to come back to this!!
        for (i = 0; i < 16; i++)
        {
            BLOCKD *bd = &x->e_mbd.block[i];

            bsi->mvs[i].as_mv = x->partition_info->bmi[i].mv.as_mv;
            bsi->modes[i] = x->partition_info->bmi[i].mode;
            bsi->eobs[i] = bd->eob;
        }
    }
}

static __inline
void vp8_cal_step_param(int sr, int *sp)
{
    int step = 0;

    if (sr > MAX_FIRST_STEP) sr = MAX_FIRST_STEP;
    else if (sr < 1) sr = 1;

    while (sr>>=1)
        step++;

    *sp = MAX_MVSEARCH_STEPS - 1 - step;
}

static int vp8_rd_pick_best_mbsegmentation(VP8_COMP *cpi, MACROBLOCK *x,
                                           int_mv *best_ref_mv, int best_rd,
                                           int *mdcounts, int *returntotrate,
                                           int *returnyrate, int *returndistortion,
                                           int mvthresh)
{
    int i;
    BEST_SEG_INFO bsi;

    vpx_memset(&bsi, 0, sizeof(bsi));

    bsi.segment_rd = best_rd;
    bsi.ref_mv = best_ref_mv;
    bsi.mvp.as_int = best_ref_mv->as_int;
    bsi.mvthresh = mvthresh;
    bsi.mdcounts = mdcounts;

    for(i = 0; i < 16; i++)
    {
        bsi.modes[i] = ZERO4X4;
    }

    if(cpi->compressor_speed == 0)
    {
        /* for now, we will keep the original segmentation order
           when in best quality mode */
        rd_check_segment(cpi, x, &bsi, BLOCK_16X8);
        rd_check_segment(cpi, x, &bsi, BLOCK_8X16);
        rd_check_segment(cpi, x, &bsi, BLOCK_8X8);
        rd_check_segment(cpi, x, &bsi, BLOCK_4X4);
    }
    else
    {
        int sr;

        rd_check_segment(cpi, x, &bsi, BLOCK_8X8);

        if (bsi.segment_rd < best_rd)
        {
            int col_min = (best_ref_mv->as_mv.col - MAX_FULL_PEL_VAL) >>3;
            int col_max = (best_ref_mv->as_mv.col + MAX_FULL_PEL_VAL) >>3;
            int row_min = (best_ref_mv->as_mv.row - MAX_FULL_PEL_VAL) >>3;
            int row_max = (best_ref_mv->as_mv.row + MAX_FULL_PEL_VAL) >>3;

            int tmp_col_min = x->mv_col_min;
            int tmp_col_max = x->mv_col_max;
            int tmp_row_min = x->mv_row_min;
            int tmp_row_max = x->mv_row_max;

            /* Get intersection of UMV window and valid MV window to reduce # of checks in diamond search. */
            if (x->mv_col_min < col_min )
                x->mv_col_min = col_min;
            if (x->mv_col_max > col_max )
                x->mv_col_max = col_max;
            if (x->mv_row_min < row_min )
                x->mv_row_min = row_min;
            if (x->mv_row_max > row_max )
                x->mv_row_max = row_max;

            /* Get 8x8 result */
            bsi.sv_mvp[0].as_int = bsi.mvs[0].as_int;
            bsi.sv_mvp[1].as_int = bsi.mvs[2].as_int;
            bsi.sv_mvp[2].as_int = bsi.mvs[8].as_int;
            bsi.sv_mvp[3].as_int = bsi.mvs[10].as_int;

            /* Use 8x8 result as 16x8/8x16's predictor MV. Adjust search range according to the closeness of 2 MV. */
            /* block 8X16 */
            {
                sr = MAXF((abs(bsi.sv_mvp[0].as_mv.row - bsi.sv_mvp[2].as_mv.row))>>3, (abs(bsi.sv_mvp[0].as_mv.col - bsi.sv_mvp[2].as_mv.col))>>3);
                vp8_cal_step_param(sr, &bsi.sv_istep[0]);

                sr = MAXF((abs(bsi.sv_mvp[1].as_mv.row - bsi.sv_mvp[3].as_mv.row))>>3, (abs(bsi.sv_mvp[1].as_mv.col - bsi.sv_mvp[3].as_mv.col))>>3);
                vp8_cal_step_param(sr, &bsi.sv_istep[1]);

                rd_check_segment(cpi, x, &bsi, BLOCK_8X16);
            }

            /* block 16X8 */
            {
                sr = MAXF((abs(bsi.sv_mvp[0].as_mv.row - bsi.sv_mvp[1].as_mv.row))>>3, (abs(bsi.sv_mvp[0].as_mv.col - bsi.sv_mvp[1].as_mv.col))>>3);
                vp8_cal_step_param(sr, &bsi.sv_istep[0]);

                sr = MAXF((abs(bsi.sv_mvp[2].as_mv.row - bsi.sv_mvp[3].as_mv.row))>>3, (abs(bsi.sv_mvp[2].as_mv.col - bsi.sv_mvp[3].as_mv.col))>>3);
                vp8_cal_step_param(sr, &bsi.sv_istep[1]);

                rd_check_segment(cpi, x, &bsi, BLOCK_16X8);
            }

            /* If 8x8 is better than 16x8/8x16, then do 4x4 search */
            /* Not skip 4x4 if speed=0 (good quality) */
            if (cpi->sf.no_skip_block4x4_search || bsi.segment_num == BLOCK_8X8)  /* || (sv_segment_rd8x8-bsi.segment_rd) < sv_segment_rd8x8>>5) */
            {
                bsi.mvp.as_int = bsi.sv_mvp[0].as_int;
                rd_check_segment(cpi, x, &bsi, BLOCK_4X4);
            }

            /* restore UMV window */
            x->mv_col_min = tmp_col_min;
            x->mv_col_max = tmp_col_max;
            x->mv_row_min = tmp_row_min;
            x->mv_row_max = tmp_row_max;
        }
    }

    /* set it to the best */
    for (i = 0; i < 16; i++)
    {
        BLOCKD *bd = &x->e_mbd.block[i];

        bd->bmi.mv.as_int = bsi.mvs[i].as_int;
        bd->eob = bsi.eobs[i];
    }

    *returntotrate = bsi.r;
    *returndistortion = bsi.d;
    *returnyrate = bsi.segment_yrate;

    /* save partitions */
    x->e_mbd.mode_info_context->mbmi.partitioning = bsi.segment_num;
    x->partition_info->count = vp8_mbsplit_count[bsi.segment_num];

    for (i = 0; i < x->partition_info->count; i++)
    {
        int j;

        j = vp8_mbsplit_offset[bsi.segment_num][i];

        x->partition_info->bmi[i].mode = bsi.modes[j];
        x->partition_info->bmi[i].mv.as_mv = bsi.mvs[j].as_mv;
    }
    /*
     * used to set x->e_mbd.mode_info_context->mbmi.mv.as_int
     */
    x->partition_info->bmi[15].mv.as_int = bsi.mvs[15].as_int;

    return bsi.segment_rd;
}

static void insertsortmv(int arr[], int len)
{
    int i, j, k;

    for ( i = 1 ; i <= len-1 ; i++ )
    {
        for ( j = 0 ; j < i ; j++ )
        {
            if ( arr[j] > arr[i] )
            {
                int temp;

                temp = arr[i];

                for ( k = i; k >j; k--)
                    arr[k] = arr[k - 1] ;

                arr[j] = temp ;
            }
        }
    }
}

static void insertsortsad(int arr[],int idx[], int len)
{
    int i, j, k;

    for ( i = 1 ; i <= len-1 ; i++ )
    {
        for ( j = 0 ; j < i ; j++ )
        {
            if ( arr[j] > arr[i] )
            {
                int temp, tempi;

                temp = arr[i];
                tempi = idx[i];

                for ( k = i; k >j; k--)
                {
                    arr[k] = arr[k - 1] ;
                    idx[k] = idx[k - 1];
                }

                arr[j] = temp ;
                idx[j] = tempi;
            }
        }
    }
}

//The improved MV prediction
void vp8_mv_pred
(
    VP8_COMP *cpi,
    MACROBLOCKD *xd,
    const MODE_INFO *here,
    int_mv *mvp,
    int refframe,
    int *ref_frame_sign_bias,
    int *sr,
    int near_sadidx[]
)
{
    const MODE_INFO *above = here - xd->mode_info_stride;
    const MODE_INFO *left = here - 1;
    const MODE_INFO *aboveleft = above - 1;
    int_mv           near_mvs[8];
    int              near_ref[8];
    int_mv           mv;
    int              vcnt=0;
    int              find=0;
    int              mb_offset;

    int              mvx[8];
    int              mvy[8];
    int              i;

    mv.as_int = 0;

    if(here->mbmi.ref_frame != INTRA_FRAME)
    {
        near_mvs[0].as_int = near_mvs[1].as_int = near_mvs[2].as_int = near_mvs[3].as_int = near_mvs[4].as_int = near_mvs[5].as_int = near_mvs[6].as_int = near_mvs[7].as_int = 0;
        near_ref[0] = near_ref[1] = near_ref[2] = near_ref[3] = near_ref[4] = near_ref[5] = near_ref[6] = near_ref[7] = 0;

        // read in 3 nearby block's MVs from current frame as prediction candidates.
        if (above->mbmi.ref_frame != INTRA_FRAME)
        {
            near_mvs[vcnt].as_int = above->mbmi.mv.as_int;
            mv_bias(ref_frame_sign_bias[above->mbmi.ref_frame], refframe, &near_mvs[vcnt], ref_frame_sign_bias);
            near_ref[vcnt] =  above->mbmi.ref_frame;
        }
        vcnt++;
        if (left->mbmi.ref_frame != INTRA_FRAME)
        {
            near_mvs[vcnt].as_int = left->mbmi.mv.as_int;
            mv_bias(ref_frame_sign_bias[left->mbmi.ref_frame], refframe, &near_mvs[vcnt], ref_frame_sign_bias);
            near_ref[vcnt] =  left->mbmi.ref_frame;
        }
        vcnt++;
        if (aboveleft->mbmi.ref_frame != INTRA_FRAME)
        {
            near_mvs[vcnt].as_int = aboveleft->mbmi.mv.as_int;
            mv_bias(ref_frame_sign_bias[aboveleft->mbmi.ref_frame], refframe, &near_mvs[vcnt], ref_frame_sign_bias);
            near_ref[vcnt] =  aboveleft->mbmi.ref_frame;
        }
        vcnt++;

        // read in 5 nearby block's MVs from last frame.
        if(cpi->common.last_frame_type != KEY_FRAME)
        {
            mb_offset = (-xd->mb_to_top_edge/128 + 1) * (xd->mode_info_stride +1) + (-xd->mb_to_left_edge/128 +1) ;

            // current in last frame
            if (cpi->lf_ref_frame[mb_offset] != INTRA_FRAME)
            {
                near_mvs[vcnt].as_int = cpi->lfmv[mb_offset].as_int;
                mv_bias(cpi->lf_ref_frame_sign_bias[mb_offset], refframe, &near_mvs[vcnt], ref_frame_sign_bias);
                near_ref[vcnt] =  cpi->lf_ref_frame[mb_offset];
            }
            vcnt++;

            // above in last frame
            if (cpi->lf_ref_frame[mb_offset - xd->mode_info_stride-1] != INTRA_FRAME)
            {
                near_mvs[vcnt].as_int = cpi->lfmv[mb_offset - xd->mode_info_stride-1].as_int;
                mv_bias(cpi->lf_ref_frame_sign_bias[mb_offset - xd->mode_info_stride-1], refframe, &near_mvs[vcnt], ref_frame_sign_bias);
                near_ref[vcnt] =  cpi->lf_ref_frame[mb_offset - xd->mode_info_stride-1];
            }
            vcnt++;

            // left in last frame
            if (cpi->lf_ref_frame[mb_offset-1] != INTRA_FRAME)
            {
                near_mvs[vcnt].as_int = cpi->lfmv[mb_offset -1].as_int;
                mv_bias(cpi->lf_ref_frame_sign_bias[mb_offset -1], refframe, &near_mvs[vcnt], ref_frame_sign_bias);
                near_ref[vcnt] =  cpi->lf_ref_frame[mb_offset - 1];
            }
            vcnt++;

            // right in last frame
            if (cpi->lf_ref_frame[mb_offset +1] != INTRA_FRAME)
            {
                near_mvs[vcnt].as_int = cpi->lfmv[mb_offset +1].as_int;
                mv_bias(cpi->lf_ref_frame_sign_bias[mb_offset +1], refframe, &near_mvs[vcnt], ref_frame_sign_bias);
                near_ref[vcnt] =  cpi->lf_ref_frame[mb_offset +1];
            }
            vcnt++;

            // below in last frame
            if (cpi->lf_ref_frame[mb_offset + xd->mode_info_stride +1] != INTRA_FRAME)
            {
                near_mvs[vcnt].as_int = cpi->lfmv[mb_offset + xd->mode_info_stride +1].as_int;
                mv_bias(cpi->lf_ref_frame_sign_bias[mb_offset + xd->mode_info_stride +1], refframe, &near_mvs[vcnt], ref_frame_sign_bias);
                near_ref[vcnt] =  cpi->lf_ref_frame[mb_offset + xd->mode_info_stride +1];
            }
            vcnt++;
        }

        for(i=0; i< vcnt; i++)
        {
            if(near_ref[near_sadidx[i]] != INTRA_FRAME)
            {
                if(here->mbmi.ref_frame == near_ref[near_sadidx[i]])
                {
                    mv.as_int = near_mvs[near_sadidx[i]].as_int;
                    find = 1;
                    if (i < 3)
                        *sr = 3;
                    else
                        *sr = 2;
                    break;
                }
            }
        }

        if(!find)
        {
            for(i=0; i<vcnt; i++)
            {
                mvx[i] = near_mvs[i].as_mv.row;
                mvy[i] = near_mvs[i].as_mv.col;
            }

            insertsortmv(mvx, vcnt);
            insertsortmv(mvy, vcnt);
            mv.as_mv.row = mvx[vcnt/2];
            mv.as_mv.col = mvy[vcnt/2];

            find = 1;
            //sr is set to 0 to allow calling function to decide the search range.
            *sr = 0;
        }
    }

    /* Set up return values */
    mvp->as_int = mv.as_int;
    vp8_clamp_mv2(mvp, xd);
}

void vp8_cal_sad(VP8_COMP *cpi, MACROBLOCKD *xd, MACROBLOCK *x, int recon_yoffset, int near_sadidx[])
{

    int near_sad[8] = {0}; // 0-cf above, 1-cf left, 2-cf aboveleft, 3-lf current, 4-lf above, 5-lf left, 6-lf right, 7-lf below

    //calculate sad for current frame 3 nearby MBs.
    if( xd->mb_to_top_edge==0 && xd->mb_to_left_edge ==0)
    {
        near_sad[0] = near_sad[1] = near_sad[2] = INT_MAX;
    }else if(xd->mb_to_top_edge==0)
    {   //only has left MB for sad calculation.
        near_sad[0] = near_sad[2] = INT_MAX;
        near_sad[1] = cpi->fn_ptr[BLOCK_16X16].sdf(x->src.y_buffer, x->src.y_stride, xd->dst.y_buffer - 16,xd->dst.y_stride, 0x7fffffff);
    }else if(xd->mb_to_left_edge ==0)
    {   //only has left MB for sad calculation.
        near_sad[1] = near_sad[2] = INT_MAX;
        near_sad[0] = cpi->fn_ptr[BLOCK_16X16].sdf(x->src.y_buffer, x->src.y_stride, xd->dst.y_buffer - xd->dst.y_stride *16,xd->dst.y_stride, 0x7fffffff);
    }else
    {
        near_sad[0] = cpi->fn_ptr[BLOCK_16X16].sdf(x->src.y_buffer, x->src.y_stride, xd->dst.y_buffer - xd->dst.y_stride *16,xd->dst.y_stride, 0x7fffffff);
        near_sad[1] = cpi->fn_ptr[BLOCK_16X16].sdf(x->src.y_buffer, x->src.y_stride, xd->dst.y_buffer - 16,xd->dst.y_stride, 0x7fffffff);
        near_sad[2] = cpi->fn_ptr[BLOCK_16X16].sdf(x->src.y_buffer, x->src.y_stride, xd->dst.y_buffer - xd->dst.y_stride *16 -16,xd->dst.y_stride, 0x7fffffff);
    }

    if(cpi->common.last_frame_type != KEY_FRAME)
    {
        //calculate sad for last frame 5 nearby MBs.
        unsigned char *pre_y_buffer = cpi->common.yv12_fb[cpi->common.lst_fb_idx].y_buffer + recon_yoffset;
        int pre_y_stride = cpi->common.yv12_fb[cpi->common.lst_fb_idx].y_stride;

        if(xd->mb_to_top_edge==0) near_sad[4] = INT_MAX;
        if(xd->mb_to_left_edge ==0) near_sad[5] = INT_MAX;
        if(xd->mb_to_right_edge ==0) near_sad[6] = INT_MAX;
        if(xd->mb_to_bottom_edge==0) near_sad[7] = INT_MAX;

        if(near_sad[4] != INT_MAX)
            near_sad[4] = cpi->fn_ptr[BLOCK_16X16].sdf(x->src.y_buffer, x->src.y_stride, pre_y_buffer - pre_y_stride *16, pre_y_stride, 0x7fffffff);
        if(near_sad[5] != INT_MAX)
            near_sad[5] = cpi->fn_ptr[BLOCK_16X16].sdf(x->src.y_buffer, x->src.y_stride, pre_y_buffer - 16, pre_y_stride, 0x7fffffff);
        near_sad[3] = cpi->fn_ptr[BLOCK_16X16].sdf(x->src.y_buffer, x->src.y_stride, pre_y_buffer, pre_y_stride, 0x7fffffff);
        if(near_sad[6] != INT_MAX)
            near_sad[6] = cpi->fn_ptr[BLOCK_16X16].sdf(x->src.y_buffer, x->src.y_stride, pre_y_buffer + 16, pre_y_stride, 0x7fffffff);
        if(near_sad[7] != INT_MAX)
            near_sad[7] = cpi->fn_ptr[BLOCK_16X16].sdf(x->src.y_buffer, x->src.y_stride, pre_y_buffer + pre_y_stride *16, pre_y_stride, 0x7fffffff);
    }

    if(cpi->common.last_frame_type != KEY_FRAME)
    {
        insertsortsad(near_sad, near_sadidx, 8);
    }else
    {
        insertsortsad(near_sad, near_sadidx, 3);
    }
}

static void rd_update_mvcount(VP8_COMP *cpi, MACROBLOCK *x, int_mv *best_ref_mv)
{
    if (x->e_mbd.mode_info_context->mbmi.mode == SPLITMV)
    {
        int i;

        for (i = 0; i < x->partition_info->count; i++)
        {
            if (x->partition_info->bmi[i].mode == NEW4X4)
            {
                cpi->MVcount[0][mv_max+((x->partition_info->bmi[i].mv.as_mv.row
                                          - best_ref_mv->as_mv.row) >> 1)]++;
                cpi->MVcount[1][mv_max+((x->partition_info->bmi[i].mv.as_mv.col
                                          - best_ref_mv->as_mv.col) >> 1)]++;
            }
        }
    }
    else if (x->e_mbd.mode_info_context->mbmi.mode == NEWMV)
    {
        cpi->MVcount[0][mv_max+((x->e_mbd.mode_info_context->mbmi.mv.as_mv.row
                                          - best_ref_mv->as_mv.row) >> 1)]++;
        cpi->MVcount[1][mv_max+((x->e_mbd.mode_info_context->mbmi.mv.as_mv.col
                                          - best_ref_mv->as_mv.col) >> 1)]++;
    }
}

void vp8_rd_pick_inter_mode(VP8_COMP *cpi, MACROBLOCK *x, int recon_yoffset, int recon_uvoffset, int *returnrate, int *returndistortion, int *returnintra)
{
    BLOCK *b = &x->block[0];
    BLOCKD *d = &x->e_mbd.block[0];
    MACROBLOCKD *xd = &x->e_mbd;
    union b_mode_info best_bmodes[16];
    MB_MODE_INFO best_mbmode;
    PARTITION_INFO best_partition;
    int_mv best_ref_mv;
    int_mv mode_mv[MB_MODE_COUNT];
    MB_PREDICTION_MODE this_mode;
    int num00;
    int best_mode_index = 0;

    int i;
    int mode_index;
    int mdcounts[4];
    int rate;
    int distortion;
    int best_rd = INT_MAX;
    int best_intra_rd = INT_MAX;
    int rate2, distortion2;
    int uv_intra_rate, uv_intra_distortion, uv_intra_rate_tokenonly;
    int rate_y, UNINITIALIZED_IS_SAFE(rate_uv);
    int distortion_uv;
    int best_yrd = INT_MAX;

    //int all_rds[MAX_MODES];        // Experimental debug code.
    //int all_rates[MAX_MODES];
    //int all_dist[MAX_MODES];
    //int intermodecost[MAX_MODES];

    MB_PREDICTION_MODE uv_intra_mode;
    int_mv mvp;
    int near_sadidx[8] = {0, 1, 2, 3, 4, 5, 6, 7};
    int saddone=0;
    int sr=0;    //search range got from mv_pred(). It uses step_param levels. (0-7)

    int_mv frame_nearest_mv[4];
    int_mv frame_near_mv[4];
    int_mv frame_best_ref_mv[4];
    int frame_mdcounts[4][4];
    int frame_lf_or_gf[4];
    unsigned char *y_buffer[4];
    unsigned char *u_buffer[4];
    unsigned char *v_buffer[4];

    vpx_memset(&best_mbmode, 0, sizeof(best_mbmode));
    vpx_memset(&best_bmodes, 0, sizeof(best_bmodes));

    if (cpi->ref_frame_flags & VP8_LAST_FLAG)
    {
        YV12_BUFFER_CONFIG *lst_yv12 = &cpi->common.yv12_fb[cpi->common.lst_fb_idx];

        vp8_find_near_mvs(&x->e_mbd, x->e_mbd.mode_info_context, &frame_nearest_mv[LAST_FRAME], &frame_near_mv[LAST_FRAME],
                          &frame_best_ref_mv[LAST_FRAME], frame_mdcounts[LAST_FRAME], LAST_FRAME, cpi->common.ref_frame_sign_bias);

        y_buffer[LAST_FRAME] = lst_yv12->y_buffer + recon_yoffset;
        u_buffer[LAST_FRAME] = lst_yv12->u_buffer + recon_uvoffset;
        v_buffer[LAST_FRAME] = lst_yv12->v_buffer + recon_uvoffset;

        frame_lf_or_gf[LAST_FRAME] = 0;
    }

    if (cpi->ref_frame_flags & VP8_GOLD_FLAG)
    {
        YV12_BUFFER_CONFIG *gld_yv12 = &cpi->common.yv12_fb[cpi->common.gld_fb_idx];

        vp8_find_near_mvs(&x->e_mbd, x->e_mbd.mode_info_context, &frame_nearest_mv[GOLDEN_FRAME], &frame_near_mv[GOLDEN_FRAME],
                          &frame_best_ref_mv[GOLDEN_FRAME], frame_mdcounts[GOLDEN_FRAME], GOLDEN_FRAME, cpi->common.ref_frame_sign_bias);

        y_buffer[GOLDEN_FRAME] = gld_yv12->y_buffer + recon_yoffset;
        u_buffer[GOLDEN_FRAME] = gld_yv12->u_buffer + recon_uvoffset;
        v_buffer[GOLDEN_FRAME] = gld_yv12->v_buffer + recon_uvoffset;

        frame_lf_or_gf[GOLDEN_FRAME] = 1;
    }

    if (cpi->ref_frame_flags & VP8_ALT_FLAG)
    {
        YV12_BUFFER_CONFIG *alt_yv12 = &cpi->common.yv12_fb[cpi->common.alt_fb_idx];

        vp8_find_near_mvs(&x->e_mbd, x->e_mbd.mode_info_context, &frame_nearest_mv[ALTREF_FRAME], &frame_near_mv[ALTREF_FRAME],
                          &frame_best_ref_mv[ALTREF_FRAME], frame_mdcounts[ALTREF_FRAME], ALTREF_FRAME, cpi->common.ref_frame_sign_bias);

        y_buffer[ALTREF_FRAME] = alt_yv12->y_buffer + recon_yoffset;
        u_buffer[ALTREF_FRAME] = alt_yv12->u_buffer + recon_uvoffset;
        v_buffer[ALTREF_FRAME] = alt_yv12->v_buffer + recon_uvoffset;

        frame_lf_or_gf[ALTREF_FRAME] = 1;
    }

    *returnintra = INT_MAX;
    cpi->mbs_tested_so_far++;          // Count of the number of MBs tested so far this frame

    x->skip = 0;

    vpx_memset(mode_mv, 0, sizeof(mode_mv));

    x->e_mbd.mode_info_context->mbmi.ref_frame = INTRA_FRAME;
    rd_pick_intra_mbuv_mode(cpi, x, &uv_intra_rate, &uv_intra_rate_tokenonly, &uv_intra_distortion);
    uv_intra_mode = x->e_mbd.mode_info_context->mbmi.uv_mode;

    for (mode_index = 0; mode_index < MAX_MODES; mode_index++)
    {
        int this_rd = INT_MAX;
        int lf_or_gf = 0;           // Lat Frame (01) or gf/arf (1)
        int disable_skip = 0;
        int other_cost = 0;

        // Experimental debug code.
        // Record of rd values recorded for this MB. -1 indicates not measured
        //all_rds[mode_index] = -1;
        //all_rates[mode_index] = -1;
        //all_dist[mode_index] = -1;
        //intermodecost[mode_index] = -1;

        // Test best rd so far against threshold for trying this mode.
        if (best_rd <= cpi->rd_threshes[mode_index])
            continue;

        // These variables hold are rolling total cost and distortion for this mode
        rate2 = 0;
        distortion2 = 0;

        this_mode = vp8_mode_order[mode_index];

        x->e_mbd.mode_info_context->mbmi.mode = this_mode;
        x->e_mbd.mode_info_context->mbmi.uv_mode = DC_PRED;
        x->e_mbd.mode_info_context->mbmi.ref_frame = vp8_ref_frame_order[mode_index];

        // Only consider ZEROMV/ALTREF_FRAME for alt ref frame,
        // unless ARNR filtering is enabled in which case we want
        // an unfiltered alternative
        if (cpi->is_src_frame_alt_ref && (cpi->oxcf.arnr_max_frames == 0))
        {
            if (this_mode != ZEROMV || x->e_mbd.mode_info_context->mbmi.ref_frame != ALTREF_FRAME)
                continue;
        }

        /* everything but intra */
        if (x->e_mbd.mode_info_context->mbmi.ref_frame)
        {
            x->e_mbd.pre.y_buffer = y_buffer[x->e_mbd.mode_info_context->mbmi.ref_frame];
            x->e_mbd.pre.u_buffer = u_buffer[x->e_mbd.mode_info_context->mbmi.ref_frame];
            x->e_mbd.pre.v_buffer = v_buffer[x->e_mbd.mode_info_context->mbmi.ref_frame];
            mode_mv[NEARESTMV] = frame_nearest_mv[x->e_mbd.mode_info_context->mbmi.ref_frame];
            mode_mv[NEARMV] = frame_near_mv[x->e_mbd.mode_info_context->mbmi.ref_frame];
            best_ref_mv = frame_best_ref_mv[x->e_mbd.mode_info_context->mbmi.ref_frame];
            vpx_memcpy(mdcounts, frame_mdcounts[x->e_mbd.mode_info_context->mbmi.ref_frame], sizeof(mdcounts));
            lf_or_gf = frame_lf_or_gf[x->e_mbd.mode_info_context->mbmi.ref_frame];
        }

        if(x->e_mbd.mode_info_context->mbmi.mode == NEWMV)
        {
            if(!saddone)
            {
                vp8_cal_sad(cpi,xd,x, recon_yoffset ,&near_sadidx[0] );
                saddone = 1;
            }

            vp8_mv_pred(cpi, &x->e_mbd, x->e_mbd.mode_info_context, &mvp,
                        x->e_mbd.mode_info_context->mbmi.ref_frame, cpi->common.ref_frame_sign_bias, &sr, &near_sadidx[0]);

            /* adjust mvp to make sure it is within MV range */
            vp8_clamp_mv(&mvp,
                         best_ref_mv.as_mv.col - MAX_FULL_PEL_VAL,
                         best_ref_mv.as_mv.col + MAX_FULL_PEL_VAL,
                         best_ref_mv.as_mv.row - MAX_FULL_PEL_VAL,
                         best_ref_mv.as_mv.row + MAX_FULL_PEL_VAL);
        }

        // Check to see if the testing frequency for this mode is at its max
        // If so then prevent it from being tested and increase the threshold for its testing
        if (cpi->mode_test_hit_counts[mode_index] && (cpi->mode_check_freq[mode_index] > 1))
        {
            if (cpi->mbs_tested_so_far  <= cpi->mode_check_freq[mode_index] * cpi->mode_test_hit_counts[mode_index])
            {
                // Increase the threshold for coding this mode to make it less likely to be chosen
                cpi->rd_thresh_mult[mode_index] += 4;

                if (cpi->rd_thresh_mult[mode_index] > MAX_THRESHMULT)
                    cpi->rd_thresh_mult[mode_index] = MAX_THRESHMULT;

                cpi->rd_threshes[mode_index] = (cpi->rd_baseline_thresh[mode_index] >> 7) * cpi->rd_thresh_mult[mode_index];

                continue;
            }
        }

        // We have now reached the point where we are going to test the current mode so increment the counter for the number of times it has been tested
        cpi->mode_test_hit_counts[mode_index] ++;

        // Experimental code. Special case for gf and arf zeromv modes. Increase zbin size to supress noise
        if (cpi->zbin_mode_boost_enabled)
        {
            if ( vp8_ref_frame_order[mode_index] == INTRA_FRAME )
                cpi->zbin_mode_boost = 0;
            else
            {
                if (vp8_mode_order[mode_index] == ZEROMV)
                {
                    if (vp8_ref_frame_order[mode_index] != LAST_FRAME)
                        cpi->zbin_mode_boost = GF_ZEROMV_ZBIN_BOOST;
                    else
                        cpi->zbin_mode_boost = LF_ZEROMV_ZBIN_BOOST;
                }
                else if (vp8_mode_order[mode_index] == SPLITMV)
                    cpi->zbin_mode_boost = 0;
                else
                    cpi->zbin_mode_boost = MV_ZBIN_BOOST;
            }

            vp8_update_zbin_extra(cpi, x);
        }

        switch (this_mode)
        {
        case B_PRED:
        {
            int tmp_rd;

            // Note the rate value returned here includes the cost of coding the BPRED mode : x->mbmode_cost[x->e_mbd.frame_type][BPRED];
            tmp_rd = rd_pick_intra4x4mby_modes(cpi, x, &rate, &rate_y, &distortion, best_yrd);
            rate2 += rate;
            distortion2 += distortion;

            if(tmp_rd < best_yrd)
            {
                rate2 += uv_intra_rate;
                rate_uv = uv_intra_rate_tokenonly;
                distortion2 += uv_intra_distortion;
                distortion_uv = uv_intra_distortion;
            }
            else
            {
                this_rd = INT_MAX;
                disable_skip = 1;
            }
        }
        break;

        case SPLITMV:
        {
            int tmp_rd;
            int this_rd_thresh;

            this_rd_thresh = (x->e_mbd.mode_info_context->mbmi.ref_frame == LAST_FRAME) ? cpi->rd_threshes[THR_NEWMV] : cpi->rd_threshes[THR_NEWA];
            this_rd_thresh = (x->e_mbd.mode_info_context->mbmi.ref_frame == GOLDEN_FRAME) ? cpi->rd_threshes[THR_NEWG]: this_rd_thresh;

            tmp_rd = vp8_rd_pick_best_mbsegmentation(cpi, x, &best_ref_mv,
                                                     best_yrd, mdcounts,
                                                     &rate, &rate_y, &distortion, this_rd_thresh) ;

            rate2 += rate;
            distortion2 += distortion;

            // If even the 'Y' rd value of split is higher than best so far then dont bother looking at UV
            if (tmp_rd < best_yrd)
            {
                // Now work out UV cost and add it in
                vp8_rd_inter_uv(cpi, x, &rate_uv, &distortion_uv, cpi->common.full_pixel);
                rate2 += rate_uv;
                distortion2 += distortion_uv;
            }
            else
            {
                this_rd = INT_MAX;
                disable_skip = 1;
            }
        }
        break;
        case DC_PRED:
        case V_PRED:
        case H_PRED:
        case TM_PRED:
            x->e_mbd.mode_info_context->mbmi.ref_frame = INTRA_FRAME;
            RECON_INVOKE(&cpi->common.rtcd.recon, build_intra_predictors_mby)
                (&x->e_mbd);
            macro_block_yrd(x, &rate_y, &distortion, IF_RTCD(&cpi->rtcd.encodemb)) ;
            rate2 += rate_y;
            distortion2 += distortion;
            rate2 += x->mbmode_cost[x->e_mbd.frame_type][x->e_mbd.mode_info_context->mbmi.mode];
            rate2 += uv_intra_rate;
            rate_uv = uv_intra_rate_tokenonly;
            distortion2 += uv_intra_distortion;
            distortion_uv = uv_intra_distortion;
            break;

        case NEWMV:
        {
            int thissme;
            int bestsme = INT_MAX;
            int step_param = cpi->sf.first_step;
            int further_steps;
            int n;
            int do_refine=1;   /* If last step (1-away) of n-step search doesn't pick the center point as the best match,
                                  we will do a final 1-away diamond refining search  */

            int sadpb = x->sadperbit16;

            int col_min = (best_ref_mv.as_mv.col - MAX_FULL_PEL_VAL) >>3;
            int col_max = (best_ref_mv.as_mv.col + MAX_FULL_PEL_VAL) >>3;
            int row_min = (best_ref_mv.as_mv.row - MAX_FULL_PEL_VAL) >>3;
            int row_max = (best_ref_mv.as_mv.row + MAX_FULL_PEL_VAL) >>3;

            int tmp_col_min = x->mv_col_min;
            int tmp_col_max = x->mv_col_max;
            int tmp_row_min = x->mv_row_min;
            int tmp_row_max = x->mv_row_max;

            // Get intersection of UMV window and valid MV window to reduce # of checks in diamond search.
            if (x->mv_col_min < col_min )
                x->mv_col_min = col_min;
            if (x->mv_col_max > col_max )
                x->mv_col_max = col_max;
            if (x->mv_row_min < row_min )
                x->mv_row_min = row_min;
            if (x->mv_row_max > row_max )
                x->mv_row_max = row_max;

            //adjust search range according to sr from mv prediction
            if(sr > step_param)
                step_param = sr;

            // Initial step/diamond search
            {
                bestsme = cpi->diamond_search_sad(x, b, d, &mvp, &d->bmi.mv,
                                        step_param, sadpb, &num00,
                                        &cpi->fn_ptr[BLOCK_16X16],
                                        x->mvcost, &best_ref_mv);
                mode_mv[NEWMV].as_int = d->bmi.mv.as_int;

                // Further step/diamond searches as necessary
                n = 0;
                further_steps = (cpi->sf.max_step_search_steps - 1) - step_param;

                n = num00;
                num00 = 0;

                /* If there won't be more n-step search, check to see if refining search is needed. */
                if (n > further_steps)
                    do_refine = 0;

                while (n < further_steps)
                {
                    n++;

                    if (num00)
                        num00--;
                    else
                    {
                        thissme = cpi->diamond_search_sad(x, b, d, &mvp,
                                    &d->bmi.mv, step_param + n, sadpb, &num00,
                                    &cpi->fn_ptr[BLOCK_16X16], x->mvcost,
                                    &best_ref_mv);

                        /* check to see if refining search is needed. */
                        if (num00 > (further_steps-n))
                            do_refine = 0;

                        if (thissme < bestsme)
                        {
                            bestsme = thissme;
                            mode_mv[NEWMV].as_int = d->bmi.mv.as_int;
                        }
                        else
                        {
                            d->bmi.mv.as_int = mode_mv[NEWMV].as_int;
                        }
                    }
                }
            }

            /* final 1-away diamond refining search */
            if (do_refine == 1)
            {
                int search_range;

                //It seems not a good way to set search_range. Need further investigation.
                //search_range = MAXF(abs((mvp.row>>3) - d->bmi.mv.as_mv.row), abs((mvp.col>>3) - d->bmi.mv.as_mv.col));
                search_range = 8;

                //thissme = cpi->full_search_sad(x, b, d, &d->bmi.mv.as_mv, sadpb, search_range, &cpi->fn_ptr[BLOCK_16X16], x->mvcost, &best_ref_mv);
                thissme = cpi->refining_search_sad(x, b, d, &d->bmi.mv, sadpb,
                                       search_range, &cpi->fn_ptr[BLOCK_16X16],
                                       x->mvcost, &best_ref_mv);

                if (thissme < bestsme)
                {
                    bestsme = thissme;
                    mode_mv[NEWMV].as_int = d->bmi.mv.as_int;
                }
                else
                {
                    d->bmi.mv.as_int = mode_mv[NEWMV].as_int;
                }
            }

            x->mv_col_min = tmp_col_min;
            x->mv_col_max = tmp_col_max;
            x->mv_row_min = tmp_row_min;
            x->mv_row_max = tmp_row_max;

            if (bestsme < INT_MAX)
            {
                int dis; /* TODO: use dis in distortion calculation later. */
                unsigned int sse;
                cpi->find_fractional_mv_step(x, b, d, &d->bmi.mv, &best_ref_mv,
                                             x->errorperbit,
                                             &cpi->fn_ptr[BLOCK_16X16],
                                             x->mvcost, &dis, &sse);
            }

            mode_mv[NEWMV].as_int = d->bmi.mv.as_int;

            // Add the new motion vector cost to our rolling cost variable
            rate2 += vp8_mv_bit_cost(&mode_mv[NEWMV], &best_ref_mv, x->mvcost, 96);
        }

        case NEARESTMV:
        case NEARMV:
            // Clip "next_nearest" so that it does not extend to far out of image
            vp8_clamp_mv2(&mode_mv[this_mode], xd);

            // Do not bother proceeding if the vector (from newmv,nearest or near) is 0,0 as this should then be coded using the zeromv mode.
            if (((this_mode == NEARMV) || (this_mode == NEARESTMV)) && (mode_mv[this_mode].as_int == 0))
                continue;

        case ZEROMV:

            // Trap vectors that reach beyond the UMV borders
            // Note that ALL New MV, Nearest MV Near MV and Zero MV code drops through to this point
            // because of the lack of break statements in the previous two cases.
            if (((mode_mv[this_mode].as_mv.row >> 3) < x->mv_row_min) || ((mode_mv[this_mode].as_mv.row >> 3) > x->mv_row_max) ||
                ((mode_mv[this_mode].as_mv.col >> 3) < x->mv_col_min) || ((mode_mv[this_mode].as_mv.col >> 3) > x->mv_col_max))
                continue;

            vp8_set_mbmode_and_mvs(x, this_mode, &mode_mv[this_mode]);
            vp8_build_inter16x16_predictors_mby(&x->e_mbd);

            if (cpi->active_map_enabled && x->active_ptr[0] == 0) {
                x->skip = 1;
            }
            else if (x->encode_breakout)
            {
                unsigned int sse;
                unsigned int var;
                int threshold = (xd->block[0].dequant[1]
                            * xd->block[0].dequant[1] >>4);

                if(threshold < x->encode_breakout)
                    threshold = x->encode_breakout;

                var = VARIANCE_INVOKE(&cpi->rtcd.variance, var16x16)
                        (x->src.y_buffer, x->src.y_stride,
                        x->e_mbd.predictor, 16, &sse);

                if (sse < threshold)
                {
                     unsigned int q2dc = xd->block[24].dequant[0];
                    /* If theres is no codeable 2nd order dc
                       or a very small uniform pixel change change */
                    if ((sse - var < q2dc * q2dc >>4) ||
                        (sse /2 > var && sse-var < 64))
                    {
                        // Check u and v to make sure skip is ok
                        int sse2=  VP8_UVSSE(x, IF_RTCD(&cpi->rtcd.variance));
                        if (sse2 * 2 < threshold)
                        {
                            x->skip = 1;
                            distortion2 = sse + sse2;
                            rate2 = 500;

                            /* for best_yrd calculation */
                            rate_uv = 0;
                            distortion_uv = sse2;

                            disable_skip = 1;
                            this_rd = RDCOST(x->rdmult, x->rddiv, rate2, distortion2);

                            break;
                        }
                    }
                }
            }


            //intermodecost[mode_index] = vp8_cost_mv_ref(this_mode, mdcounts);   // Experimental debug code

            // Add in the Mv/mode cost
            rate2 += vp8_cost_mv_ref(this_mode, mdcounts);

            // Y cost and distortion
            macro_block_yrd(x, &rate_y, &distortion, IF_RTCD(&cpi->rtcd.encodemb));
            rate2 += rate_y;
            distortion2 += distortion;

            // UV cost and distortion
            vp8_rd_inter_uv(cpi, x, &rate_uv, &distortion_uv, cpi->common.full_pixel);
            rate2 += rate_uv;
            distortion2 += distortion_uv;
            break;

        default:
            break;
        }

        // Where skip is allowable add in the default per mb cost for the no skip case.
        // where we then decide to skip we have to delete this and replace it with the
        // cost of signallying a skip
        if (cpi->common.mb_no_coeff_skip)
        {
            other_cost += vp8_cost_bit(cpi->prob_skip_false, 0);
            rate2 += other_cost;
        }

        /* Estimate the reference frame signaling cost and add it
         * to the rolling cost variable.
         */
        rate2 +=
            x->e_mbd.ref_frame_cost[x->e_mbd.mode_info_context->mbmi.ref_frame];

        if (!disable_skip)
        {
            // Test for the condition where skip block will be activated because there are no non zero coefficients and make any necessary adjustment for rate
            if (cpi->common.mb_no_coeff_skip)
            {
                int tteob;

                tteob = 0;

                for (i = 0; i <= 24; i++)
                {
                    tteob += x->e_mbd.block[i].eob;
                }

                if (tteob == 0)
                {
                    rate2 -= (rate_y + rate_uv);
                    //for best_yrd calculation
                    rate_uv = 0;

                    // Back out no skip flag costing and add in skip flag costing
                    if (cpi->prob_skip_false)
                    {
                        int prob_skip_cost;

                        prob_skip_cost = vp8_cost_bit(cpi->prob_skip_false, 1);
                        prob_skip_cost -= vp8_cost_bit(cpi->prob_skip_false, 0);
                        rate2 += prob_skip_cost;
                        other_cost += prob_skip_cost;
                    }
                }
            }
            // Calculate the final RD estimate for this mode
            this_rd = RDCOST(x->rdmult, x->rddiv, rate2, distortion2);
        }

        // Experimental debug code.
        //all_rds[mode_index] = this_rd;
        //all_rates[mode_index] = rate2;
        //all_dist[mode_index] = distortion2;

        // Keep record of best intra distortion
        if ((x->e_mbd.mode_info_context->mbmi.ref_frame == INTRA_FRAME) &&
            (this_rd < best_intra_rd) )
        {
            best_intra_rd = this_rd;
            *returnintra = distortion2 ;
        }

        // Did this mode help.. i.i is it the new best mode
        if (this_rd < best_rd || x->skip)
        {
            // Note index of best mode so far
            best_mode_index = mode_index;

            if (this_mode <= B_PRED)
            {
                x->e_mbd.mode_info_context->mbmi.uv_mode = uv_intra_mode;
                /* required for left and above block mv */
                x->e_mbd.mode_info_context->mbmi.mv.as_int = 0;
            }

            other_cost +=
            x->e_mbd.ref_frame_cost[x->e_mbd.mode_info_context->mbmi.ref_frame];

            /* Calculate the final y RD estimate for this mode */
            best_yrd = RDCOST(x->rdmult, x->rddiv, (rate2-rate_uv-other_cost),
                              (distortion2-distortion_uv));

            *returnrate = rate2;
            *returndistortion = distortion2;
            best_rd = this_rd;
            vpx_memcpy(&best_mbmode, &x->e_mbd.mode_info_context->mbmi, sizeof(MB_MODE_INFO));
            vpx_memcpy(&best_partition, x->partition_info, sizeof(PARTITION_INFO));

            if ((this_mode == B_PRED) || (this_mode == SPLITMV))
                for (i = 0; i < 16; i++)
                {
                    best_bmodes[i] = x->e_mbd.block[i].bmi;
                }


            // Testing this mode gave rise to an improvement in best error score. Lower threshold a bit for next time
            cpi->rd_thresh_mult[mode_index] = (cpi->rd_thresh_mult[mode_index] >= (MIN_THRESHMULT + 2)) ? cpi->rd_thresh_mult[mode_index] - 2 : MIN_THRESHMULT;
            cpi->rd_threshes[mode_index] = (cpi->rd_baseline_thresh[mode_index] >> 7) * cpi->rd_thresh_mult[mode_index];
        }

        // If the mode did not help improve the best error case then raise the threshold for testing that mode next time around.
        else
        {
            cpi->rd_thresh_mult[mode_index] += 4;

            if (cpi->rd_thresh_mult[mode_index] > MAX_THRESHMULT)
                cpi->rd_thresh_mult[mode_index] = MAX_THRESHMULT;

            cpi->rd_threshes[mode_index] = (cpi->rd_baseline_thresh[mode_index] >> 7) * cpi->rd_thresh_mult[mode_index];
        }

        if (x->skip)
            break;

    }

    // Reduce the activation RD thresholds for the best choice mode
    if ((cpi->rd_baseline_thresh[best_mode_index] > 0) && (cpi->rd_baseline_thresh[best_mode_index] < (INT_MAX >> 2)))
    {
        int best_adjustment = (cpi->rd_thresh_mult[best_mode_index] >> 2);

        cpi->rd_thresh_mult[best_mode_index] = (cpi->rd_thresh_mult[best_mode_index] >= (MIN_THRESHMULT + best_adjustment)) ? cpi->rd_thresh_mult[best_mode_index] - best_adjustment : MIN_THRESHMULT;
        cpi->rd_threshes[best_mode_index] = (cpi->rd_baseline_thresh[best_mode_index] >> 7) * cpi->rd_thresh_mult[best_mode_index];

        // If we chose a split mode then reset the new MV thresholds as well
        /*if ( vp8_mode_order[best_mode_index] == SPLITMV )
        {
            best_adjustment = 4; //(cpi->rd_thresh_mult[THR_NEWMV] >> 4);
            cpi->rd_thresh_mult[THR_NEWMV] = (cpi->rd_thresh_mult[THR_NEWMV] >= (MIN_THRESHMULT+best_adjustment)) ? cpi->rd_thresh_mult[THR_NEWMV]-best_adjustment: MIN_THRESHMULT;
            cpi->rd_threshes[THR_NEWMV] = (cpi->rd_baseline_thresh[THR_NEWMV] >> 7) * cpi->rd_thresh_mult[THR_NEWMV];

            best_adjustment = 4; //(cpi->rd_thresh_mult[THR_NEWG] >> 4);
            cpi->rd_thresh_mult[THR_NEWG] = (cpi->rd_thresh_mult[THR_NEWG] >= (MIN_THRESHMULT+best_adjustment)) ? cpi->rd_thresh_mult[THR_NEWG]-best_adjustment: MIN_THRESHMULT;
            cpi->rd_threshes[THR_NEWG] = (cpi->rd_baseline_thresh[THR_NEWG] >> 7) * cpi->rd_thresh_mult[THR_NEWG];

            best_adjustment = 4; //(cpi->rd_thresh_mult[THR_NEWA] >> 4);
            cpi->rd_thresh_mult[THR_NEWA] = (cpi->rd_thresh_mult[THR_NEWA] >= (MIN_THRESHMULT+best_adjustment)) ? cpi->rd_thresh_mult[THR_NEWA]-best_adjustment: MIN_THRESHMULT;
            cpi->rd_threshes[THR_NEWA] = (cpi->rd_baseline_thresh[THR_NEWA] >> 7) * cpi->rd_thresh_mult[THR_NEWA];
        }*/

    }

    // Note how often each mode chosen as best
    cpi->mode_chosen_counts[best_mode_index] ++;


    if (cpi->is_src_frame_alt_ref &&
        (best_mbmode.mode != ZEROMV || best_mbmode.ref_frame != ALTREF_FRAME))
    {
        x->e_mbd.mode_info_context->mbmi.mode = ZEROMV;
        x->e_mbd.mode_info_context->mbmi.ref_frame = ALTREF_FRAME;
        x->e_mbd.mode_info_context->mbmi.mv.as_int = 0;
        x->e_mbd.mode_info_context->mbmi.uv_mode = DC_PRED;
        x->e_mbd.mode_info_context->mbmi.mb_skip_coeff =
                                        (cpi->common.mb_no_coeff_skip) ? 1 : 0;
        x->e_mbd.mode_info_context->mbmi.partitioning = 0;

        return;
    }


    // macroblock modes
    vpx_memcpy(&x->e_mbd.mode_info_context->mbmi, &best_mbmode, sizeof(MB_MODE_INFO));

    if (best_mbmode.mode == B_PRED)
    {
        for (i = 0; i < 16; i++)
          x->e_mbd.block[i].bmi.as_mode = best_bmodes[i].as_mode;
    }

    if (best_mbmode.mode == SPLITMV)
    {
        for (i = 0; i < 16; i++)
            x->e_mbd.block[i].bmi.mv.as_int = best_bmodes[i].mv.as_int;

        vpx_memcpy(x->partition_info, &best_partition, sizeof(PARTITION_INFO));

        x->e_mbd.mode_info_context->mbmi.mv.as_int =
                                      x->partition_info->bmi[15].mv.as_int;
    }

    rd_update_mvcount(cpi, x, &frame_best_ref_mv[xd->mode_info_context->mbmi.ref_frame]);

}

void vp8_rd_pick_intra_mode(VP8_COMP *cpi, MACROBLOCK *x, int *rate_)
{
    int error4x4, error16x16;
    int rate4x4, rate16x16 = 0, rateuv;
    int dist4x4, dist16x16, distuv;
    int rate;
    int rate4x4_tokenonly = 0;
    int rate16x16_tokenonly = 0;
    int rateuv_tokenonly = 0;

    x->e_mbd.mode_info_context->mbmi.ref_frame = INTRA_FRAME;

    rd_pick_intra_mbuv_mode(cpi, x, &rateuv, &rateuv_tokenonly, &distuv);
    rate = rateuv;

    error16x16 = rd_pick_intra16x16mby_mode(cpi, x,
                                            &rate16x16, &rate16x16_tokenonly,
                                            &dist16x16);

    error4x4 = rd_pick_intra4x4mby_modes(cpi, x,
                                         &rate4x4, &rate4x4_tokenonly,
                                         &dist4x4, error16x16);

    if (error4x4 < error16x16)
    {
        x->e_mbd.mode_info_context->mbmi.mode = B_PRED;
        rate += rate4x4;
    }
    else
    {
        rate += rate16x16;
    }

    *rate_ = rate;
}<|MERGE_RESOLUTION|>--- conflicted
+++ resolved
@@ -155,7 +155,6 @@
                                       0,   0,   0,   0,   0,   0,   0,   0,
                                  };
 
-<<<<<<< HEAD
 // 3* dc_qlookup[Q]*dc_qlookup[Q];
 #if !CONFIG_EXTEND_QRANGE
 static int rdmult_lut[QINDEX_RANGE]=
@@ -199,8 +198,6 @@
 };
 #endif
 
-=======
->>>>>>> a60fc419
 /* values are now correlated to quantizer */
 static int sad_per_bit16lut[QINDEX_RANGE] =
 {
