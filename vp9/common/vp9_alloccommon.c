/*
 *  Copyright (c) 2010 The WebM project authors. All Rights Reserved.
 *
 *  Use of this source code is governed by a BSD-style license
 *  that can be found in the LICENSE file in the root of the source
 *  tree. An additional intellectual property rights grant can be found
 *  in the file PATENTS.  All contributing project authors may
 *  be found in the AUTHORS file in the root of the source tree.
 */

#include "./vpx_config.h"
#include "vpx_mem/vpx_mem.h"

#include "vp9/common/vp9_blockd.h"
#include "vp9/common/vp9_entropymode.h"
#include "vp9/common/vp9_entropymv.h"
#include "vp9/common/vp9_onyxc_int.h"
#include "vp9/common/vp9_systemdependent.h"

static void clear_mi_border(const VP9_COMMON *cm, MODE_INFO *mi) {
  int i;

  // Top border row
  vpx_memset(mi, 0, sizeof(*mi) * cm->mi_stride);

  // Left border column
  for (i = 1; i < cm->mi_rows + 1; ++i)
    vpx_memset(&mi[i * cm->mi_stride], 0, sizeof(*mi));
}

void vp9_set_mb_mi(VP9_COMMON *cm, int width, int height) {
  const int aligned_width = ALIGN_POWER_OF_TWO(width, MI_SIZE_LOG2);
  const int aligned_height = ALIGN_POWER_OF_TWO(height, MI_SIZE_LOG2);

  cm->mi_cols = aligned_width >> MI_SIZE_LOG2;
  cm->mi_rows = aligned_height >> MI_SIZE_LOG2;
  cm->mi_stride = calc_mi_size(cm->mi_cols);

  cm->mb_cols = (cm->mi_cols + 1) >> 1;
  cm->mb_rows = (cm->mi_rows + 1) >> 1;
  cm->MBs = cm->mb_rows * cm->mb_cols;
}

static void setup_mi(VP9_COMMON *cm) {
  cm->mi = cm->mip + cm->mi_stride + 1;
  cm->prev_mi = cm->prev_mip + cm->mi_stride + 1;

  vpx_memset(cm->mip, 0, cm->mi_stride * (cm->mi_rows + 1) * sizeof(*cm->mip));
  clear_mi_border(cm, cm->prev_mip);
}

static int alloc_mi(VP9_COMMON *cm, int mi_size) {
  int i;

  for (i = 0; i < 2; ++i) {
    cm->mip_array[i] =
        (MODE_INFO *)vpx_calloc(mi_size, sizeof(MODE_INFO));
    if (cm->mip_array[i] == NULL)
      return 1;
  }

  cm->mi_alloc_size = mi_size;

  // Init the index.
  cm->mi_idx = 0;
  cm->prev_mi_idx = 1;

  cm->mip = cm->mip_array[cm->mi_idx];
  cm->prev_mip = cm->mip_array[cm->prev_mi_idx];

  return 0;
}

static void free_mi(VP9_COMMON *cm) {
  int i;

  for (i = 0; i < 2; ++i) {
    vpx_free(cm->mip_array[i]);
    cm->mip_array[i] = NULL;
  }

  cm->mip = NULL;
  cm->prev_mip = NULL;
}

void vp9_free_ref_frame_buffers(VP9_COMMON *cm) {
  int i;

  for (i = 0; i < FRAME_BUFFERS; ++i) {
    vp9_free_frame_buffer(&cm->frame_bufs[i].buf);

    if (cm->frame_bufs[i].ref_count > 0 &&
        cm->frame_bufs[i].raw_frame_buffer.data != NULL) {
      cm->release_fb_cb(cm->cb_priv, &cm->frame_bufs[i].raw_frame_buffer);
      cm->frame_bufs[i].ref_count = 0;
    }
  }

  vp9_free_frame_buffer(&cm->post_proc_buffer);
}

void vp9_free_context_buffers(VP9_COMMON *cm) {
  free_mi(cm);

  vpx_free(cm->last_frame_seg_map);
  cm->last_frame_seg_map = NULL;

  vpx_free(cm->above_context);
  cm->above_context = NULL;

  vpx_free(cm->above_seg_context);
  cm->above_seg_context = NULL;
}

int vp9_alloc_context_buffers(VP9_COMMON *cm, int width, int height) {
  vp9_free_context_buffers(cm);

  vp9_set_mb_mi(cm, width, height);
  if (alloc_mi(cm, cm->mi_stride * calc_mi_size(cm->mi_rows)))
    goto fail;

  cm->last_frame_seg_map = (uint8_t *)vpx_calloc(cm->mi_rows * cm->mi_cols, 1);
  if (!cm->last_frame_seg_map) goto fail;

  cm->above_context = (ENTROPY_CONTEXT *)vpx_calloc(
      2 * mi_cols_aligned_to_sb(cm->mi_cols) * MAX_MB_PLANE,
      sizeof(*cm->above_context));
  if (!cm->above_context) goto fail;

  cm->above_seg_context = (PARTITION_CONTEXT *)vpx_calloc(
      mi_cols_aligned_to_sb(cm->mi_cols), sizeof(*cm->above_seg_context));
  if (!cm->above_seg_context) goto fail;

  return 0;

 fail:
  vp9_free_context_buffers(cm);
  return 1;
}

static void init_frame_bufs(VP9_COMMON *cm) {
  int i;

  cm->new_fb_idx = FRAME_BUFFERS - 1;
  cm->frame_bufs[cm->new_fb_idx].ref_count = 1;

  for (i = 0; i < REF_FRAMES; ++i) {
    cm->ref_frame_map[i] = i;
    cm->frame_bufs[i].ref_count = 1;
  }
}

int vp9_alloc_ref_frame_buffers(VP9_COMMON *cm, int width, int height) {
  int i;
  const int ss_x = cm->subsampling_x;
  const int ss_y = cm->subsampling_y;

  vp9_free_ref_frame_buffers(cm);

  for (i = 0; i < FRAME_BUFFERS; ++i) {
    cm->frame_bufs[i].ref_count = 0;
    if (vp9_alloc_frame_buffer(&cm->frame_bufs[i].buf, width, height,
                               ss_x, ss_y,
<<<<<<< HEAD
#if CONFIG_VP9_HIGH
                               cm->use_high,
=======
#if CONFIG_VP9_HIGHBITDEPTH
                               cm->use_highbitdepth,
>>>>>>> e59c053e
#endif
                               VP9_ENC_BORDER_IN_PIXELS) < 0)
      goto fail;
  }

  init_frame_bufs(cm);

#if CONFIG_INTERNAL_STATS || CONFIG_VP9_POSTPROC
  if (vp9_alloc_frame_buffer(&cm->post_proc_buffer, width, height, ss_x, ss_y,
<<<<<<< HEAD
#if CONFIG_VP9_HIGH
                             cm->use_high,
=======
#if CONFIG_VP9_HIGHBITDEPTH
                             cm->use_highbitdepth,
>>>>>>> e59c053e
#endif
                             VP9_ENC_BORDER_IN_PIXELS) < 0)
    goto fail;
#endif

  return 0;

 fail:
  vp9_free_ref_frame_buffers(cm);
  return 1;
}

void vp9_remove_common(VP9_COMMON *cm) {
  vp9_free_ref_frame_buffers(cm);
  vp9_free_context_buffers(cm);
  vp9_free_internal_frame_buffers(&cm->int_frame_buffers);
}

void vp9_init_context_buffers(VP9_COMMON *cm) {
  setup_mi(cm);
  if (cm->last_frame_seg_map)
    vpx_memset(cm->last_frame_seg_map, 0, cm->mi_rows * cm->mi_cols);
}

void vp9_swap_mi_and_prev_mi(VP9_COMMON *cm) {
  // Swap indices.
  const int tmp = cm->mi_idx;
  cm->mi_idx = cm->prev_mi_idx;
  cm->prev_mi_idx = tmp;

  // Current mip will be the prev_mip for the next frame.
  cm->mip = cm->mip_array[cm->mi_idx];
  cm->prev_mip = cm->mip_array[cm->prev_mi_idx];

  // Update the upper left visible macroblock ptrs.
  cm->mi = cm->mip + cm->mi_stride + 1;
  cm->prev_mi = cm->prev_mip + cm->mi_stride + 1;
}<|MERGE_RESOLUTION|>--- conflicted
+++ resolved
@@ -161,13 +161,8 @@
     cm->frame_bufs[i].ref_count = 0;
     if (vp9_alloc_frame_buffer(&cm->frame_bufs[i].buf, width, height,
                                ss_x, ss_y,
-<<<<<<< HEAD
-#if CONFIG_VP9_HIGH
-                               cm->use_high,
-=======
 #if CONFIG_VP9_HIGHBITDEPTH
                                cm->use_highbitdepth,
->>>>>>> e59c053e
 #endif
                                VP9_ENC_BORDER_IN_PIXELS) < 0)
       goto fail;
@@ -177,13 +172,8 @@
 
 #if CONFIG_INTERNAL_STATS || CONFIG_VP9_POSTPROC
   if (vp9_alloc_frame_buffer(&cm->post_proc_buffer, width, height, ss_x, ss_y,
-<<<<<<< HEAD
-#if CONFIG_VP9_HIGH
-                             cm->use_high,
-=======
 #if CONFIG_VP9_HIGHBITDEPTH
                              cm->use_highbitdepth,
->>>>>>> e59c053e
 #endif
                              VP9_ENC_BORDER_IN_PIXELS) < 0)
     goto fail;
