--- conflicted
+++ resolved
@@ -281,21 +281,12 @@
   }
 }
 
-<<<<<<< HEAD
-#if CONFIG_VP9_HIGH
-static void high_convolve_horiz(const uint8_t *src8, ptrdiff_t src_stride,
-                                uint8_t *dst8, ptrdiff_t dst_stride,
-                                const InterpKernel *x_filters,
-                                int x0_q4, int x_step_q4,
-                                int w, int h, int bps) {
-=======
 #if CONFIG_VP9_HIGHBITDEPTH
 static void highbd_convolve_horiz(const uint8_t *src8, ptrdiff_t src_stride,
                                   uint8_t *dst8, ptrdiff_t dst_stride,
                                   const InterpKernel *x_filters,
                                   int x0_q4, int x_step_q4,
                                   int w, int h, int bd) {
->>>>>>> e59c053e
   int x, y;
   uint16_t *src = CONVERT_TO_SHORTPTR(src8);
   uint16_t *dst = CONVERT_TO_SHORTPTR(dst8);
@@ -308,11 +299,7 @@
       int k, sum = 0;
       for (k = 0; k < SUBPEL_TAPS; ++k)
         sum += src_x[k] * x_filter[k];
-<<<<<<< HEAD
-      dst[x] = clip_pixel_bps(ROUND_POWER_OF_TWO(sum, FILTER_BITS), bps);
-=======
       dst[x] = clip_pixel_highbd(ROUND_POWER_OF_TWO(sum, FILTER_BITS), bd);
->>>>>>> e59c053e
       x_q4 += x_step_q4;
     }
     src += src_stride;
@@ -320,19 +307,11 @@
   }
 }
 
-<<<<<<< HEAD
-static void high_convolve_avg_horiz(const uint8_t *src8, ptrdiff_t src_stride,
-                               uint8_t *dst8, ptrdiff_t dst_stride,
-                               const InterpKernel *x_filters,
-                               int x0_q4, int x_step_q4,
-                               int w, int h, int bps) {
-=======
 static void highbd_convolve_avg_horiz(const uint8_t *src8, ptrdiff_t src_stride,
                                       uint8_t *dst8, ptrdiff_t dst_stride,
                                       const InterpKernel *x_filters,
                                       int x0_q4, int x_step_q4,
                                       int w, int h, int bd) {
->>>>>>> e59c053e
   int x, y;
   uint16_t *src = CONVERT_TO_SHORTPTR(src8);
   uint16_t *dst = CONVERT_TO_SHORTPTR(dst8);
@@ -346,11 +325,7 @@
       for (k = 0; k < SUBPEL_TAPS; ++k)
         sum += src_x[k] * x_filter[k];
       dst[x] = ROUND_POWER_OF_TWO(dst[x] +
-<<<<<<< HEAD
-          clip_pixel_bps(ROUND_POWER_OF_TWO(sum, FILTER_BITS), bps), 1);
-=======
           clip_pixel_highbd(ROUND_POWER_OF_TWO(sum, FILTER_BITS), bd), 1);
->>>>>>> e59c053e
       x_q4 += x_step_q4;
     }
     src += src_stride;
@@ -358,27 +333,15 @@
   }
 }
 
-<<<<<<< HEAD
-static void high_convolve_vert(const uint8_t *src8, ptrdiff_t src_stride,
-                               uint8_t *dst8, ptrdiff_t dst_stride,
-                               const InterpKernel *y_filters,
-                               int y0_q4, int y_step_q4, int w, int h,
-                               int bps) {
-=======
 static void highbd_convolve_vert(const uint8_t *src8, ptrdiff_t src_stride,
                                  uint8_t *dst8, ptrdiff_t dst_stride,
                                  const InterpKernel *y_filters,
                                  int y0_q4, int y_step_q4, int w, int h,
                                  int bd) {
->>>>>>> e59c053e
   int x, y;
   uint16_t *src = CONVERT_TO_SHORTPTR(src8);
   uint16_t *dst = CONVERT_TO_SHORTPTR(dst8);
   src -= src_stride * (SUBPEL_TAPS / 2 - 1);
-<<<<<<< HEAD
-
-=======
->>>>>>> e59c053e
   for (x = 0; x < w; ++x) {
     int y_q4 = y0_q4;
     for (y = 0; y < h; ++y) {
@@ -387,13 +350,8 @@
       int k, sum = 0;
       for (k = 0; k < SUBPEL_TAPS; ++k)
         sum += src_y[k * src_stride] * y_filter[k];
-<<<<<<< HEAD
-      dst[y * dst_stride] = clip_pixel_bps(
-          ROUND_POWER_OF_TWO(sum, FILTER_BITS), bps);
-=======
       dst[y * dst_stride] = clip_pixel_highbd(
           ROUND_POWER_OF_TWO(sum, FILTER_BITS), bd);
->>>>>>> e59c053e
       y_q4 += y_step_q4;
     }
     ++src;
@@ -401,27 +359,15 @@
   }
 }
 
-<<<<<<< HEAD
-static void high_convolve_avg_vert(const uint8_t *src8, ptrdiff_t src_stride,
-                                   uint8_t *dst8, ptrdiff_t dst_stride,
-                                   const InterpKernel *y_filters,
-                                   int y0_q4, int y_step_q4, int w, int h,
-                                   int bps) {
-=======
 static void highbd_convolve_avg_vert(const uint8_t *src8, ptrdiff_t src_stride,
                                      uint8_t *dst8, ptrdiff_t dst_stride,
                                      const InterpKernel *y_filters,
                                      int y0_q4, int y_step_q4, int w, int h,
                                      int bd) {
->>>>>>> e59c053e
   int x, y;
   uint16_t *src = CONVERT_TO_SHORTPTR(src8);
   uint16_t *dst = CONVERT_TO_SHORTPTR(dst8);
   src -= src_stride * (SUBPEL_TAPS / 2 - 1);
-<<<<<<< HEAD
-
-=======
->>>>>>> e59c053e
   for (x = 0; x < w; ++x) {
     int y_q4 = y0_q4;
     for (y = 0; y < h; ++y) {
@@ -431,11 +377,7 @@
       for (k = 0; k < SUBPEL_TAPS; ++k)
         sum += src_y[k * src_stride] * y_filter[k];
       dst[y * dst_stride] = ROUND_POWER_OF_TWO(dst[y * dst_stride] +
-<<<<<<< HEAD
-          clip_pixel_bps(ROUND_POWER_OF_TWO(sum, FILTER_BITS), bps), 1);
-=======
           clip_pixel_highbd(ROUND_POWER_OF_TWO(sum, FILTER_BITS), bd), 1);
->>>>>>> e59c053e
       y_q4 += y_step_q4;
     }
     ++src;
@@ -443,21 +385,6 @@
   }
 }
 
-<<<<<<< HEAD
-static void high_convolve(const uint8_t *src, ptrdiff_t src_stride,
-                          uint8_t *dst, ptrdiff_t dst_stride,
-                          const InterpKernel *const x_filters,
-                          int x0_q4, int x_step_q4,
-                          const InterpKernel *const y_filters,
-                          int y0_q4, int y_step_q4,
-                          int w, int h, int bps) {
-  // Fixed size intermediate buffer places limits on parameters.
-  // Maximum intermediate_height is 324, for y_step_q4 == 80,
-  // h == 64, taps == 8.
-  // y_step_q4 of 80 allows for 1/10 scale for 5 layer svc
-  uint16_t temp[64 * 324];
-  int intermediate_height = (((h - 1) * y_step_q4 + 15) >> 4) + SUBPEL_TAPS;
-=======
 static void highbd_convolve(const uint8_t *src, ptrdiff_t src_stride,
                             uint8_t *dst, ptrdiff_t dst_stride,
                             const InterpKernel *const x_filters,
@@ -480,79 +407,12 @@
   uint16_t temp[64 * 135];
   int intermediate_height =
           (((h - 1) * y_step_q4 + y0_q4) >> SUBPEL_BITS) + SUBPEL_TAPS;
->>>>>>> e59c053e
 
   assert(w <= 64);
   assert(h <= 64);
   assert(y_step_q4 <= 32);
   assert(x_step_q4 <= 32);
 
-<<<<<<< HEAD
-  if (intermediate_height < h)
-    intermediate_height = h;
-
-  high_convolve_horiz(src - src_stride * (SUBPEL_TAPS / 2 - 1),
-                      src_stride, CONVERT_TO_BYTEPTR(temp), 64,
-                      x_filters, x0_q4, x_step_q4, w,
-                      intermediate_height, bps);
-  high_convolve_vert(CONVERT_TO_BYTEPTR(temp) + 64 * (SUBPEL_TAPS / 2 - 1),
-                     64, dst, dst_stride, y_filters, y0_q4, y_step_q4,
-                     w, h, bps);
-}
-
-
-void vp9_high_convolve8_horiz_c(const uint8_t *src, ptrdiff_t src_stride,
-                                uint8_t *dst, ptrdiff_t dst_stride,
-                                const int16_t *filter_x, int x_step_q4,
-                                const int16_t *filter_y, int y_step_q4,
-                                int w, int h, int bps) {
-  const InterpKernel *const filters_x = get_filter_base(filter_x);
-  const int x0_q4 = get_filter_offset(filter_x, filters_x);
-
-  high_convolve_horiz(src, src_stride, dst, dst_stride, filters_x,
-                      x0_q4, x_step_q4, w, h, bps);
-}
-
-void vp9_high_convolve8_avg_horiz_c(const uint8_t *src, ptrdiff_t src_stride,
-                                    uint8_t *dst, ptrdiff_t dst_stride,
-                                    const int16_t *filter_x, int x_step_q4,
-                                    const int16_t *filter_y, int y_step_q4,
-                                    int w, int h, int bps) {
-  const InterpKernel *const filters_x = get_filter_base(filter_x);
-  const int x0_q4 = get_filter_offset(filter_x, filters_x);
-
-  high_convolve_avg_horiz(src, src_stride, dst, dst_stride, filters_x,
-                     x0_q4, x_step_q4, w, h, bps);
-}
-
-void vp9_high_convolve8_vert_c(const uint8_t *src, ptrdiff_t src_stride,
-                               uint8_t *dst, ptrdiff_t dst_stride,
-                               const int16_t *filter_x, int x_step_q4,
-                               const int16_t *filter_y, int y_step_q4,
-                               int w, int h, int bps) {
-  const InterpKernel *const filters_y = get_filter_base(filter_y);
-  const int y0_q4 = get_filter_offset(filter_y, filters_y);
-  high_convolve_vert(src, src_stride, dst, dst_stride, filters_y,
-                     y0_q4, y_step_q4, w, h, bps);
-}
-
-void vp9_high_convolve8_avg_vert_c(const uint8_t *src, ptrdiff_t src_stride,
-                                   uint8_t *dst, ptrdiff_t dst_stride,
-                                   const int16_t *filter_x, int x_step_q4,
-                                   const int16_t *filter_y, int y_step_q4,
-                                   int w, int h, int bps) {
-  const InterpKernel *const filters_y = get_filter_base(filter_y);
-  const int y0_q4 = get_filter_offset(filter_y, filters_y);
-  high_convolve_avg_vert(src, src_stride, dst, dst_stride, filters_y,
-                         y0_q4, y_step_q4, w, h, bps);
-}
-
-void vp9_high_convolve8_c(const uint8_t *src, ptrdiff_t src_stride,
-                          uint8_t *dst, ptrdiff_t dst_stride,
-                          const int16_t *filter_x, int x_step_q4,
-                          const int16_t *filter_y, int y_step_q4,
-                          int w, int h, int bps) {
-=======
   highbd_convolve_horiz(src - src_stride * (SUBPEL_TAPS / 2 - 1),
                         src_stride, CONVERT_TO_BYTEPTR(temp), 64,
                         x_filters, x0_q4, x_step_q4, w,
@@ -624,26 +484,12 @@
                             const int16_t *filter_x, int x_step_q4,
                             const int16_t *filter_y, int y_step_q4,
                             int w, int h, int bd) {
->>>>>>> e59c053e
   const InterpKernel *const filters_x = get_filter_base(filter_x);
   const int x0_q4 = get_filter_offset(filter_x, filters_x);
 
   const InterpKernel *const filters_y = get_filter_base(filter_y);
   const int y0_q4 = get_filter_offset(filter_y, filters_y);
 
-<<<<<<< HEAD
-  high_convolve(src, src_stride, dst, dst_stride,
-                filters_x, x0_q4, x_step_q4,
-                filters_y, y0_q4, y_step_q4, w, h, bps);
-}
-
-void vp9_high_convolve8_avg_c(const uint8_t *src, ptrdiff_t src_stride,
-                              uint8_t *dst, ptrdiff_t dst_stride,
-                              const int16_t *filter_x, int x_step_q4,
-                              const int16_t *filter_y, int y_step_q4,
-                              int w, int h, int bps) {
-  /* Fixed size intermediate buffer places limits on parameters. */
-=======
   highbd_convolve(src, src_stride, dst, dst_stride,
                   filters_x, x0_q4, x_step_q4,
                   filters_y, y0_q4, y_step_q4, w, h, bd);
@@ -655,27 +501,10 @@
                                 const int16_t *filter_y, int y_step_q4,
                                 int w, int h, int bd) {
   // Fixed size intermediate buffer places limits on parameters.
->>>>>>> e59c053e
   DECLARE_ALIGNED_ARRAY(16, uint16_t, temp, 64 * 64);
   assert(w <= 64);
   assert(h <= 64);
 
-<<<<<<< HEAD
-  vp9_high_convolve8_c(src, src_stride, CONVERT_TO_BYTEPTR(temp), 64,
-                       filter_x, x_step_q4, filter_y, y_step_q4, w, h, bps);
-  vp9_high_convolve_avg_c(CONVERT_TO_BYTEPTR(temp), 64, dst, dst_stride,
-                          NULL, 0, NULL, 0, w, h, bps);
-}
-
-void vp9_high_convolve_copy_c(const uint8_t *src8, ptrdiff_t src_stride,
-                              uint8_t *dst8, ptrdiff_t dst_stride,
-                              const int16_t *filter_x, int filter_x_stride,
-                              const int16_t *filter_y, int filter_y_stride,
-                              int w, int h, int bps) {
-  int r;
-  uint16_t *src = CONVERT_TO_SHORTPTR(src8);
-  uint16_t *dst = CONVERT_TO_SHORTPTR(dst8);
-=======
   vp9_highbd_convolve8_c(src, src_stride, CONVERT_TO_BYTEPTR(temp), 64,
                          filter_x, x_step_q4, filter_y, y_step_q4, w, h, bd);
   vp9_highbd_convolve_avg_c(CONVERT_TO_BYTEPTR(temp), 64, dst, dst_stride,
@@ -695,7 +524,6 @@
   (void)filter_x_stride;
   (void)filter_y_stride;
   (void)bd;
->>>>>>> e59c053e
 
   for (r = h; r > 0; --r) {
     vpx_memcpy(dst, src, w * sizeof(uint16_t));
@@ -704,21 +532,6 @@
   }
 }
 
-<<<<<<< HEAD
-void vp9_high_convolve_avg_c(const uint8_t *src8, ptrdiff_t src_stride,
-                             uint8_t *dst8, ptrdiff_t dst_stride,
-                             const int16_t *filter_x, int filter_x_stride,
-                             const int16_t *filter_y, int filter_y_stride,
-                             int w, int h, int bps) {
-  int x, y;
-  uint16_t *src = CONVERT_TO_SHORTPTR(src8);
-  uint16_t *dst = CONVERT_TO_SHORTPTR(dst8);
-
-  for (y = 0; y < h; ++y) {
-    for (x = 0; x < w; ++x)
-      dst[x] = ROUND_POWER_OF_TWO(dst[x] + src[x], 1);
-
-=======
 void vp9_highbd_convolve_avg_c(const uint8_t *src8, ptrdiff_t src_stride,
                                uint8_t *dst8, ptrdiff_t dst_stride,
                                const int16_t *filter_x, int filter_x_stride,
@@ -737,7 +550,6 @@
     for (x = 0; x < w; ++x) {
       dst[x] = ROUND_POWER_OF_TWO(dst[x] + src[x], 1);
     }
->>>>>>> e59c053e
     src += src_stride;
     dst += dst_stride;
   }
