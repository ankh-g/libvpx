/*
 *  Copyright (c) 2010 The WebM project authors. All Rights Reserved.
 *
 *  Use of this source code is governed by a BSD-style license
 *  that can be found in the LICENSE file in the root of the source
 *  tree. An additional intellectual property rights grant can be found
 *  in the file PATENTS.  All contributing project authors may
 *  be found in the AUTHORS file in the root of the source tree.
 */

#include "./vpx_config.h"
#include "vp9/common/vp9_loopfilter.h"
#include "vp9/common/vp9_onyxc_int.h"
#include "vp9/common/vp9_reconinter.h"
#include "vpx/vpx_codec.h"
#include "vpx_mem/vpx_mem.h"

#include "vp9/common/vp9_seg_common.h"

// 64 bit masks for left transform size. Each 1 represents a position where
// we should apply a loop filter across the left border of an 8x8 block
// boundary.
//
// In the case of TX_16X16->  ( in low order byte first we end up with
// a mask that looks like this
//
//    10101010
//    10101010
//    10101010
//    10101010
//    10101010
//    10101010
//    10101010
//    10101010
//
// A loopfilter should be applied to every other 8x8 horizontally.
static const uint64_t left_64x64_txform_mask[TX_SIZES]= {
  0xffffffffffffffff,  // TX_4X4
  0xffffffffffffffff,  // TX_8x8
  0x5555555555555555,  // TX_16x16
  0x1111111111111111,  // TX_32x32
};

// 64 bit masks for above transform size. Each 1 represents a position where
// we should apply a loop filter across the top border of an 8x8 block
// boundary.
//
// In the case of TX_32x32 ->  ( in low order byte first we end up with
// a mask that looks like this
//
//    11111111
//    00000000
//    00000000
//    00000000
//    11111111
//    00000000
//    00000000
//    00000000
//
// A loopfilter should be applied to every other 4 the row vertically.
static const uint64_t above_64x64_txform_mask[TX_SIZES]= {
  0xffffffffffffffff,  // TX_4X4
  0xffffffffffffffff,  // TX_8x8
  0x00ff00ff00ff00ff,  // TX_16x16
  0x000000ff000000ff,  // TX_32x32
};

// 64 bit masks for prediction sizes (left). Each 1 represents a position
// where left border of an 8x8 block. These are aligned to the right most
// appropriate bit, and then shifted into place.
//
// In the case of TX_16x32 ->  ( low order byte first ) we end up with
// a mask that looks like this :
//
//  10000000
//  10000000
//  10000000
//  10000000
//  00000000
//  00000000
//  00000000
//  00000000
static const uint64_t left_prediction_mask[BLOCK_SIZES] = {
  0x0000000000000001,  // BLOCK_4X4,
  0x0000000000000001,  // BLOCK_4X8,
  0x0000000000000001,  // BLOCK_8X4,
  0x0000000000000001,  // BLOCK_8X8,
  0x0000000000000101,  // BLOCK_8X16,
  0x0000000000000001,  // BLOCK_16X8,
  0x0000000000000101,  // BLOCK_16X16,
  0x0000000001010101,  // BLOCK_16X32,
  0x0000000000000101,  // BLOCK_32X16,
  0x0000000001010101,  // BLOCK_32X32,
  0x0101010101010101,  // BLOCK_32X64,
  0x0000000001010101,  // BLOCK_64X32,
  0x0101010101010101,  // BLOCK_64X64
};

// 64 bit mask to shift and set for each prediction size.
static const uint64_t above_prediction_mask[BLOCK_SIZES] = {
  0x0000000000000001,  // BLOCK_4X4
  0x0000000000000001,  // BLOCK_4X8
  0x0000000000000001,  // BLOCK_8X4
  0x0000000000000001,  // BLOCK_8X8
  0x0000000000000001,  // BLOCK_8X16,
  0x0000000000000003,  // BLOCK_16X8
  0x0000000000000003,  // BLOCK_16X16
  0x0000000000000003,  // BLOCK_16X32,
  0x000000000000000f,  // BLOCK_32X16,
  0x000000000000000f,  // BLOCK_32X32,
  0x000000000000000f,  // BLOCK_32X64,
  0x00000000000000ff,  // BLOCK_64X32,
  0x00000000000000ff,  // BLOCK_64X64
};
// 64 bit mask to shift and set for each prediction size. A bit is set for
// each 8x8 block that would be in the left most block of the given block
// size in the 64x64 block.
static const uint64_t size_mask[BLOCK_SIZES] = {
  0x0000000000000001,  // BLOCK_4X4
  0x0000000000000001,  // BLOCK_4X8
  0x0000000000000001,  // BLOCK_8X4
  0x0000000000000001,  // BLOCK_8X8
  0x0000000000000101,  // BLOCK_8X16,
  0x0000000000000003,  // BLOCK_16X8
  0x0000000000000303,  // BLOCK_16X16
  0x0000000003030303,  // BLOCK_16X32,
  0x0000000000000f0f,  // BLOCK_32X16,
  0x000000000f0f0f0f,  // BLOCK_32X32,
  0x0f0f0f0f0f0f0f0f,  // BLOCK_32X64,
  0x00000000ffffffff,  // BLOCK_64X32,
  0xffffffffffffffff,  // BLOCK_64X64
};

// These are used for masking the left and above borders.
static const uint64_t left_border =  0x1111111111111111;
static const uint64_t above_border = 0x000000ff000000ff;

// 16 bit masks for uv transform sizes.
static const uint16_t left_64x64_txform_mask_uv[TX_SIZES]= {
  0xffff,  // TX_4X4
  0xffff,  // TX_8x8
  0x5555,  // TX_16x16
  0x1111,  // TX_32x32
};

static const uint16_t above_64x64_txform_mask_uv[TX_SIZES]= {
  0xffff,  // TX_4X4
  0xffff,  // TX_8x8
  0x0f0f,  // TX_16x16
  0x000f,  // TX_32x32
};

// 16 bit left mask to shift and set for each uv prediction size.
static const uint16_t left_prediction_mask_uv[BLOCK_SIZES] = {
  0x0001,  // BLOCK_4X4,
  0x0001,  // BLOCK_4X8,
  0x0001,  // BLOCK_8X4,
  0x0001,  // BLOCK_8X8,
  0x0001,  // BLOCK_8X16,
  0x0001,  // BLOCK_16X8,
  0x0001,  // BLOCK_16X16,
  0x0011,  // BLOCK_16X32,
  0x0001,  // BLOCK_32X16,
  0x0011,  // BLOCK_32X32,
  0x1111,  // BLOCK_32X64
  0x0011,  // BLOCK_64X32,
  0x1111,  // BLOCK_64X64
};
// 16 bit above mask to shift and set for uv each prediction size.
static const uint16_t above_prediction_mask_uv[BLOCK_SIZES] = {
  0x0001,  // BLOCK_4X4
  0x0001,  // BLOCK_4X8
  0x0001,  // BLOCK_8X4
  0x0001,  // BLOCK_8X8
  0x0001,  // BLOCK_8X16,
  0x0001,  // BLOCK_16X8
  0x0001,  // BLOCK_16X16
  0x0001,  // BLOCK_16X32,
  0x0003,  // BLOCK_32X16,
  0x0003,  // BLOCK_32X32,
  0x0003,  // BLOCK_32X64,
  0x000f,  // BLOCK_64X32,
  0x000f,  // BLOCK_64X64
};

// 64 bit mask to shift and set for each uv prediction size
static const uint16_t size_mask_uv[BLOCK_SIZES] = {
  0x0001,  // BLOCK_4X4
  0x0001,  // BLOCK_4X8
  0x0001,  // BLOCK_8X4
  0x0001,  // BLOCK_8X8
  0x0001,  // BLOCK_8X16,
  0x0001,  // BLOCK_16X8
  0x0001,  // BLOCK_16X16
  0x0011,  // BLOCK_16X32,
  0x0003,  // BLOCK_32X16,
  0x0033,  // BLOCK_32X32,
  0x3333,  // BLOCK_32X64,
  0x00ff,  // BLOCK_64X32,
  0xffff,  // BLOCK_64X64
};
static const uint16_t left_border_uv =  0x1111;
static const uint16_t above_border_uv = 0x000f;

static const int mode_lf_lut[MB_MODE_COUNT] = {
  0, 0, 0, 0, 0, 0, 0, 0, 0, 0,  // INTRA_MODES
  1, 1, 0, 1                     // INTER_MODES (ZEROMV == 0)
};

static void update_sharpness(loop_filter_info_n *lfi, int sharpness_lvl) {
  int lvl;

  // For each possible value for the loop filter fill out limits
  for (lvl = 0; lvl <= MAX_LOOP_FILTER; lvl++) {
    // Set loop filter parameters that control sharpness.
    int block_inside_limit = lvl >> ((sharpness_lvl > 0) + (sharpness_lvl > 4));

    if (sharpness_lvl > 0) {
      if (block_inside_limit > (9 - sharpness_lvl))
        block_inside_limit = (9 - sharpness_lvl);
    }

    if (block_inside_limit < 1)
      block_inside_limit = 1;

    vpx_memset(lfi->lfthr[lvl].lim, block_inside_limit, SIMD_WIDTH);
    vpx_memset(lfi->lfthr[lvl].mblim, (2 * (lvl + 2) + block_inside_limit),
               SIMD_WIDTH);
  }
}

static uint8_t get_filter_level(const loop_filter_info_n *lfi_n,
                                const MB_MODE_INFO *mbmi) {
  return lfi_n->lvl[mbmi->segment_id][mbmi->ref_frame[0]]
                   [mode_lf_lut[mbmi->mode]];
}

void vp9_loop_filter_init(VP9_COMMON *cm) {
  loop_filter_info_n *lfi = &cm->lf_info;
  struct loopfilter *lf = &cm->lf;
  int lvl;

  // init limits for given sharpness
  update_sharpness(lfi, lf->sharpness_level);
  lf->last_sharpness_level = lf->sharpness_level;

  // init hev threshold const vectors
  for (lvl = 0; lvl <= MAX_LOOP_FILTER; lvl++)
    vpx_memset(lfi->lfthr[lvl].hev_thr, (lvl >> 4), SIMD_WIDTH);
}

void vp9_loop_filter_frame_init(VP9_COMMON *cm, int default_filt_lvl) {
  int seg_id;
  // n_shift is the multiplier for lf_deltas
  // the multiplier is 1 for when filter_lvl is between 0 and 31;
  // 2 when filter_lvl is between 32 and 63
  const int scale = 1 << (default_filt_lvl >> 5);
  loop_filter_info_n *const lfi = &cm->lf_info;
  struct loopfilter *const lf = &cm->lf;
  const struct segmentation *const seg = &cm->seg;

  // update limits if sharpness has changed
  if (lf->last_sharpness_level != lf->sharpness_level) {
    update_sharpness(lfi, lf->sharpness_level);
    lf->last_sharpness_level = lf->sharpness_level;
  }

  for (seg_id = 0; seg_id < MAX_SEGMENTS; seg_id++) {
    int lvl_seg = default_filt_lvl;
    if (vp9_segfeature_active(seg, seg_id, SEG_LVL_ALT_LF)) {
      const int data = vp9_get_segdata(seg, seg_id, SEG_LVL_ALT_LF);
      lvl_seg = clamp(seg->abs_delta == SEGMENT_ABSDATA ?
                      data : default_filt_lvl + data,
                      0, MAX_LOOP_FILTER);
    }

    if (!lf->mode_ref_delta_enabled) {
      // we could get rid of this if we assume that deltas are set to
      // zero when not in use; encoder always uses deltas
      vpx_memset(lfi->lvl[seg_id], lvl_seg, sizeof(lfi->lvl[seg_id]));
    } else {
      int ref, mode;
      const int intra_lvl = lvl_seg + lf->ref_deltas[INTRA_FRAME] * scale;
      lfi->lvl[seg_id][INTRA_FRAME][0] = clamp(intra_lvl, 0, MAX_LOOP_FILTER);

      for (ref = LAST_FRAME; ref < MAX_REF_FRAMES; ++ref) {
        for (mode = 0; mode < MAX_MODE_LF_DELTAS; ++mode) {
          const int inter_lvl = lvl_seg + lf->ref_deltas[ref] * scale
                                        + lf->mode_deltas[mode] * scale;
          lfi->lvl[seg_id][ref][mode] = clamp(inter_lvl, 0, MAX_LOOP_FILTER);
        }
      }
    }
  }
}

static void filter_selectively_vert_row2(PLANE_TYPE plane_type,
                                         uint8_t *s, int pitch,
                                         unsigned int mask_16x16_l,
                                         unsigned int mask_8x8_l,
                                         unsigned int mask_4x4_l,
                                         unsigned int mask_4x4_int_l,
                                         const loop_filter_info_n *lfi_n,
                                         const uint8_t *lfl) {
  const int mask_shift = plane_type ? 4 : 8;
  const int mask_cutoff = plane_type ? 0xf : 0xff;
  const int lfl_forward = plane_type ? 4 : 8;

  unsigned int mask_16x16_0 = mask_16x16_l & mask_cutoff;
  unsigned int mask_8x8_0 = mask_8x8_l & mask_cutoff;
  unsigned int mask_4x4_0 = mask_4x4_l & mask_cutoff;
  unsigned int mask_4x4_int_0 = mask_4x4_int_l & mask_cutoff;
  unsigned int mask_16x16_1 = (mask_16x16_l >> mask_shift) & mask_cutoff;
  unsigned int mask_8x8_1 = (mask_8x8_l >> mask_shift) & mask_cutoff;
  unsigned int mask_4x4_1 = (mask_4x4_l >> mask_shift) & mask_cutoff;
  unsigned int mask_4x4_int_1 = (mask_4x4_int_l >> mask_shift) & mask_cutoff;
  unsigned int mask;

  for (mask = mask_16x16_0 | mask_8x8_0 | mask_4x4_0 | mask_4x4_int_0 |
              mask_16x16_1 | mask_8x8_1 | mask_4x4_1 | mask_4x4_int_1;
       mask; mask >>= 1) {
    const loop_filter_thresh *lfi0 = lfi_n->lfthr + *lfl;
    const loop_filter_thresh *lfi1 = lfi_n->lfthr + *(lfl + lfl_forward);

    // TODO(yunqingwang): count in loopfilter functions should be removed.
    if (mask & 1) {
      if ((mask_16x16_0 | mask_16x16_1) & 1) {
        if ((mask_16x16_0 & mask_16x16_1) & 1) {
          vp9_lpf_vertical_16_dual(s, pitch, lfi0->mblim, lfi0->lim,
                                   lfi0->hev_thr);
        } else if (mask_16x16_0 & 1) {
          vp9_lpf_vertical_16(s, pitch, lfi0->mblim, lfi0->lim,
                              lfi0->hev_thr);
        } else {
          vp9_lpf_vertical_16(s + 8 *pitch, pitch, lfi1->mblim,
                              lfi1->lim, lfi1->hev_thr);
        }
      }

      if ((mask_8x8_0 | mask_8x8_1) & 1) {
        if ((mask_8x8_0 & mask_8x8_1) & 1) {
          vp9_lpf_vertical_8_dual(s, pitch, lfi0->mblim, lfi0->lim,
                                  lfi0->hev_thr, lfi1->mblim, lfi1->lim,
                                  lfi1->hev_thr);
        } else if (mask_8x8_0 & 1) {
          vp9_lpf_vertical_8(s, pitch, lfi0->mblim, lfi0->lim, lfi0->hev_thr,
                             1);
        } else {
          vp9_lpf_vertical_8(s + 8 * pitch, pitch, lfi1->mblim, lfi1->lim,
                             lfi1->hev_thr, 1);
        }
      }

      if ((mask_4x4_0 | mask_4x4_1) & 1) {
        if ((mask_4x4_0 & mask_4x4_1) & 1) {
          vp9_lpf_vertical_4_dual(s, pitch, lfi0->mblim, lfi0->lim,
                                  lfi0->hev_thr, lfi1->mblim, lfi1->lim,
                                  lfi1->hev_thr);
        } else if (mask_4x4_0 & 1) {
          vp9_lpf_vertical_4(s, pitch, lfi0->mblim, lfi0->lim, lfi0->hev_thr,
                             1);
        } else {
          vp9_lpf_vertical_4(s + 8 * pitch, pitch, lfi1->mblim, lfi1->lim,
                             lfi1->hev_thr, 1);
        }
      }

      if ((mask_4x4_int_0 | mask_4x4_int_1) & 1) {
        if ((mask_4x4_int_0 & mask_4x4_int_1) & 1) {
          vp9_lpf_vertical_4_dual(s + 4, pitch, lfi0->mblim, lfi0->lim,
                                  lfi0->hev_thr, lfi1->mblim, lfi1->lim,
                                  lfi1->hev_thr);
        } else if (mask_4x4_int_0 & 1) {
          vp9_lpf_vertical_4(s + 4, pitch, lfi0->mblim, lfi0->lim,
                             lfi0->hev_thr, 1);
        } else {
          vp9_lpf_vertical_4(s + 8 * pitch + 4, pitch, lfi1->mblim, lfi1->lim,
                             lfi1->hev_thr, 1);
        }
      }
    }

    s += 8;
    lfl += 1;
    mask_16x16_0 >>= 1;
    mask_8x8_0 >>= 1;
    mask_4x4_0 >>= 1;
    mask_4x4_int_0 >>= 1;
    mask_16x16_1 >>= 1;
    mask_8x8_1 >>= 1;
    mask_4x4_1 >>= 1;
    mask_4x4_int_1 >>= 1;
  }
}

<<<<<<< HEAD
#if CONFIG_VP9_HIGH
static void high_filter_selectively_vert_row2(PLANE_TYPE plane_type,
                                         uint16_t *s, int pitch,
                                         unsigned int mask_16x16_l,
                                         unsigned int mask_8x8_l,
                                         unsigned int mask_4x4_l,
                                         unsigned int mask_4x4_int_l,
                                         const loop_filter_info_n *lfi_n,
                                         const uint8_t *lfl, int bps) {
=======
#if CONFIG_VP9_HIGHBITDEPTH
static void highbd_filter_selectively_vert_row2(PLANE_TYPE plane_type,
                                                uint16_t *s, int pitch,
                                                unsigned int mask_16x16_l,
                                                unsigned int mask_8x8_l,
                                                unsigned int mask_4x4_l,
                                                unsigned int mask_4x4_int_l,
                                                const loop_filter_info_n *lfi_n,
                                                const uint8_t *lfl, int bd) {
>>>>>>> e59c053e
  const int mask_shift = plane_type ? 4 : 8;
  const int mask_cutoff = plane_type ? 0xf : 0xff;
  const int lfl_forward = plane_type ? 4 : 8;

  unsigned int mask_16x16_0 = mask_16x16_l & mask_cutoff;
  unsigned int mask_8x8_0 = mask_8x8_l & mask_cutoff;
  unsigned int mask_4x4_0 = mask_4x4_l & mask_cutoff;
  unsigned int mask_4x4_int_0 = mask_4x4_int_l & mask_cutoff;
  unsigned int mask_16x16_1 = (mask_16x16_l >> mask_shift) & mask_cutoff;
  unsigned int mask_8x8_1 = (mask_8x8_l >> mask_shift) & mask_cutoff;
  unsigned int mask_4x4_1 = (mask_4x4_l >> mask_shift) & mask_cutoff;
  unsigned int mask_4x4_int_1 = (mask_4x4_int_l >> mask_shift) & mask_cutoff;
  unsigned int mask;

  for (mask = mask_16x16_0 | mask_8x8_0 | mask_4x4_0 | mask_4x4_int_0 |
<<<<<<< HEAD
      mask_16x16_1 | mask_8x8_1 | mask_4x4_1 | mask_4x4_int_1;
      mask; mask >>= 1) {
=======
       mask_16x16_1 | mask_8x8_1 | mask_4x4_1 | mask_4x4_int_1;
       mask; mask >>= 1) {
>>>>>>> e59c053e
    const loop_filter_thresh *lfi0 = lfi_n->lfthr + *lfl;
    const loop_filter_thresh *lfi1 = lfi_n->lfthr + *(lfl + lfl_forward);

    // TODO(yunqingwang): count in loopfilter functions should be removed.
    if (mask & 1) {
      if ((mask_16x16_0 | mask_16x16_1) & 1) {
        if ((mask_16x16_0 & mask_16x16_1) & 1) {
<<<<<<< HEAD
          vp9_high_lpf_vertical_16_dual(s, pitch, lfi0->mblim, lfi0->lim,
                                        lfi0->hev_thr, bps);
        } else if (mask_16x16_0 & 1) {
          vp9_high_lpf_vertical_16(s, pitch, lfi0->mblim, lfi0->lim,
                                   lfi0->hev_thr, bps);
        } else {
          vp9_high_lpf_vertical_16(s + 8 *pitch, pitch, lfi1->mblim,
                                   lfi1->lim, lfi1->hev_thr, bps);
=======
          vp9_highbd_lpf_vertical_16_dual(s, pitch, lfi0->mblim, lfi0->lim,
                                          lfi0->hev_thr, bd);
        } else if (mask_16x16_0 & 1) {
          vp9_highbd_lpf_vertical_16(s, pitch, lfi0->mblim, lfi0->lim,
                                     lfi0->hev_thr, bd);
        } else {
          vp9_highbd_lpf_vertical_16(s + 8 *pitch, pitch, lfi1->mblim,
                                     lfi1->lim, lfi1->hev_thr, bd);
>>>>>>> e59c053e
        }
      }

      if ((mask_8x8_0 | mask_8x8_1) & 1) {
        if ((mask_8x8_0 & mask_8x8_1) & 1) {
<<<<<<< HEAD
          vp9_high_lpf_vertical_8_dual(s, pitch, lfi0->mblim, lfi0->lim,
                                       lfi0->hev_thr, lfi1->mblim, lfi1->lim,
                                       lfi1->hev_thr, bps);
        } else if (mask_8x8_0 & 1) {
          vp9_high_lpf_vertical_8(s, pitch, lfi0->mblim, lfi0->lim,
                                  lfi0->hev_thr, 1, bps);
        } else {
          vp9_high_lpf_vertical_8(s + 8 * pitch, pitch, lfi1->mblim,
                                  lfi1->lim, lfi1->hev_thr, 1, bps);
=======
          vp9_highbd_lpf_vertical_8_dual(s, pitch, lfi0->mblim, lfi0->lim,
                                         lfi0->hev_thr, lfi1->mblim, lfi1->lim,
                                         lfi1->hev_thr, bd);
        } else if (mask_8x8_0 & 1) {
          vp9_highbd_lpf_vertical_8(s, pitch, lfi0->mblim, lfi0->lim,
                                    lfi0->hev_thr, 1, bd);
        } else {
          vp9_highbd_lpf_vertical_8(s + 8 * pitch, pitch, lfi1->mblim,
                                    lfi1->lim, lfi1->hev_thr, 1, bd);
>>>>>>> e59c053e
        }
      }

      if ((mask_4x4_0 | mask_4x4_1) & 1) {
        if ((mask_4x4_0 & mask_4x4_1) & 1) {
<<<<<<< HEAD
          vp9_high_lpf_vertical_4_dual(s, pitch, lfi0->mblim, lfi0->lim,
                                       lfi0->hev_thr, lfi1->mblim, lfi1->lim,
                                       lfi1->hev_thr, bps);
        } else if (mask_4x4_0 & 1) {
          vp9_high_lpf_vertical_4(s, pitch, lfi0->mblim, lfi0->lim,
                                  lfi0->hev_thr, 1, bps);
        } else {
          vp9_high_lpf_vertical_4(s + 8 * pitch, pitch, lfi1->mblim, lfi1->lim,
                                  lfi1->hev_thr, 1, bps);
=======
          vp9_highbd_lpf_vertical_4_dual(s, pitch, lfi0->mblim, lfi0->lim,
                                         lfi0->hev_thr, lfi1->mblim, lfi1->lim,
                                         lfi1->hev_thr, bd);
        } else if (mask_4x4_0 & 1) {
          vp9_highbd_lpf_vertical_4(s, pitch, lfi0->mblim, lfi0->lim,
                                    lfi0->hev_thr, 1, bd);
        } else {
          vp9_highbd_lpf_vertical_4(s + 8 * pitch, pitch, lfi1->mblim,
                                    lfi1->lim, lfi1->hev_thr, 1, bd);
>>>>>>> e59c053e
        }
      }

      if ((mask_4x4_int_0 | mask_4x4_int_1) & 1) {
        if ((mask_4x4_int_0 & mask_4x4_int_1) & 1) {
<<<<<<< HEAD
          vp9_high_lpf_vertical_4_dual(s + 4, pitch, lfi0->mblim, lfi0->lim,
                                       lfi0->hev_thr, lfi1->mblim, lfi1->lim,
                                       lfi1->hev_thr, bps);
        } else if (mask_4x4_int_0 & 1) {
          vp9_high_lpf_vertical_4(s + 4, pitch, lfi0->mblim, lfi0->lim,
                                  lfi0->hev_thr, 1, bps);
        } else {
          vp9_high_lpf_vertical_4(s + 8 * pitch + 4, pitch, lfi1->mblim,
                                  lfi1->lim, lfi1->hev_thr, 1, bps);
=======
          vp9_highbd_lpf_vertical_4_dual(s + 4, pitch, lfi0->mblim, lfi0->lim,
                                         lfi0->hev_thr, lfi1->mblim, lfi1->lim,
                                         lfi1->hev_thr, bd);
        } else if (mask_4x4_int_0 & 1) {
          vp9_highbd_lpf_vertical_4(s + 4, pitch, lfi0->mblim, lfi0->lim,
                                    lfi0->hev_thr, 1, bd);
        } else {
          vp9_highbd_lpf_vertical_4(s + 8 * pitch + 4, pitch, lfi1->mblim,
                                    lfi1->lim, lfi1->hev_thr, 1, bd);
>>>>>>> e59c053e
        }
      }
    }

    s += 8;
    lfl += 1;
    mask_16x16_0 >>= 1;
    mask_8x8_0 >>= 1;
    mask_4x4_0 >>= 1;
    mask_4x4_int_0 >>= 1;
    mask_16x16_1 >>= 1;
    mask_8x8_1 >>= 1;
    mask_4x4_1 >>= 1;
    mask_4x4_int_1 >>= 1;
  }
}
<<<<<<< HEAD
#endif
=======
#endif  // CONFIG_VP9_HIGHBITDEPTH
>>>>>>> e59c053e

static void filter_selectively_horiz(uint8_t *s, int pitch,
                                     unsigned int mask_16x16,
                                     unsigned int mask_8x8,
                                     unsigned int mask_4x4,
                                     unsigned int mask_4x4_int,
                                     const loop_filter_info_n *lfi_n,
                                     const uint8_t *lfl) {
  unsigned int mask;
  int count;

  for (mask = mask_16x16 | mask_8x8 | mask_4x4 | mask_4x4_int;
       mask; mask >>= count) {
    const loop_filter_thresh *lfi = lfi_n->lfthr + *lfl;

    count = 1;
    if (mask & 1) {
      if (mask_16x16 & 1) {
        if ((mask_16x16 & 3) == 3) {
          vp9_lpf_horizontal_16(s, pitch, lfi->mblim, lfi->lim,
                                lfi->hev_thr, 2);
          count = 2;
        } else {
          vp9_lpf_horizontal_16(s, pitch, lfi->mblim, lfi->lim,
                                lfi->hev_thr, 1);
        }
      } else if (mask_8x8 & 1) {
        if ((mask_8x8 & 3) == 3) {
          // Next block's thresholds.
          const loop_filter_thresh *lfin = lfi_n->lfthr + *(lfl + 1);

          vp9_lpf_horizontal_8_dual(s, pitch, lfi->mblim, lfi->lim,
                                    lfi->hev_thr, lfin->mblim, lfin->lim,
                                    lfin->hev_thr);

          if ((mask_4x4_int & 3) == 3) {
            vp9_lpf_horizontal_4_dual(s + 4 * pitch, pitch, lfi->mblim,
                                      lfi->lim, lfi->hev_thr, lfin->mblim,
                                      lfin->lim, lfin->hev_thr);
          } else {
            if (mask_4x4_int & 1)
              vp9_lpf_horizontal_4(s + 4 * pitch, pitch, lfi->mblim, lfi->lim,
                                   lfi->hev_thr, 1);
            else if (mask_4x4_int & 2)
              vp9_lpf_horizontal_4(s + 8 + 4 * pitch, pitch, lfin->mblim,
                                   lfin->lim, lfin->hev_thr, 1);
          }
          count = 2;
        } else {
          vp9_lpf_horizontal_8(s, pitch, lfi->mblim, lfi->lim, lfi->hev_thr, 1);

          if (mask_4x4_int & 1)
            vp9_lpf_horizontal_4(s + 4 * pitch, pitch, lfi->mblim, lfi->lim,
                                 lfi->hev_thr, 1);
        }
      } else if (mask_4x4 & 1) {
        if ((mask_4x4 & 3) == 3) {
          // Next block's thresholds.
          const loop_filter_thresh *lfin = lfi_n->lfthr + *(lfl + 1);

          vp9_lpf_horizontal_4_dual(s, pitch, lfi->mblim, lfi->lim,
                                    lfi->hev_thr, lfin->mblim, lfin->lim,
                                    lfin->hev_thr);
          if ((mask_4x4_int & 3) == 3) {
            vp9_lpf_horizontal_4_dual(s + 4 * pitch, pitch, lfi->mblim,
                                      lfi->lim, lfi->hev_thr, lfin->mblim,
                                      lfin->lim, lfin->hev_thr);
          } else {
            if (mask_4x4_int & 1)
              vp9_lpf_horizontal_4(s + 4 * pitch, pitch, lfi->mblim, lfi->lim,
                                   lfi->hev_thr, 1);
            else if (mask_4x4_int & 2)
              vp9_lpf_horizontal_4(s + 8 + 4 * pitch, pitch, lfin->mblim,
                                   lfin->lim, lfin->hev_thr, 1);
          }
          count = 2;
        } else {
          vp9_lpf_horizontal_4(s, pitch, lfi->mblim, lfi->lim, lfi->hev_thr, 1);

          if (mask_4x4_int & 1)
            vp9_lpf_horizontal_4(s + 4 * pitch, pitch, lfi->mblim, lfi->lim,
                                 lfi->hev_thr, 1);
        }
      } else if (mask_4x4_int & 1) {
        vp9_lpf_horizontal_4(s + 4 * pitch, pitch, lfi->mblim, lfi->lim,
                             lfi->hev_thr, 1);
      }
    }
    s += 8 * count;
    lfl += count;
    mask_16x16 >>= count;
    mask_8x8 >>= count;
    mask_4x4 >>= count;
    mask_4x4_int >>= count;
  }
}

<<<<<<< HEAD
#if CONFIG_VP9_HIGH

static void high_filter_selectively_horiz(uint16_t *s, int pitch,
                                     unsigned int mask_16x16,
                                     unsigned int mask_8x8,
                                     unsigned int mask_4x4,
                                     unsigned int mask_4x4_int,
                                     const loop_filter_info_n *lfi_n,
                                     const uint8_t *lfl, int bps) {
=======
#if CONFIG_VP9_HIGHBITDEPTH
static void highbd_filter_selectively_horiz(uint16_t *s, int pitch,
                                            unsigned int mask_16x16,
                                            unsigned int mask_8x8,
                                            unsigned int mask_4x4,
                                            unsigned int mask_4x4_int,
                                            const loop_filter_info_n *lfi_n,
                                            const uint8_t *lfl, int bd) {
>>>>>>> e59c053e
  unsigned int mask;
  int count;

  for (mask = mask_16x16 | mask_8x8 | mask_4x4 | mask_4x4_int;
       mask; mask >>= count) {
    const loop_filter_thresh *lfi = lfi_n->lfthr + *lfl;

    count = 1;
    if (mask & 1) {
      if (mask_16x16 & 1) {
        if ((mask_16x16 & 3) == 3) {
<<<<<<< HEAD
          vp9_high_lpf_horizontal_16(s, pitch, lfi->mblim, lfi->lim,
                                lfi->hev_thr, 2, bps);
          count = 2;
        } else {
          vp9_high_lpf_horizontal_16(s, pitch, lfi->mblim, lfi->lim,
                                lfi->hev_thr, 1, bps);
        }
      } else if (mask_8x8 & 1) {
        if ((mask_8x8 & 3) == 3) {
          // Next block's thresholds
          const loop_filter_thresh *lfin = lfi_n->lfthr + *(lfl + 1);

          vp9_high_lpf_horizontal_8_dual(s, pitch, lfi->mblim, lfi->lim,
                                    lfi->hev_thr, lfin->mblim, lfin->lim,
                                    lfin->hev_thr, bps);

          if ((mask_4x4_int & 3) == 3) {
            vp9_high_lpf_horizontal_4_dual(s + 4 * pitch, pitch, lfi->mblim,
                                      lfi->lim, lfi->hev_thr, lfin->mblim,
                                      lfin->lim, lfin->hev_thr, bps);
          } else {
            if (mask_4x4_int & 1)
              vp9_high_lpf_horizontal_4(s + 4 * pitch, pitch, lfi->mblim,
                                        lfi->lim, lfi->hev_thr, 1, bps);
            else if (mask_4x4_int & 2)
              vp9_high_lpf_horizontal_4(s + 8 + 4 * pitch, pitch, lfin->mblim,
                                   lfin->lim, lfin->hev_thr, 1, bps);
          }
          count = 2;
        } else {
          vp9_high_lpf_horizontal_8(s, pitch, lfi->mblim, lfi->lim,
                                    lfi->hev_thr, 1, bps);

          if (mask_4x4_int & 1)
            vp9_high_lpf_horizontal_4(s + 4 * pitch, pitch, lfi->mblim,
                                      lfi->lim, lfi->hev_thr, 1, bps);
        }
      } else if (mask_4x4 & 1) {
        if ((mask_4x4 & 3) == 3) {
          // Next block's thresholds
          const loop_filter_thresh *lfin = lfi_n->lfthr + *(lfl + 1);

          vp9_high_lpf_horizontal_4_dual(s, pitch, lfi->mblim, lfi->lim,
                                         lfi->hev_thr, lfin->mblim, lfin->lim,
                                         lfin->hev_thr, bps);
          if ((mask_4x4_int & 3) == 3) {
            vp9_high_lpf_horizontal_4_dual(s + 4 * pitch, pitch, lfi->mblim,
                                           lfi->lim, lfi->hev_thr, lfin->mblim,
                                           lfin->lim, lfin->hev_thr, bps);
          } else {
            if (mask_4x4_int & 1)
              vp9_high_lpf_horizontal_4(s + 4 * pitch, pitch, lfi->mblim,
                                        lfi->lim, lfi->hev_thr, 1, bps);
            else if (mask_4x4_int & 2)
              vp9_high_lpf_horizontal_4(s + 8 + 4 * pitch, pitch, lfin->mblim,
                                        lfin->lim, lfin->hev_thr, 1, bps);
          }
          count = 2;
        } else {
          vp9_high_lpf_horizontal_4(s, pitch, lfi->mblim, lfi->lim,
                                    lfi->hev_thr, 1, bps);

          if (mask_4x4_int & 1)
            vp9_high_lpf_horizontal_4(s + 4 * pitch, pitch, lfi->mblim,
                                      lfi->lim, lfi->hev_thr, 1, bps);
        }
      } else if (mask_4x4_int & 1) {
        vp9_high_lpf_horizontal_4(s + 4 * pitch, pitch, lfi->mblim, lfi->lim,
                                  lfi->hev_thr, 1, bps);
=======
          vp9_highbd_lpf_horizontal_16(s, pitch, lfi->mblim, lfi->lim,
                                       lfi->hev_thr, 2, bd);
          count = 2;
        } else {
          vp9_highbd_lpf_horizontal_16(s, pitch, lfi->mblim, lfi->lim,
                                       lfi->hev_thr, 1, bd);
        }
      } else if (mask_8x8 & 1) {
        if ((mask_8x8 & 3) == 3) {
          // Next block's thresholds.
          const loop_filter_thresh *lfin = lfi_n->lfthr + *(lfl + 1);

          vp9_highbd_lpf_horizontal_8_dual(s, pitch, lfi->mblim, lfi->lim,
                                           lfi->hev_thr, lfin->mblim, lfin->lim,
                                           lfin->hev_thr, bd);

          if ((mask_4x4_int & 3) == 3) {
            vp9_highbd_lpf_horizontal_4_dual(s + 4 * pitch, pitch, lfi->mblim,
                                             lfi->lim, lfi->hev_thr,
                                             lfin->mblim, lfin->lim,
                                             lfin->hev_thr, bd);
          } else {
            if (mask_4x4_int & 1) {
              vp9_highbd_lpf_horizontal_4(s + 4 * pitch, pitch, lfi->mblim,
                                          lfi->lim, lfi->hev_thr, 1, bd);
            } else if (mask_4x4_int & 2) {
              vp9_highbd_lpf_horizontal_4(s + 8 + 4 * pitch, pitch, lfin->mblim,
                                          lfin->lim, lfin->hev_thr, 1, bd);
            }
          }
          count = 2;
        } else {
          vp9_highbd_lpf_horizontal_8(s, pitch, lfi->mblim, lfi->lim,
                                      lfi->hev_thr, 1, bd);

          if (mask_4x4_int & 1) {
            vp9_highbd_lpf_horizontal_4(s + 4 * pitch, pitch, lfi->mblim,
                                        lfi->lim, lfi->hev_thr, 1, bd);
          }
        }
      } else if (mask_4x4 & 1) {
        if ((mask_4x4 & 3) == 3) {
          // Next block's thresholds.
          const loop_filter_thresh *lfin = lfi_n->lfthr + *(lfl + 1);

          vp9_highbd_lpf_horizontal_4_dual(s, pitch, lfi->mblim, lfi->lim,
                                           lfi->hev_thr, lfin->mblim, lfin->lim,
                                           lfin->hev_thr, bd);
          if ((mask_4x4_int & 3) == 3) {
            vp9_highbd_lpf_horizontal_4_dual(s + 4 * pitch, pitch, lfi->mblim,
                                             lfi->lim, lfi->hev_thr,
                                             lfin->mblim, lfin->lim,
                                             lfin->hev_thr, bd);
          } else {
            if (mask_4x4_int & 1) {
              vp9_highbd_lpf_horizontal_4(s + 4 * pitch, pitch, lfi->mblim,
                                          lfi->lim, lfi->hev_thr, 1, bd);
            } else if (mask_4x4_int & 2) {
              vp9_highbd_lpf_horizontal_4(s + 8 + 4 * pitch, pitch, lfin->mblim,
                                          lfin->lim, lfin->hev_thr, 1, bd);
            }
          }
          count = 2;
        } else {
          vp9_highbd_lpf_horizontal_4(s, pitch, lfi->mblim, lfi->lim,
                                      lfi->hev_thr, 1, bd);

          if (mask_4x4_int & 1) {
            vp9_highbd_lpf_horizontal_4(s + 4 * pitch, pitch, lfi->mblim,
                                        lfi->lim, lfi->hev_thr, 1, bd);
          }
        }
      } else if (mask_4x4_int & 1) {
        vp9_highbd_lpf_horizontal_4(s + 4 * pitch, pitch, lfi->mblim, lfi->lim,
                                    lfi->hev_thr, 1, bd);
>>>>>>> e59c053e
      }
    }
    s += 8 * count;
    lfl += count;
    mask_16x16 >>= count;
    mask_8x8 >>= count;
    mask_4x4 >>= count;
    mask_4x4_int >>= count;
  }
}
<<<<<<< HEAD
#endif
=======
#endif  // CONFIG_VP9_HIGHBITDEPTH
>>>>>>> e59c053e

// This function ors into the current lfm structure, where to do loop
// filters for the specific mi we are looking at. It uses information
// including the block_size_type (32x16, 32x32, etc.), the transform size,
// whether there were any coefficients encoded, and the loop filter strength
// block we are currently looking at. Shift is used to position the
// 1's we produce.
// TODO(JBB) Need another function for different resolution color..
static void build_masks(const loop_filter_info_n *const lfi_n,
                        const MODE_INFO *mi, const int shift_y,
                        const int shift_uv,
                        LOOP_FILTER_MASK *lfm) {
  const MB_MODE_INFO *mbmi = &mi->mbmi;
  const BLOCK_SIZE block_size = mbmi->sb_type;
  const TX_SIZE tx_size_y = mbmi->tx_size;
  const TX_SIZE tx_size_uv = get_uv_tx_size_impl(tx_size_y, block_size, 1, 1);
  const int filter_level = get_filter_level(lfi_n, mbmi);
  uint64_t *const left_y = &lfm->left_y[tx_size_y];
  uint64_t *const above_y = &lfm->above_y[tx_size_y];
  uint64_t *const int_4x4_y = &lfm->int_4x4_y;
  uint16_t *const left_uv = &lfm->left_uv[tx_size_uv];
  uint16_t *const above_uv = &lfm->above_uv[tx_size_uv];
  uint16_t *const int_4x4_uv = &lfm->int_4x4_uv;
  int i;

  // If filter level is 0 we don't loop filter.
  if (!filter_level) {
    return;
  } else {
    const int w = num_8x8_blocks_wide_lookup[block_size];
    const int h = num_8x8_blocks_high_lookup[block_size];
    int index = shift_y;
    for (i = 0; i < h; i++) {
      vpx_memset(&lfm->lfl_y[index], filter_level, w);
      index += 8;
    }
  }

  // These set 1 in the current block size for the block size edges.
  // For instance if the block size is 32x16, we'll set:
  //    above =   1111
  //              0000
  //    and
  //    left  =   1000
  //          =   1000
  // NOTE : In this example the low bit is left most ( 1000 ) is stored as
  //        1,  not 8...
  //
  // U and V set things on a 16 bit scale.
  //
  *above_y |= above_prediction_mask[block_size] << shift_y;
  *above_uv |= above_prediction_mask_uv[block_size] << shift_uv;
  *left_y |= left_prediction_mask[block_size] << shift_y;
  *left_uv |= left_prediction_mask_uv[block_size] << shift_uv;

  // If the block has no coefficients and is not intra we skip applying
  // the loop filter on block edges.
  if (mbmi->skip && is_inter_block(mbmi))
    return;

  // Here we are adding a mask for the transform size. The transform
  // size mask is set to be correct for a 64x64 prediction block size. We
  // mask to match the size of the block we are working on and then shift it
  // into place..
  *above_y |= (size_mask[block_size] &
               above_64x64_txform_mask[tx_size_y]) << shift_y;
  *above_uv |= (size_mask_uv[block_size] &
                above_64x64_txform_mask_uv[tx_size_uv]) << shift_uv;

  *left_y |= (size_mask[block_size] &
              left_64x64_txform_mask[tx_size_y]) << shift_y;
  *left_uv |= (size_mask_uv[block_size] &
               left_64x64_txform_mask_uv[tx_size_uv]) << shift_uv;

  // Here we are trying to determine what to do with the internal 4x4 block
  // boundaries.  These differ from the 4x4 boundaries on the outside edge of
  // an 8x8 in that the internal ones can be skipped and don't depend on
  // the prediction block size.
  if (tx_size_y == TX_4X4)
    *int_4x4_y |= (size_mask[block_size] & 0xffffffffffffffff) << shift_y;

  if (tx_size_uv == TX_4X4)
    *int_4x4_uv |= (size_mask_uv[block_size] & 0xffff) << shift_uv;
}

// This function does the same thing as the one above with the exception that
// it only affects the y masks. It exists because for blocks < 16x16 in size,
// we only update u and v masks on the first block.
static void build_y_mask(const loop_filter_info_n *const lfi_n,
                         const MODE_INFO *mi, const int shift_y,
                         LOOP_FILTER_MASK *lfm) {
  const MB_MODE_INFO *mbmi = &mi->mbmi;
  const BLOCK_SIZE block_size = mbmi->sb_type;
  const TX_SIZE tx_size_y = mbmi->tx_size;
  const int filter_level = get_filter_level(lfi_n, mbmi);
  uint64_t *const left_y = &lfm->left_y[tx_size_y];
  uint64_t *const above_y = &lfm->above_y[tx_size_y];
  uint64_t *const int_4x4_y = &lfm->int_4x4_y;
  int i;

  if (!filter_level) {
    return;
  } else {
    const int w = num_8x8_blocks_wide_lookup[block_size];
    const int h = num_8x8_blocks_high_lookup[block_size];
    int index = shift_y;
    for (i = 0; i < h; i++) {
      vpx_memset(&lfm->lfl_y[index], filter_level, w);
      index += 8;
    }
  }

  *above_y |= above_prediction_mask[block_size] << shift_y;
  *left_y |= left_prediction_mask[block_size] << shift_y;

  if (mbmi->skip && is_inter_block(mbmi))
    return;

  *above_y |= (size_mask[block_size] &
               above_64x64_txform_mask[tx_size_y]) << shift_y;

  *left_y |= (size_mask[block_size] &
              left_64x64_txform_mask[tx_size_y]) << shift_y;

  if (tx_size_y == TX_4X4)
    *int_4x4_y |= (size_mask[block_size] & 0xffffffffffffffff) << shift_y;
}

// This function sets up the bit masks for the entire 64x64 region represented
// by mi_row, mi_col.
// TODO(JBB): This function only works for yv12.
void vp9_setup_mask(VP9_COMMON *const cm, const int mi_row, const int mi_col,
                    MODE_INFO *mi, const int mode_info_stride,
                    LOOP_FILTER_MASK *lfm) {
  int idx_32, idx_16, idx_8;
  const loop_filter_info_n *const lfi_n = &cm->lf_info;
  MODE_INFO *mip = mi;
  MODE_INFO *mip2 = mi;

  // These are offsets to the next mi in the 64x64 block. It is what gets
  // added to the mi ptr as we go through each loop. It helps us to avoid
  // setting up special row and column counters for each index. The last step
  // brings us out back to the starting position.
  const int offset_32[] = {4, (mode_info_stride << 2) - 4, 4,
                           -(mode_info_stride << 2) - 4};
  const int offset_16[] = {2, (mode_info_stride << 1) - 2, 2,
                           -(mode_info_stride << 1) - 2};
  const int offset[] = {1, mode_info_stride - 1, 1, -mode_info_stride - 1};

  // Following variables represent shifts to position the current block
  // mask over the appropriate block. A shift of 36 to the left will move
  // the bits for the final 32 by 32 block in the 64x64 up 4 rows and left
  // 4 rows to the appropriate spot.
  const int shift_32_y[] = {0, 4, 32, 36};
  const int shift_16_y[] = {0, 2, 16, 18};
  const int shift_8_y[] = {0, 1, 8, 9};
  const int shift_32_uv[] = {0, 2, 8, 10};
  const int shift_16_uv[] = {0, 1, 4, 5};
  int i;
  const int max_rows = (mi_row + MI_BLOCK_SIZE > cm->mi_rows ?
                        cm->mi_rows - mi_row : MI_BLOCK_SIZE);
  const int max_cols = (mi_col + MI_BLOCK_SIZE > cm->mi_cols ?
                        cm->mi_cols - mi_col : MI_BLOCK_SIZE);

  vp9_zero(*lfm);
  assert(mip != NULL);

  // TODO(jimbankoski): Try moving most of the following code into decode
  // loop and storing lfm in the mbmi structure so that we don't have to go
  // through the recursive loop structure multiple times.
  switch (mip->mbmi.sb_type) {
    case BLOCK_64X64:
      build_masks(lfi_n, mip , 0, 0, lfm);
      break;
    case BLOCK_64X32:
      build_masks(lfi_n, mip, 0, 0, lfm);
      mip2 = mip + mode_info_stride * 4;
      if (4 >= max_rows)
        break;
      build_masks(lfi_n, mip2, 32, 8, lfm);
      break;
    case BLOCK_32X64:
      build_masks(lfi_n, mip, 0, 0, lfm);
      mip2 = mip + 4;
      if (4 >= max_cols)
        break;
      build_masks(lfi_n, mip2, 4, 2, lfm);
      break;
    default:
      for (idx_32 = 0; idx_32 < 4; mip += offset_32[idx_32], ++idx_32) {
        const int shift_y = shift_32_y[idx_32];
        const int shift_uv = shift_32_uv[idx_32];
        const int mi_32_col_offset = ((idx_32 & 1) << 2);
        const int mi_32_row_offset = ((idx_32 >> 1) << 2);
        if (mi_32_col_offset >= max_cols || mi_32_row_offset >= max_rows)
          continue;
        switch (mip->mbmi.sb_type) {
          case BLOCK_32X32:
            build_masks(lfi_n, mip, shift_y, shift_uv, lfm);
            break;
          case BLOCK_32X16:
            build_masks(lfi_n, mip, shift_y, shift_uv, lfm);
            if (mi_32_row_offset + 2 >= max_rows)
              continue;
            mip2 = mip + mode_info_stride * 2;
            build_masks(lfi_n, mip2, shift_y + 16, shift_uv + 4, lfm);
            break;
          case BLOCK_16X32:
            build_masks(lfi_n, mip, shift_y, shift_uv, lfm);
            if (mi_32_col_offset + 2 >= max_cols)
              continue;
            mip2 = mip + 2;
            build_masks(lfi_n, mip2, shift_y + 2, shift_uv + 1, lfm);
            break;
          default:
            for (idx_16 = 0; idx_16 < 4; mip += offset_16[idx_16], ++idx_16) {
              const int shift_y = shift_32_y[idx_32] + shift_16_y[idx_16];
              const int shift_uv = shift_32_uv[idx_32] + shift_16_uv[idx_16];
              const int mi_16_col_offset = mi_32_col_offset +
                  ((idx_16 & 1) << 1);
              const int mi_16_row_offset = mi_32_row_offset +
                  ((idx_16 >> 1) << 1);

              if (mi_16_col_offset >= max_cols || mi_16_row_offset >= max_rows)
                continue;

              switch (mip->mbmi.sb_type) {
                case BLOCK_16X16:
                  build_masks(lfi_n, mip, shift_y, shift_uv, lfm);
                  break;
                case BLOCK_16X8:
                  build_masks(lfi_n, mip, shift_y, shift_uv, lfm);
                  if (mi_16_row_offset + 1 >= max_rows)
                    continue;
                  mip2 = mip + mode_info_stride;
                  build_y_mask(lfi_n, mip2, shift_y+8, lfm);
                  break;
                case BLOCK_8X16:
                  build_masks(lfi_n, mip, shift_y, shift_uv, lfm);
                  if (mi_16_col_offset +1 >= max_cols)
                    continue;
                  mip2 = mip + 1;
                  build_y_mask(lfi_n, mip2, shift_y+1, lfm);
                  break;
                default: {
                  const int shift_y = shift_32_y[idx_32] +
                                      shift_16_y[idx_16] +
                                      shift_8_y[0];
                  build_masks(lfi_n, mip, shift_y, shift_uv, lfm);
                  mip += offset[0];
                  for (idx_8 = 1; idx_8 < 4; mip += offset[idx_8], ++idx_8) {
                    const int shift_y = shift_32_y[idx_32] +
                                        shift_16_y[idx_16] +
                                        shift_8_y[idx_8];
                    const int mi_8_col_offset = mi_16_col_offset +
                        ((idx_8 & 1));
                    const int mi_8_row_offset = mi_16_row_offset +
                        ((idx_8 >> 1));

                    if (mi_8_col_offset >= max_cols ||
                        mi_8_row_offset >= max_rows)
                      continue;
                    build_y_mask(lfi_n, mip, shift_y, lfm);
                  }
                  break;
                }
              }
            }
            break;
        }
      }
      break;
  }
  // The largest loopfilter we have is 16x16 so we use the 16x16 mask
  // for 32x32 transforms also also.
  lfm->left_y[TX_16X16] |= lfm->left_y[TX_32X32];
  lfm->above_y[TX_16X16] |= lfm->above_y[TX_32X32];
  lfm->left_uv[TX_16X16] |= lfm->left_uv[TX_32X32];
  lfm->above_uv[TX_16X16] |= lfm->above_uv[TX_32X32];

  // We do at least 8 tap filter on every 32x32 even if the transform size
  // is 4x4. So if the 4x4 is set on a border pixel add it to the 8x8 and
  // remove it from the 4x4.
  lfm->left_y[TX_8X8] |= lfm->left_y[TX_4X4] & left_border;
  lfm->left_y[TX_4X4] &= ~left_border;
  lfm->above_y[TX_8X8] |= lfm->above_y[TX_4X4] & above_border;
  lfm->above_y[TX_4X4] &= ~above_border;
  lfm->left_uv[TX_8X8] |= lfm->left_uv[TX_4X4] & left_border_uv;
  lfm->left_uv[TX_4X4] &= ~left_border_uv;
  lfm->above_uv[TX_8X8] |= lfm->above_uv[TX_4X4] & above_border_uv;
  lfm->above_uv[TX_4X4] &= ~above_border_uv;

  // We do some special edge handling.
  if (mi_row + MI_BLOCK_SIZE > cm->mi_rows) {
    const uint64_t rows = cm->mi_rows - mi_row;

    // Each pixel inside the border gets a 1,
    const uint64_t mask_y = (((uint64_t) 1 << (rows << 3)) - 1);
    const uint16_t mask_uv = (((uint16_t) 1 << (((rows + 1) >> 1) << 2)) - 1);

    // Remove values completely outside our border.
    for (i = 0; i < TX_32X32; i++) {
      lfm->left_y[i] &= mask_y;
      lfm->above_y[i] &= mask_y;
      lfm->left_uv[i] &= mask_uv;
      lfm->above_uv[i] &= mask_uv;
    }
    lfm->int_4x4_y &= mask_y;
    lfm->int_4x4_uv &= mask_uv;

    // We don't apply a wide loop filter on the last uv block row. If set
    // apply the shorter one instead.
    if (rows == 1) {
      lfm->above_uv[TX_8X8] |= lfm->above_uv[TX_16X16];
      lfm->above_uv[TX_16X16] = 0;
    }
    if (rows == 5) {
      lfm->above_uv[TX_8X8] |= lfm->above_uv[TX_16X16] & 0xff00;
      lfm->above_uv[TX_16X16] &= ~(lfm->above_uv[TX_16X16] & 0xff00);
    }
  }

  if (mi_col + MI_BLOCK_SIZE > cm->mi_cols) {
    const uint64_t columns = cm->mi_cols - mi_col;

    // Each pixel inside the border gets a 1, the multiply copies the border
    // to where we need it.
    const uint64_t mask_y  = (((1 << columns) - 1)) * 0x0101010101010101;
    const uint16_t mask_uv = ((1 << ((columns + 1) >> 1)) - 1) * 0x1111;

    // Internal edges are not applied on the last column of the image so
    // we mask 1 more for the internal edges
    const uint16_t mask_uv_int = ((1 << (columns >> 1)) - 1) * 0x1111;

    // Remove the bits outside the image edge.
    for (i = 0; i < TX_32X32; i++) {
      lfm->left_y[i] &= mask_y;
      lfm->above_y[i] &= mask_y;
      lfm->left_uv[i] &= mask_uv;
      lfm->above_uv[i] &= mask_uv;
    }
    lfm->int_4x4_y &= mask_y;
    lfm->int_4x4_uv &= mask_uv_int;

    // We don't apply a wide loop filter on the last uv column. If set
    // apply the shorter one instead.
    if (columns == 1) {
      lfm->left_uv[TX_8X8] |= lfm->left_uv[TX_16X16];
      lfm->left_uv[TX_16X16] = 0;
    }
    if (columns == 5) {
      lfm->left_uv[TX_8X8] |= (lfm->left_uv[TX_16X16] & 0xcccc);
      lfm->left_uv[TX_16X16] &= ~(lfm->left_uv[TX_16X16] & 0xcccc);
    }
  }
  // We don't apply a loop filter on the first column in the image, mask that
  // out.
  if (mi_col == 0) {
    for (i = 0; i < TX_32X32; i++) {
      lfm->left_y[i] &= 0xfefefefefefefefe;
      lfm->left_uv[i] &= 0xeeee;
    }
  }

  // Assert if we try to apply 2 different loop filters at the same position.
  assert(!(lfm->left_y[TX_16X16] & lfm->left_y[TX_8X8]));
  assert(!(lfm->left_y[TX_16X16] & lfm->left_y[TX_4X4]));
  assert(!(lfm->left_y[TX_8X8] & lfm->left_y[TX_4X4]));
  assert(!(lfm->int_4x4_y & lfm->left_y[TX_16X16]));
  assert(!(lfm->left_uv[TX_16X16]&lfm->left_uv[TX_8X8]));
  assert(!(lfm->left_uv[TX_16X16] & lfm->left_uv[TX_4X4]));
  assert(!(lfm->left_uv[TX_8X8] & lfm->left_uv[TX_4X4]));
  assert(!(lfm->int_4x4_uv & lfm->left_uv[TX_16X16]));
  assert(!(lfm->above_y[TX_16X16] & lfm->above_y[TX_8X8]));
  assert(!(lfm->above_y[TX_16X16] & lfm->above_y[TX_4X4]));
  assert(!(lfm->above_y[TX_8X8] & lfm->above_y[TX_4X4]));
  assert(!(lfm->int_4x4_y & lfm->above_y[TX_16X16]));
  assert(!(lfm->above_uv[TX_16X16] & lfm->above_uv[TX_8X8]));
  assert(!(lfm->above_uv[TX_16X16] & lfm->above_uv[TX_4X4]));
  assert(!(lfm->above_uv[TX_8X8] & lfm->above_uv[TX_4X4]));
  assert(!(lfm->int_4x4_uv & lfm->above_uv[TX_16X16]));
}

static void filter_selectively_vert(uint8_t *s, int pitch,
                                    unsigned int mask_16x16,
                                    unsigned int mask_8x8,
                                    unsigned int mask_4x4,
                                    unsigned int mask_4x4_int,
                                    const loop_filter_info_n *lfi_n,
                                    const uint8_t *lfl) {
  unsigned int mask;

  for (mask = mask_16x16 | mask_8x8 | mask_4x4 | mask_4x4_int;
       mask; mask >>= 1) {
    const loop_filter_thresh *lfi = lfi_n->lfthr + *lfl;

    if (mask & 1) {
      if (mask_16x16 & 1) {
        vp9_lpf_vertical_16(s, pitch, lfi->mblim, lfi->lim, lfi->hev_thr);
      } else if (mask_8x8 & 1) {
        vp9_lpf_vertical_8(s, pitch, lfi->mblim, lfi->lim, lfi->hev_thr, 1);
      } else if (mask_4x4 & 1) {
        vp9_lpf_vertical_4(s, pitch, lfi->mblim, lfi->lim, lfi->hev_thr, 1);
      }
    }
    if (mask_4x4_int & 1)
      vp9_lpf_vertical_4(s + 4, pitch, lfi->mblim, lfi->lim, lfi->hev_thr, 1);
    s += 8;
    lfl += 1;
    mask_16x16 >>= 1;
    mask_8x8 >>= 1;
    mask_4x4 >>= 1;
    mask_4x4_int >>= 1;
  }
}

<<<<<<< HEAD
#if CONFIG_VP9_HIGH
static void high_filter_selectively_vert(uint16_t *s, int pitch,
                                    unsigned int mask_16x16,
                                    unsigned int mask_8x8,
                                    unsigned int mask_4x4,
                                    unsigned int mask_4x4_int,
                                    const loop_filter_info_n *lfi_n,
                                    const uint8_t *lfl, int bps) {
=======
#if CONFIG_VP9_HIGHBITDEPTH
static void highbd_filter_selectively_vert(uint16_t *s, int pitch,
                                           unsigned int mask_16x16,
                                           unsigned int mask_8x8,
                                           unsigned int mask_4x4,
                                           unsigned int mask_4x4_int,
                                           const loop_filter_info_n *lfi_n,
                                           const uint8_t *lfl, int bd) {
>>>>>>> e59c053e
  unsigned int mask;

  for (mask = mask_16x16 | mask_8x8 | mask_4x4 | mask_4x4_int;
       mask; mask >>= 1) {
    const loop_filter_thresh *lfi = lfi_n->lfthr + *lfl;

    if (mask & 1) {
      if (mask_16x16 & 1) {
<<<<<<< HEAD
        vp9_high_lpf_vertical_16(s, pitch, lfi->mblim, lfi->lim,
                                 lfi->hev_thr, bps);
      } else if (mask_8x8 & 1) {
        vp9_high_lpf_vertical_8(s, pitch, lfi->mblim, lfi->lim,
                                lfi->hev_thr, 1, bps);
      } else if (mask_4x4 & 1) {
        vp9_high_lpf_vertical_4(s, pitch, lfi->mblim, lfi->lim,
                                lfi->hev_thr, 1, bps);
      }
    }
    if (mask_4x4_int & 1)
      vp9_high_lpf_vertical_4(s + 4, pitch, lfi->mblim, lfi->lim,
                              lfi->hev_thr, 1, bps);
=======
        vp9_highbd_lpf_vertical_16(s, pitch, lfi->mblim, lfi->lim,
                                   lfi->hev_thr, bd);
      } else if (mask_8x8 & 1) {
        vp9_highbd_lpf_vertical_8(s, pitch, lfi->mblim, lfi->lim,
                                  lfi->hev_thr, 1, bd);
      } else if (mask_4x4 & 1) {
        vp9_highbd_lpf_vertical_4(s, pitch, lfi->mblim, lfi->lim,
                                lfi->hev_thr, 1, bd);
      }
    }
    if (mask_4x4_int & 1)
      vp9_highbd_lpf_vertical_4(s + 4, pitch, lfi->mblim, lfi->lim,
                                lfi->hev_thr, 1, bd);
>>>>>>> e59c053e
    s += 8;
    lfl += 1;
    mask_16x16 >>= 1;
    mask_8x8 >>= 1;
    mask_4x4 >>= 1;
    mask_4x4_int >>= 1;
  }
}
<<<<<<< HEAD
#endif
=======
#endif  // CONFIG_VP9_HIGHBITDEPTH
>>>>>>> e59c053e

static void filter_block_plane_non420(VP9_COMMON *cm,
                                      struct macroblockd_plane *plane,
                                      MODE_INFO *mi_8x8,
                                      int mi_row, int mi_col) {
  const int ss_x = plane->subsampling_x;
  const int ss_y = plane->subsampling_y;
  const int row_step = 1 << ss_y;
  const int col_step = 1 << ss_x;
  const int row_step_stride = cm->mi_stride * row_step;
  struct buf_2d *const dst = &plane->dst;
  uint8_t* const dst0 = dst->buf;
  unsigned int mask_16x16[MI_BLOCK_SIZE] = {0};
  unsigned int mask_8x8[MI_BLOCK_SIZE] = {0};
  unsigned int mask_4x4[MI_BLOCK_SIZE] = {0};
  unsigned int mask_4x4_int[MI_BLOCK_SIZE] = {0};
  uint8_t lfl[MI_BLOCK_SIZE * MI_BLOCK_SIZE];
  int r, c;

  for (r = 0; r < MI_BLOCK_SIZE && mi_row + r < cm->mi_rows; r += row_step) {
    unsigned int mask_16x16_c = 0;
    unsigned int mask_8x8_c = 0;
    unsigned int mask_4x4_c = 0;
    unsigned int border_mask;

    // Determine the vertical edges that need filtering
    for (c = 0; c < MI_BLOCK_SIZE && mi_col + c < cm->mi_cols; c += col_step) {
      const MODE_INFO *mi = mi_8x8[c].src_mi;
      const BLOCK_SIZE sb_type = mi[0].mbmi.sb_type;
      const int skip_this = mi[0].mbmi.skip && is_inter_block(&mi[0].mbmi);
      // left edge of current unit is block/partition edge -> no skip
      const int block_edge_left = (num_4x4_blocks_wide_lookup[sb_type] > 1) ?
          !(c & (num_8x8_blocks_wide_lookup[sb_type] - 1)) : 1;
      const int skip_this_c = skip_this && !block_edge_left;
      // top edge of current unit is block/partition edge -> no skip
      const int block_edge_above = (num_4x4_blocks_high_lookup[sb_type] > 1) ?
          !(r & (num_8x8_blocks_high_lookup[sb_type] - 1)) : 1;
      const int skip_this_r = skip_this && !block_edge_above;
      const TX_SIZE tx_size = (plane->plane_type == PLANE_TYPE_UV)
                            ? get_uv_tx_size(&mi[0].mbmi, plane)
                            : mi[0].mbmi.tx_size;
      const int skip_border_4x4_c = ss_x && mi_col + c == cm->mi_cols - 1;
      const int skip_border_4x4_r = ss_y && mi_row + r == cm->mi_rows - 1;

      // Filter level can vary per MI
      if (!(lfl[(r << 3) + (c >> ss_x)] =
            get_filter_level(&cm->lf_info, &mi[0].mbmi)))
        continue;

      // Build masks based on the transform size of each block
      if (tx_size == TX_32X32) {
        if (!skip_this_c && ((c >> ss_x) & 3) == 0) {
          if (!skip_border_4x4_c)
            mask_16x16_c |= 1 << (c >> ss_x);
          else
            mask_8x8_c |= 1 << (c >> ss_x);
        }
        if (!skip_this_r && ((r >> ss_y) & 3) == 0) {
          if (!skip_border_4x4_r)
            mask_16x16[r] |= 1 << (c >> ss_x);
          else
            mask_8x8[r] |= 1 << (c >> ss_x);
        }
      } else if (tx_size == TX_16X16) {
        if (!skip_this_c && ((c >> ss_x) & 1) == 0) {
          if (!skip_border_4x4_c)
            mask_16x16_c |= 1 << (c >> ss_x);
          else
            mask_8x8_c |= 1 << (c >> ss_x);
        }
        if (!skip_this_r && ((r >> ss_y) & 1) == 0) {
          if (!skip_border_4x4_r)
            mask_16x16[r] |= 1 << (c >> ss_x);
          else
            mask_8x8[r] |= 1 << (c >> ss_x);
        }
      } else {
        // force 8x8 filtering on 32x32 boundaries
        if (!skip_this_c) {
          if (tx_size == TX_8X8 || ((c >> ss_x) & 3) == 0)
            mask_8x8_c |= 1 << (c >> ss_x);
          else
            mask_4x4_c |= 1 << (c >> ss_x);
        }

        if (!skip_this_r) {
          if (tx_size == TX_8X8 || ((r >> ss_y) & 3) == 0)
            mask_8x8[r] |= 1 << (c >> ss_x);
          else
            mask_4x4[r] |= 1 << (c >> ss_x);
        }

        if (!skip_this && tx_size < TX_8X8 && !skip_border_4x4_c)
          mask_4x4_int[r] |= 1 << (c >> ss_x);
      }
    }

    // Disable filtering on the leftmost column
    border_mask = ~(mi_col == 0);
<<<<<<< HEAD
#if CONFIG_VP9_HIGH
    if (cm->use_high) {
      high_filter_selectively_vert(CONVERT_TO_SHORTPTR(dst->buf), dst->stride,
                                   mask_16x16_c & border_mask,
                                   mask_8x8_c & border_mask,
                                   mask_4x4_c & border_mask,
                                   mask_4x4_int[r],
                                   &cm->lf_info, &lfl[r << 3],
                                   (int)cm->bit_depth);
=======
#if CONFIG_VP9_HIGHBITDEPTH
    if (cm->use_highbitdepth) {
      highbd_filter_selectively_vert(CONVERT_TO_SHORTPTR(dst->buf),
                                     dst->stride,
                                     mask_16x16_c & border_mask,
                                     mask_8x8_c & border_mask,
                                     mask_4x4_c & border_mask,
                                     mask_4x4_int[r],
                                     &cm->lf_info, &lfl[r << 3],
                                     (int)cm->bit_depth);
>>>>>>> e59c053e
    } else {
      filter_selectively_vert(dst->buf, dst->stride,
                              mask_16x16_c & border_mask,
                              mask_8x8_c & border_mask,
                              mask_4x4_c & border_mask,
                              mask_4x4_int[r],
                              &cm->lf_info, &lfl[r << 3]);
    }
#else
    filter_selectively_vert(dst->buf, dst->stride,
                            mask_16x16_c & border_mask,
                            mask_8x8_c & border_mask,
                            mask_4x4_c & border_mask,
                            mask_4x4_int[r],
                            &cm->lf_info, &lfl[r << 3]);
<<<<<<< HEAD
#endif
=======
#endif  // CONFIG_VP9_HIGHBITDEPTH
>>>>>>> e59c053e
    dst->buf += 8 * dst->stride;
    mi_8x8 += row_step_stride;
  }

  // Now do horizontal pass
  dst->buf = dst0;
  for (r = 0; r < MI_BLOCK_SIZE && mi_row + r < cm->mi_rows; r += row_step) {
    const int skip_border_4x4_r = ss_y && mi_row + r == cm->mi_rows - 1;
    const unsigned int mask_4x4_int_r = skip_border_4x4_r ? 0 : mask_4x4_int[r];

    unsigned int mask_16x16_r;
    unsigned int mask_8x8_r;
    unsigned int mask_4x4_r;

    if (mi_row + r == 0) {
      mask_16x16_r = 0;
      mask_8x8_r = 0;
      mask_4x4_r = 0;
    } else {
      mask_16x16_r = mask_16x16[r];
      mask_8x8_r = mask_8x8[r];
      mask_4x4_r = mask_4x4[r];
    }
<<<<<<< HEAD
#if CONFIG_VP9_HIGH
    if (cm->use_high) {
      high_filter_selectively_horiz(CONVERT_TO_SHORTPTR(dst->buf), dst->stride,
                                    mask_16x16_r,
                                    mask_8x8_r,
                                    mask_4x4_r,
                                    mask_4x4_int_r,
                                    &cm->lf_info, &lfl[r << 3],
                                    (int)cm->bit_depth);
=======
#if CONFIG_VP9_HIGHBITDEPTH
    if (cm->use_highbitdepth) {
      highbd_filter_selectively_horiz(CONVERT_TO_SHORTPTR(dst->buf),
                                      dst->stride,
                                      mask_16x16_r,
                                      mask_8x8_r,
                                      mask_4x4_r,
                                      mask_4x4_int_r,
                                      &cm->lf_info, &lfl[r << 3],
                                      (int)cm->bit_depth);
>>>>>>> e59c053e
    } else {
      filter_selectively_horiz(dst->buf, dst->stride,
                               mask_16x16_r,
                               mask_8x8_r,
                               mask_4x4_r,
                               mask_4x4_int_r,
                               &cm->lf_info, &lfl[r << 3]);
    }
#else
    filter_selectively_horiz(dst->buf, dst->stride,
                             mask_16x16_r,
                             mask_8x8_r,
                             mask_4x4_r,
                             mask_4x4_int_r,
                             &cm->lf_info, &lfl[r << 3]);
<<<<<<< HEAD
#endif
=======
#endif  // CONFIG_VP9_HIGHBITDEPTH
>>>>>>> e59c053e
    dst->buf += 8 * dst->stride;
  }
}

void vp9_filter_block_plane(VP9_COMMON *const cm,
                            struct macroblockd_plane *const plane,
                            int mi_row,
                            LOOP_FILTER_MASK *lfm) {
  struct buf_2d *const dst = &plane->dst;
  uint8_t* const dst0 = dst->buf;
  int r, c;

  if (!plane->plane_type) {
    uint64_t mask_16x16 = lfm->left_y[TX_16X16];
    uint64_t mask_8x8 = lfm->left_y[TX_8X8];
    uint64_t mask_4x4 = lfm->left_y[TX_4X4];
    uint64_t mask_4x4_int = lfm->int_4x4_y;

    // Vertical pass: do 2 rows at one time
    for (r = 0; r < MI_BLOCK_SIZE && mi_row + r < cm->mi_rows; r += 2) {
      unsigned int mask_16x16_l = mask_16x16 & 0xffff;
      unsigned int mask_8x8_l = mask_8x8 & 0xffff;
      unsigned int mask_4x4_l = mask_4x4 & 0xffff;
      unsigned int mask_4x4_int_l = mask_4x4_int & 0xffff;

<<<<<<< HEAD
      // Disable filtering on the leftmost column
#if CONFIG_VP9_HIGH
      if (cm->use_high) {
        high_filter_selectively_vert_row2(plane->plane_type,
                                          CONVERT_TO_SHORTPTR(dst->buf),
                                          dst->stride,
                                          mask_16x16_l,
                                          mask_8x8_l,
                                          mask_4x4_l,
                                          mask_4x4_int_l,
                                          &cm->lf_info, &lfm->lfl_y[r << 3],
                                          (int)cm->bit_depth);
=======
      // Disable filtering on the leftmost column.
#if CONFIG_VP9_HIGHBITDEPTH
      if (cm->use_highbitdepth) {
        highbd_filter_selectively_vert_row2(plane->plane_type,
                                            CONVERT_TO_SHORTPTR(dst->buf),
                                            dst->stride,
                                            mask_16x16_l,
                                            mask_8x8_l,
                                            mask_4x4_l,
                                            mask_4x4_int_l,
                                            &cm->lf_info, &lfm->lfl_y[r << 3],
                                            (int)cm->bit_depth);
>>>>>>> e59c053e
      } else {
        filter_selectively_vert_row2(plane->plane_type,
                                     dst->buf, dst->stride,
                                     mask_16x16_l,
                                     mask_8x8_l,
                                     mask_4x4_l,
                                     mask_4x4_int_l,
                                     &cm->lf_info,
                                     &lfm->lfl_y[r << 3]);
      }
#else
      filter_selectively_vert_row2(plane->plane_type,
                                   dst->buf, dst->stride,
                                   mask_16x16_l,
                                   mask_8x8_l,
                                   mask_4x4_l,
                                   mask_4x4_int_l,
<<<<<<< HEAD
                                   &cm->lf_info,
                                   &lfm->lfl_y[r << 3]);
#endif

=======
                                   &cm->lf_info, &lfm->lfl_y[r << 3]);
#endif  // CONFIG_VP9_HIGHBITDEPTH
>>>>>>> e59c053e
      dst->buf += 16 * dst->stride;
      mask_16x16 >>= 16;
      mask_8x8 >>= 16;
      mask_4x4 >>= 16;
      mask_4x4_int >>= 16;
    }

    // Horizontal pass
    dst->buf = dst0;
    mask_16x16 = lfm->above_y[TX_16X16];
    mask_8x8 = lfm->above_y[TX_8X8];
    mask_4x4 = lfm->above_y[TX_4X4];
    mask_4x4_int = lfm->int_4x4_y;

    for (r = 0; r < MI_BLOCK_SIZE && mi_row + r < cm->mi_rows; r++) {
      unsigned int mask_16x16_r;
      unsigned int mask_8x8_r;
      unsigned int mask_4x4_r;

      if (mi_row + r == 0) {
        mask_16x16_r = 0;
        mask_8x8_r = 0;
        mask_4x4_r = 0;
      } else {
        mask_16x16_r = mask_16x16 & 0xff;
        mask_8x8_r = mask_8x8 & 0xff;
        mask_4x4_r = mask_4x4 & 0xff;
      }
<<<<<<< HEAD
#if CONFIG_VP9_HIGH
      if (cm->use_high) {
        high_filter_selectively_horiz(CONVERT_TO_SHORTPTR(dst->buf),
                                      dst->stride,
                                      mask_16x16_r,
                                      mask_8x8_r,
                                      mask_4x4_r,
                                      mask_4x4_int & 0xff,
                                      &cm->lf_info,
                                      &lfm->lfl_y[r << 3],
                                      (int)cm->bit_depth);
=======

#if CONFIG_VP9_HIGHBITDEPTH
      if (cm->use_highbitdepth) {
        highbd_filter_selectively_horiz(CONVERT_TO_SHORTPTR(dst->buf),
                                        dst->stride,
                                        mask_16x16_r,
                                        mask_8x8_r,
                                        mask_4x4_r,
                                        mask_4x4_int & 0xff,
                                        &cm->lf_info,
                                        &lfm->lfl_y[r << 3],
                                        (int)cm->bit_depth);
>>>>>>> e59c053e
      } else {
        filter_selectively_horiz(dst->buf, dst->stride,
                                 mask_16x16_r,
                                 mask_8x8_r,
                                 mask_4x4_r,
                                 mask_4x4_int & 0xff,
                                 &cm->lf_info,
                                 &lfm->lfl_y[r << 3]);
      }
#else
      filter_selectively_horiz(dst->buf, dst->stride,
                               mask_16x16_r,
                               mask_8x8_r,
                               mask_4x4_r,
                               mask_4x4_int & 0xff,
                               &cm->lf_info,
                               &lfm->lfl_y[r << 3]);
<<<<<<< HEAD
#endif
=======
#endif  // CONFIG_VP9_HIGHBITDEPTH
>>>>>>> e59c053e

      dst->buf += 8 * dst->stride;
      mask_16x16 >>= 8;
      mask_8x8 >>= 8;
      mask_4x4 >>= 8;
      mask_4x4_int >>= 8;
    }
  } else {
    uint16_t mask_16x16 = lfm->left_uv[TX_16X16];
    uint16_t mask_8x8 = lfm->left_uv[TX_8X8];
    uint16_t mask_4x4 = lfm->left_uv[TX_4X4];
    uint16_t mask_4x4_int = lfm->int_4x4_uv;

    // Vertical pass: do 2 rows at one time
    for (r = 0; r < MI_BLOCK_SIZE && mi_row + r < cm->mi_rows; r += 4) {
      if (plane->plane_type == 1) {
        for (c = 0; c < (MI_BLOCK_SIZE >> 1); c++) {
          lfm->lfl_uv[(r << 1) + c] = lfm->lfl_y[(r << 3) + (c << 1)];
          lfm->lfl_uv[((r + 2) << 1) + c] = lfm->lfl_y[((r + 2) << 3) +
              (c << 1)];
        }
      }

      {
        unsigned int mask_16x16_l = mask_16x16 & 0xff;
        unsigned int mask_8x8_l = mask_8x8 & 0xff;
        unsigned int mask_4x4_l = mask_4x4 & 0xff;
        unsigned int mask_4x4_int_l = mask_4x4_int & 0xff;

<<<<<<< HEAD
        // Disable filtering on the leftmost column
#if CONFIG_VP9_HIGH
        if (cm->use_high) {
          high_filter_selectively_vert_row2(plane->plane_type,
                                            CONVERT_TO_SHORTPTR(dst->buf),
                                            dst->stride,
                                            mask_16x16_l,
                                            mask_8x8_l,
                                            mask_4x4_l,
                                            mask_4x4_int_l,
                                            &cm->lf_info,
                                            &lfm->lfl_uv[r << 1],
                                            (int)cm->bit_depth);
=======
        // Disable filtering on the leftmost column.
#if CONFIG_VP9_HIGHBITDEPTH
        if (cm->use_highbitdepth) {
          highbd_filter_selectively_vert_row2(plane->plane_type,
                                              CONVERT_TO_SHORTPTR(dst->buf),
                                              dst->stride,
                                              mask_16x16_l,
                                              mask_8x8_l,
                                              mask_4x4_l,
                                              mask_4x4_int_l,
                                              &cm->lf_info,
                                              &lfm->lfl_uv[r << 1],
                                              (int)cm->bit_depth);
>>>>>>> e59c053e
        } else {
          filter_selectively_vert_row2(plane->plane_type,
                                       dst->buf, dst->stride,
                                       mask_16x16_l,
                                       mask_8x8_l,
                                       mask_4x4_l,
                                       mask_4x4_int_l,
                                       &cm->lf_info,
                                       &lfm->lfl_uv[r << 1]);
        }
#else
        filter_selectively_vert_row2(plane->plane_type,
                                     dst->buf, dst->stride,
                                     mask_16x16_l,
                                     mask_8x8_l,
                                     mask_4x4_l,
                                     mask_4x4_int_l,
                                     &cm->lf_info,
                                     &lfm->lfl_uv[r << 1]);
<<<<<<< HEAD
#endif
=======
#endif  // CONFIG_VP9_HIGHBITDEPTH
>>>>>>> e59c053e

        dst->buf += 16 * dst->stride;
        mask_16x16 >>= 8;
        mask_8x8 >>= 8;
        mask_4x4 >>= 8;
        mask_4x4_int >>= 8;
      }
    }

    // Horizontal pass
    dst->buf = dst0;
    mask_16x16 = lfm->above_uv[TX_16X16];
    mask_8x8 = lfm->above_uv[TX_8X8];
    mask_4x4 = lfm->above_uv[TX_4X4];
    mask_4x4_int = lfm->int_4x4_uv;

    for (r = 0; r < MI_BLOCK_SIZE && mi_row + r < cm->mi_rows; r += 2) {
      const int skip_border_4x4_r = mi_row + r == cm->mi_rows - 1;
      const unsigned int mask_4x4_int_r = skip_border_4x4_r ?
          0 : (mask_4x4_int & 0xf);
      unsigned int mask_16x16_r;
      unsigned int mask_8x8_r;
      unsigned int mask_4x4_r;

      if (mi_row + r == 0) {
        mask_16x16_r = 0;
        mask_8x8_r = 0;
        mask_4x4_r = 0;
      } else {
        mask_16x16_r = mask_16x16 & 0xf;
        mask_8x8_r = mask_8x8 & 0xf;
        mask_4x4_r = mask_4x4 & 0xf;
      }

<<<<<<< HEAD
#if CONFIG_VP9_HIGH
      if (cm->use_high) {
        high_filter_selectively_horiz(CONVERT_TO_SHORTPTR(dst->buf),
                                      dst->stride,
                                      mask_16x16_r,
                                      mask_8x8_r,
                                      mask_4x4_r,
                                      mask_4x4_int_r,
                                      &cm->lf_info,
                                      &lfm->lfl_uv[r << 1],
                                      (int)cm->bit_depth);
=======
#if CONFIG_VP9_HIGHBITDEPTH
      if (cm->use_highbitdepth) {
        highbd_filter_selectively_horiz(CONVERT_TO_SHORTPTR(dst->buf),
                                        dst->stride,
                                        mask_16x16_r,
                                        mask_8x8_r,
                                        mask_4x4_r,
                                        mask_4x4_int_r,
                                        &cm->lf_info,
                                        &lfm->lfl_uv[r << 1],
                                        (int)cm->bit_depth);
>>>>>>> e59c053e
      } else {
        filter_selectively_horiz(dst->buf, dst->stride,
                                 mask_16x16_r,
                                 mask_8x8_r,
                                 mask_4x4_r,
                                 mask_4x4_int_r,
                                 &cm->lf_info,
                                 &lfm->lfl_uv[r << 1]);
      }
#else
      filter_selectively_horiz(dst->buf, dst->stride,
                               mask_16x16_r,
                               mask_8x8_r,
                               mask_4x4_r,
                               mask_4x4_int_r,
                               &cm->lf_info,
                               &lfm->lfl_uv[r << 1]);
<<<<<<< HEAD
#endif
=======
#endif  // CONFIG_VP9_HIGHBITDEPTH
>>>>>>> e59c053e

      dst->buf += 8 * dst->stride;
      mask_16x16 >>= 4;
      mask_8x8 >>= 4;
      mask_4x4 >>= 4;
      mask_4x4_int >>= 4;
    }
  }
}

void vp9_loop_filter_rows(YV12_BUFFER_CONFIG *frame_buffer,
                          VP9_COMMON *cm,
                          struct macroblockd_plane planes[MAX_MB_PLANE],
                          int start, int stop, int y_only) {
  const int num_planes = y_only ? 1 : MAX_MB_PLANE;
  const int use_420 = y_only || (planes[1].subsampling_y == 1 &&
                                 planes[1].subsampling_x == 1);
  LOOP_FILTER_MASK lfm;
  int mi_row, mi_col;

  for (mi_row = start; mi_row < stop; mi_row += MI_BLOCK_SIZE) {
    MODE_INFO *mi = cm->mi + mi_row * cm->mi_stride;

    for (mi_col = 0; mi_col < cm->mi_cols; mi_col += MI_BLOCK_SIZE) {
      int plane;

      vp9_setup_dst_planes(planes, frame_buffer, mi_row, mi_col);

      // TODO(JBB): Make setup_mask work for non 420.
      if (use_420)
        vp9_setup_mask(cm, mi_row, mi_col, mi + mi_col, cm->mi_stride,
                       &lfm);

      for (plane = 0; plane < num_planes; ++plane) {
        if (use_420)
          vp9_filter_block_plane(cm, &planes[plane], mi_row, &lfm);
        else
          filter_block_plane_non420(cm, &planes[plane], mi + mi_col,
                                    mi_row, mi_col);
      }
    }
  }
}

void vp9_loop_filter_frame(YV12_BUFFER_CONFIG *frame,
                           VP9_COMMON *cm, MACROBLOCKD *xd,
                           int frame_filter_level,
                           int y_only, int partial_frame) {
  int start_mi_row, end_mi_row, mi_rows_to_filter;
  if (!frame_filter_level) return;
  start_mi_row = 0;
  mi_rows_to_filter = cm->mi_rows;
  if (partial_frame && cm->mi_rows > 8) {
    start_mi_row = cm->mi_rows >> 1;
    start_mi_row &= 0xfffffff8;
    mi_rows_to_filter = MAX(cm->mi_rows / 8, 8);
  }
  end_mi_row = start_mi_row + mi_rows_to_filter;
  vp9_loop_filter_frame_init(cm, frame_filter_level);
  vp9_loop_filter_rows(frame, cm, xd->plane,
                       start_mi_row, end_mi_row,
                       y_only);
}

int vp9_loop_filter_worker(LFWorkerData *const lf_data, void *unused) {
  (void)unused;
  vp9_loop_filter_rows(lf_data->frame_buffer, lf_data->cm, lf_data->planes,
                       lf_data->start, lf_data->stop, lf_data->y_only);
  return 1;
}<|MERGE_RESOLUTION|>--- conflicted
+++ resolved
@@ -12,7 +12,6 @@
 #include "vp9/common/vp9_loopfilter.h"
 #include "vp9/common/vp9_onyxc_int.h"
 #include "vp9/common/vp9_reconinter.h"
-#include "vpx/vpx_codec.h"
 #include "vpx_mem/vpx_mem.h"
 
 #include "vp9/common/vp9_seg_common.h"
@@ -393,17 +392,6 @@
   }
 }
 
-<<<<<<< HEAD
-#if CONFIG_VP9_HIGH
-static void high_filter_selectively_vert_row2(PLANE_TYPE plane_type,
-                                         uint16_t *s, int pitch,
-                                         unsigned int mask_16x16_l,
-                                         unsigned int mask_8x8_l,
-                                         unsigned int mask_4x4_l,
-                                         unsigned int mask_4x4_int_l,
-                                         const loop_filter_info_n *lfi_n,
-                                         const uint8_t *lfl, int bps) {
-=======
 #if CONFIG_VP9_HIGHBITDEPTH
 static void highbd_filter_selectively_vert_row2(PLANE_TYPE plane_type,
                                                 uint16_t *s, int pitch,
@@ -413,7 +401,6 @@
                                                 unsigned int mask_4x4_int_l,
                                                 const loop_filter_info_n *lfi_n,
                                                 const uint8_t *lfl, int bd) {
->>>>>>> e59c053e
   const int mask_shift = plane_type ? 4 : 8;
   const int mask_cutoff = plane_type ? 0xf : 0xff;
   const int lfl_forward = plane_type ? 4 : 8;
@@ -429,13 +416,8 @@
   unsigned int mask;
 
   for (mask = mask_16x16_0 | mask_8x8_0 | mask_4x4_0 | mask_4x4_int_0 |
-<<<<<<< HEAD
-      mask_16x16_1 | mask_8x8_1 | mask_4x4_1 | mask_4x4_int_1;
-      mask; mask >>= 1) {
-=======
        mask_16x16_1 | mask_8x8_1 | mask_4x4_1 | mask_4x4_int_1;
        mask; mask >>= 1) {
->>>>>>> e59c053e
     const loop_filter_thresh *lfi0 = lfi_n->lfthr + *lfl;
     const loop_filter_thresh *lfi1 = lfi_n->lfthr + *(lfl + lfl_forward);
 
@@ -443,16 +425,6 @@
     if (mask & 1) {
       if ((mask_16x16_0 | mask_16x16_1) & 1) {
         if ((mask_16x16_0 & mask_16x16_1) & 1) {
-<<<<<<< HEAD
-          vp9_high_lpf_vertical_16_dual(s, pitch, lfi0->mblim, lfi0->lim,
-                                        lfi0->hev_thr, bps);
-        } else if (mask_16x16_0 & 1) {
-          vp9_high_lpf_vertical_16(s, pitch, lfi0->mblim, lfi0->lim,
-                                   lfi0->hev_thr, bps);
-        } else {
-          vp9_high_lpf_vertical_16(s + 8 *pitch, pitch, lfi1->mblim,
-                                   lfi1->lim, lfi1->hev_thr, bps);
-=======
           vp9_highbd_lpf_vertical_16_dual(s, pitch, lfi0->mblim, lfi0->lim,
                                           lfi0->hev_thr, bd);
         } else if (mask_16x16_0 & 1) {
@@ -461,23 +433,11 @@
         } else {
           vp9_highbd_lpf_vertical_16(s + 8 *pitch, pitch, lfi1->mblim,
                                      lfi1->lim, lfi1->hev_thr, bd);
->>>>>>> e59c053e
         }
       }
 
       if ((mask_8x8_0 | mask_8x8_1) & 1) {
         if ((mask_8x8_0 & mask_8x8_1) & 1) {
-<<<<<<< HEAD
-          vp9_high_lpf_vertical_8_dual(s, pitch, lfi0->mblim, lfi0->lim,
-                                       lfi0->hev_thr, lfi1->mblim, lfi1->lim,
-                                       lfi1->hev_thr, bps);
-        } else if (mask_8x8_0 & 1) {
-          vp9_high_lpf_vertical_8(s, pitch, lfi0->mblim, lfi0->lim,
-                                  lfi0->hev_thr, 1, bps);
-        } else {
-          vp9_high_lpf_vertical_8(s + 8 * pitch, pitch, lfi1->mblim,
-                                  lfi1->lim, lfi1->hev_thr, 1, bps);
-=======
           vp9_highbd_lpf_vertical_8_dual(s, pitch, lfi0->mblim, lfi0->lim,
                                          lfi0->hev_thr, lfi1->mblim, lfi1->lim,
                                          lfi1->hev_thr, bd);
@@ -487,23 +447,11 @@
         } else {
           vp9_highbd_lpf_vertical_8(s + 8 * pitch, pitch, lfi1->mblim,
                                     lfi1->lim, lfi1->hev_thr, 1, bd);
->>>>>>> e59c053e
         }
       }
 
       if ((mask_4x4_0 | mask_4x4_1) & 1) {
         if ((mask_4x4_0 & mask_4x4_1) & 1) {
-<<<<<<< HEAD
-          vp9_high_lpf_vertical_4_dual(s, pitch, lfi0->mblim, lfi0->lim,
-                                       lfi0->hev_thr, lfi1->mblim, lfi1->lim,
-                                       lfi1->hev_thr, bps);
-        } else if (mask_4x4_0 & 1) {
-          vp9_high_lpf_vertical_4(s, pitch, lfi0->mblim, lfi0->lim,
-                                  lfi0->hev_thr, 1, bps);
-        } else {
-          vp9_high_lpf_vertical_4(s + 8 * pitch, pitch, lfi1->mblim, lfi1->lim,
-                                  lfi1->hev_thr, 1, bps);
-=======
           vp9_highbd_lpf_vertical_4_dual(s, pitch, lfi0->mblim, lfi0->lim,
                                          lfi0->hev_thr, lfi1->mblim, lfi1->lim,
                                          lfi1->hev_thr, bd);
@@ -513,23 +461,11 @@
         } else {
           vp9_highbd_lpf_vertical_4(s + 8 * pitch, pitch, lfi1->mblim,
                                     lfi1->lim, lfi1->hev_thr, 1, bd);
->>>>>>> e59c053e
         }
       }
 
       if ((mask_4x4_int_0 | mask_4x4_int_1) & 1) {
         if ((mask_4x4_int_0 & mask_4x4_int_1) & 1) {
-<<<<<<< HEAD
-          vp9_high_lpf_vertical_4_dual(s + 4, pitch, lfi0->mblim, lfi0->lim,
-                                       lfi0->hev_thr, lfi1->mblim, lfi1->lim,
-                                       lfi1->hev_thr, bps);
-        } else if (mask_4x4_int_0 & 1) {
-          vp9_high_lpf_vertical_4(s + 4, pitch, lfi0->mblim, lfi0->lim,
-                                  lfi0->hev_thr, 1, bps);
-        } else {
-          vp9_high_lpf_vertical_4(s + 8 * pitch + 4, pitch, lfi1->mblim,
-                                  lfi1->lim, lfi1->hev_thr, 1, bps);
-=======
           vp9_highbd_lpf_vertical_4_dual(s + 4, pitch, lfi0->mblim, lfi0->lim,
                                          lfi0->hev_thr, lfi1->mblim, lfi1->lim,
                                          lfi1->hev_thr, bd);
@@ -539,7 +475,6 @@
         } else {
           vp9_highbd_lpf_vertical_4(s + 8 * pitch + 4, pitch, lfi1->mblim,
                                     lfi1->lim, lfi1->hev_thr, 1, bd);
->>>>>>> e59c053e
         }
       }
     }
@@ -556,11 +491,7 @@
     mask_4x4_int_1 >>= 1;
   }
 }
-<<<<<<< HEAD
-#endif
-=======
 #endif  // CONFIG_VP9_HIGHBITDEPTH
->>>>>>> e59c053e
 
 static void filter_selectively_horiz(uint8_t *s, int pitch,
                                      unsigned int mask_16x16,
@@ -658,17 +589,6 @@
   }
 }
 
-<<<<<<< HEAD
-#if CONFIG_VP9_HIGH
-
-static void high_filter_selectively_horiz(uint16_t *s, int pitch,
-                                     unsigned int mask_16x16,
-                                     unsigned int mask_8x8,
-                                     unsigned int mask_4x4,
-                                     unsigned int mask_4x4_int,
-                                     const loop_filter_info_n *lfi_n,
-                                     const uint8_t *lfl, int bps) {
-=======
 #if CONFIG_VP9_HIGHBITDEPTH
 static void highbd_filter_selectively_horiz(uint16_t *s, int pitch,
                                             unsigned int mask_16x16,
@@ -677,7 +597,6 @@
                                             unsigned int mask_4x4_int,
                                             const loop_filter_info_n *lfi_n,
                                             const uint8_t *lfl, int bd) {
->>>>>>> e59c053e
   unsigned int mask;
   int count;
 
@@ -689,77 +608,6 @@
     if (mask & 1) {
       if (mask_16x16 & 1) {
         if ((mask_16x16 & 3) == 3) {
-<<<<<<< HEAD
-          vp9_high_lpf_horizontal_16(s, pitch, lfi->mblim, lfi->lim,
-                                lfi->hev_thr, 2, bps);
-          count = 2;
-        } else {
-          vp9_high_lpf_horizontal_16(s, pitch, lfi->mblim, lfi->lim,
-                                lfi->hev_thr, 1, bps);
-        }
-      } else if (mask_8x8 & 1) {
-        if ((mask_8x8 & 3) == 3) {
-          // Next block's thresholds
-          const loop_filter_thresh *lfin = lfi_n->lfthr + *(lfl + 1);
-
-          vp9_high_lpf_horizontal_8_dual(s, pitch, lfi->mblim, lfi->lim,
-                                    lfi->hev_thr, lfin->mblim, lfin->lim,
-                                    lfin->hev_thr, bps);
-
-          if ((mask_4x4_int & 3) == 3) {
-            vp9_high_lpf_horizontal_4_dual(s + 4 * pitch, pitch, lfi->mblim,
-                                      lfi->lim, lfi->hev_thr, lfin->mblim,
-                                      lfin->lim, lfin->hev_thr, bps);
-          } else {
-            if (mask_4x4_int & 1)
-              vp9_high_lpf_horizontal_4(s + 4 * pitch, pitch, lfi->mblim,
-                                        lfi->lim, lfi->hev_thr, 1, bps);
-            else if (mask_4x4_int & 2)
-              vp9_high_lpf_horizontal_4(s + 8 + 4 * pitch, pitch, lfin->mblim,
-                                   lfin->lim, lfin->hev_thr, 1, bps);
-          }
-          count = 2;
-        } else {
-          vp9_high_lpf_horizontal_8(s, pitch, lfi->mblim, lfi->lim,
-                                    lfi->hev_thr, 1, bps);
-
-          if (mask_4x4_int & 1)
-            vp9_high_lpf_horizontal_4(s + 4 * pitch, pitch, lfi->mblim,
-                                      lfi->lim, lfi->hev_thr, 1, bps);
-        }
-      } else if (mask_4x4 & 1) {
-        if ((mask_4x4 & 3) == 3) {
-          // Next block's thresholds
-          const loop_filter_thresh *lfin = lfi_n->lfthr + *(lfl + 1);
-
-          vp9_high_lpf_horizontal_4_dual(s, pitch, lfi->mblim, lfi->lim,
-                                         lfi->hev_thr, lfin->mblim, lfin->lim,
-                                         lfin->hev_thr, bps);
-          if ((mask_4x4_int & 3) == 3) {
-            vp9_high_lpf_horizontal_4_dual(s + 4 * pitch, pitch, lfi->mblim,
-                                           lfi->lim, lfi->hev_thr, lfin->mblim,
-                                           lfin->lim, lfin->hev_thr, bps);
-          } else {
-            if (mask_4x4_int & 1)
-              vp9_high_lpf_horizontal_4(s + 4 * pitch, pitch, lfi->mblim,
-                                        lfi->lim, lfi->hev_thr, 1, bps);
-            else if (mask_4x4_int & 2)
-              vp9_high_lpf_horizontal_4(s + 8 + 4 * pitch, pitch, lfin->mblim,
-                                        lfin->lim, lfin->hev_thr, 1, bps);
-          }
-          count = 2;
-        } else {
-          vp9_high_lpf_horizontal_4(s, pitch, lfi->mblim, lfi->lim,
-                                    lfi->hev_thr, 1, bps);
-
-          if (mask_4x4_int & 1)
-            vp9_high_lpf_horizontal_4(s + 4 * pitch, pitch, lfi->mblim,
-                                      lfi->lim, lfi->hev_thr, 1, bps);
-        }
-      } else if (mask_4x4_int & 1) {
-        vp9_high_lpf_horizontal_4(s + 4 * pitch, pitch, lfi->mblim, lfi->lim,
-                                  lfi->hev_thr, 1, bps);
-=======
           vp9_highbd_lpf_horizontal_16(s, pitch, lfi->mblim, lfi->lim,
                                        lfi->hev_thr, 2, bd);
           count = 2;
@@ -835,7 +683,6 @@
       } else if (mask_4x4_int & 1) {
         vp9_highbd_lpf_horizontal_4(s + 4 * pitch, pitch, lfi->mblim, lfi->lim,
                                     lfi->hev_thr, 1, bd);
->>>>>>> e59c053e
       }
     }
     s += 8 * count;
@@ -846,11 +693,7 @@
     mask_4x4_int >>= count;
   }
 }
-<<<<<<< HEAD
-#endif
-=======
 #endif  // CONFIG_VP9_HIGHBITDEPTH
->>>>>>> e59c053e
 
 // This function ors into the current lfm structure, where to do loop
 // filters for the specific mi we are looking at. It uses information
@@ -1267,16 +1110,6 @@
   }
 }
 
-<<<<<<< HEAD
-#if CONFIG_VP9_HIGH
-static void high_filter_selectively_vert(uint16_t *s, int pitch,
-                                    unsigned int mask_16x16,
-                                    unsigned int mask_8x8,
-                                    unsigned int mask_4x4,
-                                    unsigned int mask_4x4_int,
-                                    const loop_filter_info_n *lfi_n,
-                                    const uint8_t *lfl, int bps) {
-=======
 #if CONFIG_VP9_HIGHBITDEPTH
 static void highbd_filter_selectively_vert(uint16_t *s, int pitch,
                                            unsigned int mask_16x16,
@@ -1285,7 +1118,6 @@
                                            unsigned int mask_4x4_int,
                                            const loop_filter_info_n *lfi_n,
                                            const uint8_t *lfl, int bd) {
->>>>>>> e59c053e
   unsigned int mask;
 
   for (mask = mask_16x16 | mask_8x8 | mask_4x4 | mask_4x4_int;
@@ -1294,21 +1126,6 @@
 
     if (mask & 1) {
       if (mask_16x16 & 1) {
-<<<<<<< HEAD
-        vp9_high_lpf_vertical_16(s, pitch, lfi->mblim, lfi->lim,
-                                 lfi->hev_thr, bps);
-      } else if (mask_8x8 & 1) {
-        vp9_high_lpf_vertical_8(s, pitch, lfi->mblim, lfi->lim,
-                                lfi->hev_thr, 1, bps);
-      } else if (mask_4x4 & 1) {
-        vp9_high_lpf_vertical_4(s, pitch, lfi->mblim, lfi->lim,
-                                lfi->hev_thr, 1, bps);
-      }
-    }
-    if (mask_4x4_int & 1)
-      vp9_high_lpf_vertical_4(s + 4, pitch, lfi->mblim, lfi->lim,
-                              lfi->hev_thr, 1, bps);
-=======
         vp9_highbd_lpf_vertical_16(s, pitch, lfi->mblim, lfi->lim,
                                    lfi->hev_thr, bd);
       } else if (mask_8x8 & 1) {
@@ -1322,7 +1139,6 @@
     if (mask_4x4_int & 1)
       vp9_highbd_lpf_vertical_4(s + 4, pitch, lfi->mblim, lfi->lim,
                                 lfi->hev_thr, 1, bd);
->>>>>>> e59c053e
     s += 8;
     lfl += 1;
     mask_16x16 >>= 1;
@@ -1331,11 +1147,7 @@
     mask_4x4_int >>= 1;
   }
 }
-<<<<<<< HEAD
-#endif
-=======
 #endif  // CONFIG_VP9_HIGHBITDEPTH
->>>>>>> e59c053e
 
 static void filter_block_plane_non420(VP9_COMMON *cm,
                                       struct macroblockd_plane *plane,
@@ -1435,17 +1247,6 @@
 
     // Disable filtering on the leftmost column
     border_mask = ~(mi_col == 0);
-<<<<<<< HEAD
-#if CONFIG_VP9_HIGH
-    if (cm->use_high) {
-      high_filter_selectively_vert(CONVERT_TO_SHORTPTR(dst->buf), dst->stride,
-                                   mask_16x16_c & border_mask,
-                                   mask_8x8_c & border_mask,
-                                   mask_4x4_c & border_mask,
-                                   mask_4x4_int[r],
-                                   &cm->lf_info, &lfl[r << 3],
-                                   (int)cm->bit_depth);
-=======
 #if CONFIG_VP9_HIGHBITDEPTH
     if (cm->use_highbitdepth) {
       highbd_filter_selectively_vert(CONVERT_TO_SHORTPTR(dst->buf),
@@ -1456,7 +1257,6 @@
                                      mask_4x4_int[r],
                                      &cm->lf_info, &lfl[r << 3],
                                      (int)cm->bit_depth);
->>>>>>> e59c053e
     } else {
       filter_selectively_vert(dst->buf, dst->stride,
                               mask_16x16_c & border_mask,
@@ -1472,11 +1272,7 @@
                             mask_4x4_c & border_mask,
                             mask_4x4_int[r],
                             &cm->lf_info, &lfl[r << 3]);
-<<<<<<< HEAD
-#endif
-=======
 #endif  // CONFIG_VP9_HIGHBITDEPTH
->>>>>>> e59c053e
     dst->buf += 8 * dst->stride;
     mi_8x8 += row_step_stride;
   }
@@ -1500,17 +1296,6 @@
       mask_8x8_r = mask_8x8[r];
       mask_4x4_r = mask_4x4[r];
     }
-<<<<<<< HEAD
-#if CONFIG_VP9_HIGH
-    if (cm->use_high) {
-      high_filter_selectively_horiz(CONVERT_TO_SHORTPTR(dst->buf), dst->stride,
-                                    mask_16x16_r,
-                                    mask_8x8_r,
-                                    mask_4x4_r,
-                                    mask_4x4_int_r,
-                                    &cm->lf_info, &lfl[r << 3],
-                                    (int)cm->bit_depth);
-=======
 #if CONFIG_VP9_HIGHBITDEPTH
     if (cm->use_highbitdepth) {
       highbd_filter_selectively_horiz(CONVERT_TO_SHORTPTR(dst->buf),
@@ -1521,7 +1306,6 @@
                                       mask_4x4_int_r,
                                       &cm->lf_info, &lfl[r << 3],
                                       (int)cm->bit_depth);
->>>>>>> e59c053e
     } else {
       filter_selectively_horiz(dst->buf, dst->stride,
                                mask_16x16_r,
@@ -1537,11 +1321,7 @@
                              mask_4x4_r,
                              mask_4x4_int_r,
                              &cm->lf_info, &lfl[r << 3]);
-<<<<<<< HEAD
-#endif
-=======
 #endif  // CONFIG_VP9_HIGHBITDEPTH
->>>>>>> e59c053e
     dst->buf += 8 * dst->stride;
   }
 }
@@ -1567,20 +1347,6 @@
       unsigned int mask_4x4_l = mask_4x4 & 0xffff;
       unsigned int mask_4x4_int_l = mask_4x4_int & 0xffff;
 
-<<<<<<< HEAD
-      // Disable filtering on the leftmost column
-#if CONFIG_VP9_HIGH
-      if (cm->use_high) {
-        high_filter_selectively_vert_row2(plane->plane_type,
-                                          CONVERT_TO_SHORTPTR(dst->buf),
-                                          dst->stride,
-                                          mask_16x16_l,
-                                          mask_8x8_l,
-                                          mask_4x4_l,
-                                          mask_4x4_int_l,
-                                          &cm->lf_info, &lfm->lfl_y[r << 3],
-                                          (int)cm->bit_depth);
-=======
       // Disable filtering on the leftmost column.
 #if CONFIG_VP9_HIGHBITDEPTH
       if (cm->use_highbitdepth) {
@@ -1593,7 +1359,6 @@
                                             mask_4x4_int_l,
                                             &cm->lf_info, &lfm->lfl_y[r << 3],
                                             (int)cm->bit_depth);
->>>>>>> e59c053e
       } else {
         filter_selectively_vert_row2(plane->plane_type,
                                      dst->buf, dst->stride,
@@ -1611,15 +1376,8 @@
                                    mask_8x8_l,
                                    mask_4x4_l,
                                    mask_4x4_int_l,
-<<<<<<< HEAD
-                                   &cm->lf_info,
-                                   &lfm->lfl_y[r << 3]);
-#endif
-
-=======
                                    &cm->lf_info, &lfm->lfl_y[r << 3]);
 #endif  // CONFIG_VP9_HIGHBITDEPTH
->>>>>>> e59c053e
       dst->buf += 16 * dst->stride;
       mask_16x16 >>= 16;
       mask_8x8 >>= 16;
@@ -1648,19 +1406,6 @@
         mask_8x8_r = mask_8x8 & 0xff;
         mask_4x4_r = mask_4x4 & 0xff;
       }
-<<<<<<< HEAD
-#if CONFIG_VP9_HIGH
-      if (cm->use_high) {
-        high_filter_selectively_horiz(CONVERT_TO_SHORTPTR(dst->buf),
-                                      dst->stride,
-                                      mask_16x16_r,
-                                      mask_8x8_r,
-                                      mask_4x4_r,
-                                      mask_4x4_int & 0xff,
-                                      &cm->lf_info,
-                                      &lfm->lfl_y[r << 3],
-                                      (int)cm->bit_depth);
-=======
 
 #if CONFIG_VP9_HIGHBITDEPTH
       if (cm->use_highbitdepth) {
@@ -1673,7 +1418,6 @@
                                         &cm->lf_info,
                                         &lfm->lfl_y[r << 3],
                                         (int)cm->bit_depth);
->>>>>>> e59c053e
       } else {
         filter_selectively_horiz(dst->buf, dst->stride,
                                  mask_16x16_r,
@@ -1691,11 +1435,7 @@
                                mask_4x4_int & 0xff,
                                &cm->lf_info,
                                &lfm->lfl_y[r << 3]);
-<<<<<<< HEAD
-#endif
-=======
 #endif  // CONFIG_VP9_HIGHBITDEPTH
->>>>>>> e59c053e
 
       dst->buf += 8 * dst->stride;
       mask_16x16 >>= 8;
@@ -1715,7 +1455,7 @@
         for (c = 0; c < (MI_BLOCK_SIZE >> 1); c++) {
           lfm->lfl_uv[(r << 1) + c] = lfm->lfl_y[(r << 3) + (c << 1)];
           lfm->lfl_uv[((r + 2) << 1) + c] = lfm->lfl_y[((r + 2) << 3) +
-              (c << 1)];
+                                                       (c << 1)];
         }
       }
 
@@ -1725,21 +1465,6 @@
         unsigned int mask_4x4_l = mask_4x4 & 0xff;
         unsigned int mask_4x4_int_l = mask_4x4_int & 0xff;
 
-<<<<<<< HEAD
-        // Disable filtering on the leftmost column
-#if CONFIG_VP9_HIGH
-        if (cm->use_high) {
-          high_filter_selectively_vert_row2(plane->plane_type,
-                                            CONVERT_TO_SHORTPTR(dst->buf),
-                                            dst->stride,
-                                            mask_16x16_l,
-                                            mask_8x8_l,
-                                            mask_4x4_l,
-                                            mask_4x4_int_l,
-                                            &cm->lf_info,
-                                            &lfm->lfl_uv[r << 1],
-                                            (int)cm->bit_depth);
-=======
         // Disable filtering on the leftmost column.
 #if CONFIG_VP9_HIGHBITDEPTH
         if (cm->use_highbitdepth) {
@@ -1753,7 +1478,6 @@
                                               &cm->lf_info,
                                               &lfm->lfl_uv[r << 1],
                                               (int)cm->bit_depth);
->>>>>>> e59c053e
         } else {
           filter_selectively_vert_row2(plane->plane_type,
                                        dst->buf, dst->stride,
@@ -1773,11 +1497,7 @@
                                      mask_4x4_int_l,
                                      &cm->lf_info,
                                      &lfm->lfl_uv[r << 1]);
-<<<<<<< HEAD
-#endif
-=======
 #endif  // CONFIG_VP9_HIGHBITDEPTH
->>>>>>> e59c053e
 
         dst->buf += 16 * dst->stride;
         mask_16x16 >>= 8;
@@ -1812,19 +1532,6 @@
         mask_4x4_r = mask_4x4 & 0xf;
       }
 
-<<<<<<< HEAD
-#if CONFIG_VP9_HIGH
-      if (cm->use_high) {
-        high_filter_selectively_horiz(CONVERT_TO_SHORTPTR(dst->buf),
-                                      dst->stride,
-                                      mask_16x16_r,
-                                      mask_8x8_r,
-                                      mask_4x4_r,
-                                      mask_4x4_int_r,
-                                      &cm->lf_info,
-                                      &lfm->lfl_uv[r << 1],
-                                      (int)cm->bit_depth);
-=======
 #if CONFIG_VP9_HIGHBITDEPTH
       if (cm->use_highbitdepth) {
         highbd_filter_selectively_horiz(CONVERT_TO_SHORTPTR(dst->buf),
@@ -1836,7 +1543,6 @@
                                         &cm->lf_info,
                                         &lfm->lfl_uv[r << 1],
                                         (int)cm->bit_depth);
->>>>>>> e59c053e
       } else {
         filter_selectively_horiz(dst->buf, dst->stride,
                                  mask_16x16_r,
@@ -1854,11 +1560,7 @@
                                mask_4x4_int_r,
                                &cm->lf_info,
                                &lfm->lfl_uv[r << 1]);
-<<<<<<< HEAD
-#endif
-=======
 #endif  // CONFIG_VP9_HIGHBITDEPTH
->>>>>>> e59c053e
 
       dst->buf += 8 * dst->stride;
       mask_16x16 >>= 4;
