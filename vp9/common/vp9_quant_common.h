/*
 *  Copyright (c) 2010 The WebM project authors. All Rights Reserved.
 *
 *  Use of this source code is governed by a BSD-style license
 *  that can be found in the LICENSE file in the root of the source
 *  tree. An additional intellectual property rights grant can be found
 *  in the file PATENTS.  All contributing project authors may
 *  be found in the AUTHORS file in the root of the source tree.
 */

#ifndef VP9_COMMON_VP9_QUANT_COMMON_H_
#define VP9_COMMON_VP9_QUANT_COMMON_H_

#include "vpx/vpx_codec.h"
#include "vp9/common/vp9_blockd.h"

#ifdef __cplusplus
extern "C" {
#endif

#define MINQ 0
#define MAXQ 255
#define QINDEX_RANGE (MAXQ - MINQ + 1)
#define QINDEX_BITS 8

<<<<<<< HEAD
void vp9_init_quant_tables();

int16_t vp9_dc_quant(int qindex, int delta, vpx_bit_depth_t bit_depth);
int16_t vp9_ac_quant(int qindex, int delta, vpx_bit_depth_t bit_depth);
=======
int16_t vp9_dc_quant(int qindex, int delta);
int16_t vp9_ac_quant(int qindex, int delta);
>>>>>>> 24715c79

int vp9_get_qindex(const struct segmentation *seg, int segment_id,
                   int base_qindex, vpx_bit_depth_t bit_depth);

#ifdef __cplusplus
}  // extern "C"
#endif

#endif  // VP9_COMMON_VP9_QUANT_COMMON_H_<|MERGE_RESOLUTION|>--- conflicted
+++ resolved
@@ -23,15 +23,8 @@
 #define QINDEX_RANGE (MAXQ - MINQ + 1)
 #define QINDEX_BITS 8
 
-<<<<<<< HEAD
-void vp9_init_quant_tables();
-
 int16_t vp9_dc_quant(int qindex, int delta, vpx_bit_depth_t bit_depth);
 int16_t vp9_ac_quant(int qindex, int delta, vpx_bit_depth_t bit_depth);
-=======
-int16_t vp9_dc_quant(int qindex, int delta);
-int16_t vp9_ac_quant(int qindex, int delta);
->>>>>>> 24715c79
 
 int vp9_get_qindex(const struct segmentation *seg, int segment_id,
                    int base_qindex, vpx_bit_depth_t bit_depth);
