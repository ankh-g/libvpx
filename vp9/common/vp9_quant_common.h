--- conflicted
+++ resolved
@@ -12,11 +12,7 @@
 #define VP9_COMMON_VP9_QUANT_COMMON_H_
 
 #include "vpx/vpx_codec.h"
-<<<<<<< HEAD
-#include "vp9/common/vp9_blockd.h"
-=======
 #include "vp9/common/vp9_seg_common.h"
->>>>>>> e59c053e
 
 #ifdef __cplusplus
 extern "C" {
@@ -31,7 +27,7 @@
 int16_t vp9_ac_quant(int qindex, int delta, vpx_bit_depth_t bit_depth);
 
 int vp9_get_qindex(const struct segmentation *seg, int segment_id,
-                   int base_qindex, vpx_bit_depth_t bit_depth);
+                   int base_qindex);
 
 #ifdef __cplusplus
 }  // extern "C"
