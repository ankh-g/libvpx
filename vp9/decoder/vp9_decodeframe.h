/*
 *  Copyright (c) 2010 The WebM project authors. All Rights Reserved.
 *
 *  Use of this source code is governed by a BSD-style license
 *  that can be found in the LICENSE file in the root of the source
 *  tree. An additional intellectual property rights grant can be found
 *  in the file PATENTS.  All contributing project authors may
 *  be found in the AUTHORS file in the root of the source tree.
 */


#ifndef VP9_DECODER_VP9_DECODEFRAME_H_
#define VP9_DECODER_VP9_DECODEFRAME_H_

#ifdef __cplusplus
extern "C" {
#endif

struct VP9Common;
struct VP9Decoder;
struct vp9_read_bit_buffer;

void vp9_init_dequantizer(struct VP9Common *cm);

void vp9_decode_frame(struct VP9Decoder *pbi,
                      const uint8_t *data, const uint8_t *data_end,
                      const uint8_t **p_data_end);

<<<<<<< HEAD
=======
int vp9_read_sync_code(struct vp9_read_bit_buffer *const rb);
void vp9_read_frame_size(struct vp9_read_bit_buffer *rb,
                         int *width, int *height);
>>>>>>> 24715c79
BITSTREAM_PROFILE vp9_read_profile(struct vp9_read_bit_buffer *rb);

#ifdef __cplusplus
}  // extern "C"
#endif

#endif  // VP9_DECODER_VP9_DECODEFRAME_H_<|MERGE_RESOLUTION|>--- conflicted
+++ resolved
@@ -26,13 +26,12 @@
                       const uint8_t *data, const uint8_t *data_end,
                       const uint8_t **p_data_end);
 
-<<<<<<< HEAD
-=======
+BITSTREAM_PROFILE vp9_read_profile(struct vp9_read_bit_buffer *rb);
 int vp9_read_sync_code(struct vp9_read_bit_buffer *const rb);
 void vp9_read_frame_size(struct vp9_read_bit_buffer *rb,
                          int *width, int *height);
->>>>>>> 24715c79
 BITSTREAM_PROFILE vp9_read_profile(struct vp9_read_bit_buffer *rb);
+
 
 #ifdef __cplusplus
 }  // extern "C"
