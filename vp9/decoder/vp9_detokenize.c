/*
 *  Copyright (c) 2010 The WebM project authors. All Rights Reserved.
 *
 *  Use of this source code is governed by a BSD-style license
 *  that can be found in the LICENSE file in the root of the source
 *  tree. An additional intellectual property rights grant can be found
 *  in the file PATENTS.  All contributing project authors may
 *  be found in the AUTHORS file in the root of the source tree.
 */

#include "./vpx_config.h"

#include "vpx_mem/vpx_mem.h"
#include "vpx_ports/mem.h"

#include "vp9/common/vp9_blockd.h"
#include "vp9/common/vp9_common.h"
#include "vp9/common/vp9_idct.h"

#include "vp9/decoder/vp9_detokenize.h"

#define EOB_CONTEXT_NODE            0
#define ZERO_CONTEXT_NODE           1
#define ONE_CONTEXT_NODE            2
#define LOW_VAL_CONTEXT_NODE        0
#define TWO_CONTEXT_NODE            1
#define THREE_CONTEXT_NODE          2
#define HIGH_LOW_CONTEXT_NODE       3
#define CAT_ONE_CONTEXT_NODE        4
#define CAT_THREEFOUR_CONTEXT_NODE  5
#define CAT_THREE_CONTEXT_NODE      6
#define CAT_FIVE_CONTEXT_NODE       7

<<<<<<< HEAD
#define CAT1_MIN_VAL    5
#define CAT2_MIN_VAL    7
#define CAT3_MIN_VAL   11
#define CAT4_MIN_VAL   19
#define CAT5_MIN_VAL   35
#define CAT6_MIN_VAL   67

=======
>>>>>>> 24715c79
#define INCREMENT_COUNT(token)                              \
  do {                                                      \
     if (!cm->frame_parallel_decoding_mode)                 \
       ++coef_counts[band][ctx][token];                     \
  } while (0)

#define WRITE_COEF_CONTINUE(val, token)                  \
  {                                                      \
    v = (val * dqv) >> dq_shift;                         \
    dqcoeff[scan[c]] = vp9_read_bit(r) ? -v : v;         \
    token_cache[scan[c]] = vp9_pt_energy_class[token];   \
    ++c;                                                 \
    ctx = get_coef_context(nb, token_cache, c);          \
    dqv = dq[1];                                         \
    continue;                                            \
  }

#define ADJUST_COEF(prob, bits_count)                   \
  do {                                                  \
    val += (vp9_read(r, prob) << bits_count);           \
  } while (0)

static int decode_coefs(VP9_COMMON *cm, const MACROBLOCKD *xd, PLANE_TYPE type,
                       tran_low_t *dqcoeff, TX_SIZE tx_size, const int16_t *dq,
                       int ctx, const int16_t *scan, const int16_t *nb,
                       vp9_reader *r) {
  const int max_eob = 16 << (tx_size << 1);
  const FRAME_CONTEXT *const fc = &cm->fc;
  FRAME_COUNTS *const counts = &cm->counts;
  const int ref = is_inter_block(&xd->mi[0]->mbmi);
  int band, c = 0;
  const vp9_prob (*coef_probs)[COEFF_CONTEXTS][UNCONSTRAINED_NODES] =
      fc->coef_probs[tx_size][type][ref];
  const vp9_prob *prob;
  unsigned int (*coef_counts)[COEFF_CONTEXTS][UNCONSTRAINED_NODES + 1] =
      counts->coef[tx_size][type][ref];
  unsigned int (*eob_branch_count)[COEFF_CONTEXTS] =
      counts->eob_branch[tx_size][type][ref];
  uint8_t token_cache[32 * 32];
<<<<<<< HEAD
  const uint8_t *cat1_ptr, *cat2_ptr, *cat3_ptr, *cat4_ptr, *cat5_ptr;
  const uint8_t *cat6_ptr;
  const uint8_t *cat6;
=======
>>>>>>> 24715c79
  const uint8_t *band_translate = get_band_translate(tx_size);
  const int dq_shift = (tx_size == TX_32X32);
  int v;
  int16_t dqv = dq[0];

#if CONFIG_VP9_HIGH && CONFIG_HIGH_TRANSFORMS && CONFIG_HIGH_QUANT
  if (cm->use_high) {
    if (cm->bit_depth == VPX_BITS_10) {
      cat1_ptr = vp9_cat1_prob_high10;
      cat2_ptr = vp9_cat2_prob_high10;
      cat3_ptr = vp9_cat3_prob_high10;
      cat4_ptr = vp9_cat4_prob_high10;
      cat5_ptr = vp9_cat5_prob_high10;
      cat6_ptr = vp9_cat6_prob_high10;
    } else {
      cat1_ptr = vp9_cat1_prob_high12;
      cat2_ptr = vp9_cat2_prob_high12;
      cat3_ptr = vp9_cat3_prob_high12;
      cat4_ptr = vp9_cat4_prob_high12;
      cat5_ptr = vp9_cat5_prob_high12;
      cat6_ptr = vp9_cat6_prob_high12;
    }
  } else {
    cat1_ptr = vp9_cat1_prob;
    cat2_ptr = vp9_cat2_prob;
    cat3_ptr = vp9_cat3_prob;
    cat4_ptr = vp9_cat4_prob;
    cat5_ptr = vp9_cat5_prob;
    cat6_ptr = vp9_cat6_prob;
  }
#else
  cat1_ptr = vp9_cat1_prob;
  cat2_ptr = vp9_cat2_prob;
  cat3_ptr = vp9_cat3_prob;
  cat4_ptr = vp9_cat4_prob;
  cat5_ptr = vp9_cat5_prob;
  cat6_ptr = vp9_cat6_prob;
#endif

  while (c < max_eob) {
    int val;
    band = *band_translate++;
    prob = coef_probs[band][ctx];
    if (!cm->frame_parallel_decoding_mode)
      ++eob_branch_count[band][ctx];
    if (!vp9_read(r, prob[EOB_CONTEXT_NODE])) {
      INCREMENT_COUNT(EOB_MODEL_TOKEN);
      break;
    }

    while (!vp9_read(r, prob[ZERO_CONTEXT_NODE])) {
      INCREMENT_COUNT(ZERO_TOKEN);
      dqv = dq[1];
      token_cache[scan[c]] = 0;
      ++c;
      if (c >= max_eob)
        return c;  // zero tokens at the end (no eob token)
      ctx = get_coef_context(nb, token_cache, c);
      band = *band_translate++;
      prob = coef_probs[band][ctx];
    }

    // ONE_CONTEXT_NODE_0_
    if (!vp9_read(r, prob[ONE_CONTEXT_NODE])) {
      INCREMENT_COUNT(ONE_TOKEN);
      WRITE_COEF_CONTINUE(1, ONE_TOKEN);
    }

    INCREMENT_COUNT(TWO_TOKEN);

    prob = vp9_pareto8_full[prob[PIVOT_NODE] - 1];

    if (!vp9_read(r, prob[LOW_VAL_CONTEXT_NODE])) {
      if (!vp9_read(r, prob[TWO_CONTEXT_NODE])) {
        WRITE_COEF_CONTINUE(2, TWO_TOKEN);
      }
      if (!vp9_read(r, prob[THREE_CONTEXT_NODE])) {
        WRITE_COEF_CONTINUE(3, THREE_TOKEN);
      }
      WRITE_COEF_CONTINUE(4, FOUR_TOKEN);
    }

    if (!vp9_read(r, prob[HIGH_LOW_CONTEXT_NODE])) {
      if (!vp9_read(r, prob[CAT_ONE_CONTEXT_NODE])) {
        val = CAT1_MIN_VAL;
<<<<<<< HEAD
        ADJUST_COEF(cat1_ptr[0], 0);
        WRITE_COEF_CONTINUE(val, CATEGORY1_TOKEN);
      }
      val = CAT2_MIN_VAL;
      ADJUST_COEF(cat2_ptr[0], 1);
      ADJUST_COEF(cat2_ptr[1], 0);
=======
        ADJUST_COEF(vp9_cat1_prob[0], 0);
        WRITE_COEF_CONTINUE(val, CATEGORY1_TOKEN);
      }
      val = CAT2_MIN_VAL;
      ADJUST_COEF(vp9_cat2_prob[0], 1);
      ADJUST_COEF(vp9_cat2_prob[1], 0);
>>>>>>> 24715c79
      WRITE_COEF_CONTINUE(val, CATEGORY2_TOKEN);
    }

    if (!vp9_read(r, prob[CAT_THREEFOUR_CONTEXT_NODE])) {
      if (!vp9_read(r, prob[CAT_THREE_CONTEXT_NODE])) {
        val = CAT3_MIN_VAL;
<<<<<<< HEAD
        ADJUST_COEF(cat3_ptr[0], 2);
        ADJUST_COEF(cat3_ptr[1], 1);
        ADJUST_COEF(cat3_ptr[2], 0);
        WRITE_COEF_CONTINUE(val, CATEGORY3_TOKEN);
      }
      val = CAT4_MIN_VAL;
      ADJUST_COEF(cat4_ptr[0], 3);
      ADJUST_COEF(cat4_ptr[1], 2);
      ADJUST_COEF(cat4_ptr[2], 1);
      ADJUST_COEF(cat4_ptr[3], 0);
=======
        ADJUST_COEF(vp9_cat3_prob[0], 2);
        ADJUST_COEF(vp9_cat3_prob[1], 1);
        ADJUST_COEF(vp9_cat3_prob[2], 0);
        WRITE_COEF_CONTINUE(val, CATEGORY3_TOKEN);
      }
      val = CAT4_MIN_VAL;
      ADJUST_COEF(vp9_cat4_prob[0], 3);
      ADJUST_COEF(vp9_cat4_prob[1], 2);
      ADJUST_COEF(vp9_cat4_prob[2], 1);
      ADJUST_COEF(vp9_cat4_prob[3], 0);
>>>>>>> 24715c79
      WRITE_COEF_CONTINUE(val, CATEGORY4_TOKEN);
    }

    if (!vp9_read(r, prob[CAT_FIVE_CONTEXT_NODE])) {
      val = CAT5_MIN_VAL;
<<<<<<< HEAD
      ADJUST_COEF(cat5_ptr[0], 4);
      ADJUST_COEF(cat5_ptr[1], 3);
      ADJUST_COEF(cat5_ptr[2], 2);
      ADJUST_COEF(cat5_ptr[3], 1);
      ADJUST_COEF(cat5_ptr[4], 0);
      WRITE_COEF_CONTINUE(val, CATEGORY5_TOKEN);
    }
    val = 0;

    cat6 = cat6_ptr;
    while (*cat6)
      val = (val << 1) | vp9_read(r, *cat6++);
=======
      ADJUST_COEF(vp9_cat5_prob[0], 4);
      ADJUST_COEF(vp9_cat5_prob[1], 3);
      ADJUST_COEF(vp9_cat5_prob[2], 2);
      ADJUST_COEF(vp9_cat5_prob[3], 1);
      ADJUST_COEF(vp9_cat5_prob[4], 0);
      WRITE_COEF_CONTINUE(val, CATEGORY5_TOKEN);
    }
    val = 0;
    val = (val << 1) | vp9_read(r, vp9_cat6_prob[0]);
    val = (val << 1) | vp9_read(r, vp9_cat6_prob[1]);
    val = (val << 1) | vp9_read(r, vp9_cat6_prob[2]);
    val = (val << 1) | vp9_read(r, vp9_cat6_prob[3]);
    val = (val << 1) | vp9_read(r, vp9_cat6_prob[4]);
    val = (val << 1) | vp9_read(r, vp9_cat6_prob[5]);
    val = (val << 1) | vp9_read(r, vp9_cat6_prob[6]);
    val = (val << 1) | vp9_read(r, vp9_cat6_prob[7]);
    val = (val << 1) | vp9_read(r, vp9_cat6_prob[8]);
    val = (val << 1) | vp9_read(r, vp9_cat6_prob[9]);
    val = (val << 1) | vp9_read(r, vp9_cat6_prob[10]);
    val = (val << 1) | vp9_read(r, vp9_cat6_prob[11]);
    val = (val << 1) | vp9_read(r, vp9_cat6_prob[12]);
    val = (val << 1) | vp9_read(r, vp9_cat6_prob[13]);
>>>>>>> 24715c79
    val += CAT6_MIN_VAL;

    WRITE_COEF_CONTINUE(val, CATEGORY6_TOKEN);
  }

  return c;
}

int vp9_decode_block_tokens(VP9_COMMON *cm, MACROBLOCKD *xd,
                            int plane, int block, BLOCK_SIZE plane_bsize,
                            int x, int y, TX_SIZE tx_size, vp9_reader *r) {
  struct macroblockd_plane *const pd = &xd->plane[plane];
  const int ctx = get_entropy_context(tx_size, pd->above_context + x,
                                               pd->left_context + y);
  const scan_order *so = get_scan(xd, tx_size, pd->plane_type, block);
  const int eob = decode_coefs(cm, xd, pd->plane_type,
                               BLOCK_OFFSET(pd->dqcoeff, block), tx_size,
                               pd->dequant, ctx, so->scan, so->neighbors, r);
  vp9_set_contexts(xd, pd, plane_bsize, tx_size, eob > 0, x, y);
  return eob;
}

<|MERGE_RESOLUTION|>--- conflicted
+++ resolved
@@ -31,16 +31,6 @@
 #define CAT_THREE_CONTEXT_NODE      6
 #define CAT_FIVE_CONTEXT_NODE       7
 
-<<<<<<< HEAD
-#define CAT1_MIN_VAL    5
-#define CAT2_MIN_VAL    7
-#define CAT3_MIN_VAL   11
-#define CAT4_MIN_VAL   19
-#define CAT5_MIN_VAL   35
-#define CAT6_MIN_VAL   67
-
-=======
->>>>>>> 24715c79
 #define INCREMENT_COUNT(token)                              \
   do {                                                      \
      if (!cm->frame_parallel_decoding_mode)                 \
@@ -80,12 +70,8 @@
   unsigned int (*eob_branch_count)[COEFF_CONTEXTS] =
       counts->eob_branch[tx_size][type][ref];
   uint8_t token_cache[32 * 32];
-<<<<<<< HEAD
   const uint8_t *cat1_ptr, *cat2_ptr, *cat3_ptr, *cat4_ptr, *cat5_ptr;
   const uint8_t *cat6_ptr;
-  const uint8_t *cat6;
-=======
->>>>>>> 24715c79
   const uint8_t *band_translate = get_band_translate(tx_size);
   const int dq_shift = (tx_size == TX_32X32);
   int v;
@@ -171,28 +157,18 @@
     if (!vp9_read(r, prob[HIGH_LOW_CONTEXT_NODE])) {
       if (!vp9_read(r, prob[CAT_ONE_CONTEXT_NODE])) {
         val = CAT1_MIN_VAL;
-<<<<<<< HEAD
         ADJUST_COEF(cat1_ptr[0], 0);
         WRITE_COEF_CONTINUE(val, CATEGORY1_TOKEN);
       }
       val = CAT2_MIN_VAL;
       ADJUST_COEF(cat2_ptr[0], 1);
       ADJUST_COEF(cat2_ptr[1], 0);
-=======
-        ADJUST_COEF(vp9_cat1_prob[0], 0);
-        WRITE_COEF_CONTINUE(val, CATEGORY1_TOKEN);
-      }
-      val = CAT2_MIN_VAL;
-      ADJUST_COEF(vp9_cat2_prob[0], 1);
-      ADJUST_COEF(vp9_cat2_prob[1], 0);
->>>>>>> 24715c79
       WRITE_COEF_CONTINUE(val, CATEGORY2_TOKEN);
     }
 
     if (!vp9_read(r, prob[CAT_THREEFOUR_CONTEXT_NODE])) {
       if (!vp9_read(r, prob[CAT_THREE_CONTEXT_NODE])) {
         val = CAT3_MIN_VAL;
-<<<<<<< HEAD
         ADJUST_COEF(cat3_ptr[0], 2);
         ADJUST_COEF(cat3_ptr[1], 1);
         ADJUST_COEF(cat3_ptr[2], 0);
@@ -203,24 +179,11 @@
       ADJUST_COEF(cat4_ptr[1], 2);
       ADJUST_COEF(cat4_ptr[2], 1);
       ADJUST_COEF(cat4_ptr[3], 0);
-=======
-        ADJUST_COEF(vp9_cat3_prob[0], 2);
-        ADJUST_COEF(vp9_cat3_prob[1], 1);
-        ADJUST_COEF(vp9_cat3_prob[2], 0);
-        WRITE_COEF_CONTINUE(val, CATEGORY3_TOKEN);
-      }
-      val = CAT4_MIN_VAL;
-      ADJUST_COEF(vp9_cat4_prob[0], 3);
-      ADJUST_COEF(vp9_cat4_prob[1], 2);
-      ADJUST_COEF(vp9_cat4_prob[2], 1);
-      ADJUST_COEF(vp9_cat4_prob[3], 0);
->>>>>>> 24715c79
       WRITE_COEF_CONTINUE(val, CATEGORY4_TOKEN);
     }
 
     if (!vp9_read(r, prob[CAT_FIVE_CONTEXT_NODE])) {
       val = CAT5_MIN_VAL;
-<<<<<<< HEAD
       ADJUST_COEF(cat5_ptr[0], 4);
       ADJUST_COEF(cat5_ptr[1], 3);
       ADJUST_COEF(cat5_ptr[2], 2);
@@ -229,34 +192,32 @@
       WRITE_COEF_CONTINUE(val, CATEGORY5_TOKEN);
     }
     val = 0;
-
-    cat6 = cat6_ptr;
-    while (*cat6)
-      val = (val << 1) | vp9_read(r, *cat6++);
-=======
-      ADJUST_COEF(vp9_cat5_prob[0], 4);
-      ADJUST_COEF(vp9_cat5_prob[1], 3);
-      ADJUST_COEF(vp9_cat5_prob[2], 2);
-      ADJUST_COEF(vp9_cat5_prob[3], 1);
-      ADJUST_COEF(vp9_cat5_prob[4], 0);
-      WRITE_COEF_CONTINUE(val, CATEGORY5_TOKEN);
-    }
-    val = 0;
-    val = (val << 1) | vp9_read(r, vp9_cat6_prob[0]);
-    val = (val << 1) | vp9_read(r, vp9_cat6_prob[1]);
-    val = (val << 1) | vp9_read(r, vp9_cat6_prob[2]);
-    val = (val << 1) | vp9_read(r, vp9_cat6_prob[3]);
-    val = (val << 1) | vp9_read(r, vp9_cat6_prob[4]);
-    val = (val << 1) | vp9_read(r, vp9_cat6_prob[5]);
-    val = (val << 1) | vp9_read(r, vp9_cat6_prob[6]);
-    val = (val << 1) | vp9_read(r, vp9_cat6_prob[7]);
-    val = (val << 1) | vp9_read(r, vp9_cat6_prob[8]);
-    val = (val << 1) | vp9_read(r, vp9_cat6_prob[9]);
-    val = (val << 1) | vp9_read(r, vp9_cat6_prob[10]);
-    val = (val << 1) | vp9_read(r, vp9_cat6_prob[11]);
-    val = (val << 1) | vp9_read(r, vp9_cat6_prob[12]);
-    val = (val << 1) | vp9_read(r, vp9_cat6_prob[13]);
->>>>>>> 24715c79
+    val = (val << 1) | vp9_read(r, cat6_ptr[0]);
+    val = (val << 1) | vp9_read(r, cat6_ptr[1]);
+    val = (val << 1) | vp9_read(r, cat6_ptr[2]);
+    val = (val << 1) | vp9_read(r, cat6_ptr[3]);
+    val = (val << 1) | vp9_read(r, cat6_ptr[4]);
+    val = (val << 1) | vp9_read(r, cat6_ptr[5]);
+    val = (val << 1) | vp9_read(r, cat6_ptr[6]);
+    val = (val << 1) | vp9_read(r, cat6_ptr[7]);
+    val = (val << 1) | vp9_read(r, cat6_ptr[8]);
+    val = (val << 1) | vp9_read(r, cat6_ptr[9]);
+    val = (val << 1) | vp9_read(r, cat6_ptr[10]);
+    val = (val << 1) | vp9_read(r, cat6_ptr[11]);
+    val = (val << 1) | vp9_read(r, cat6_ptr[12]);
+    val = (val << 1) | vp9_read(r, cat6_ptr[13]);
+#if CONFIG_VP9_HIGH && CONFIG_HIGH_TRANSFORMS && CONFIG_HIGH_QUANT
+    if (cm->use_high) {
+      // 10 bit
+      val = (val << 1) | vp9_read(r, cat6_ptr[14]);
+      val = (val << 1) | vp9_read(r, cat6_ptr[15]);
+      if (cm->bit_depth == VPX_BITS_12) {
+        // 12 bit
+        val = (val << 1) | vp9_read(r, cat6_ptr[16]);
+        val = (val << 1) | vp9_read(r, cat6_ptr[17]);
+      }
+    }
+#endif
     val += CAT6_MIN_VAL;
 
     WRITE_COEF_CONTINUE(val, CATEGORY6_TOKEN);
