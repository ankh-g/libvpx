--- conflicted
+++ resolved
@@ -36,10 +36,6 @@
 DECLARE_ALIGNED(16, static const uint8_t, vp9_64_zeros[64]) = {0};
 #if CONFIG_VP9_HIGHBITDEPTH
 DECLARE_ALIGNED(16, static const uint16_t, vp9_highbd_64_zeros[64]) = {0};
-#endif
-
-#if CONFIG_VP9_HIGH
-DECLARE_ALIGNED(16, static const uint16_t, vp9_high_64_zeros[64]) = {0};
 #endif
 
 unsigned int vp9_vaq_segment_id(int energy) {
@@ -133,15 +129,6 @@
     const int bw = 8 * num_8x8_blocks_wide_lookup[bs] - right_overflow;
     const int bh = 8 * num_8x8_blocks_high_lookup[bs] - bottom_overflow;
     int avg;
-<<<<<<< HEAD
-#if CONFIG_VP9_HIGH
-    if (xd->cur_buf->flags & YV12_FLAG_HIGHBITDEPTH) {
-      high_variance(x->plane[0].src.buf, x->plane[0].src.stride,
-                    CONVERT_TO_BYTEPTR(vp9_high_64_zeros), 0, bw, bh, &sse,
-                    &avg);
-      sse >>= 2 * (xd->bps - 8);
-      avg >>= (xd->bps - 8);
-=======
 #if CONFIG_VP9_HIGHBITDEPTH
     if (xd->cur_buf->flags & YV12_FLAG_HIGHBITDEPTH) {
       highbd_variance(x->plane[0].src.buf, x->plane[0].src.stride,
@@ -149,7 +136,6 @@
                       &sse, &avg);
       sse >>= 2 * (xd->bd - 8);
       avg >>= (xd->bd - 8);
->>>>>>> e59c053e
     } else {
       variance(x->plane[0].src.buf, x->plane[0].src.stride,
                vp9_64_zeros, 0, bw, bh, &sse, &avg);
@@ -157,17 +143,6 @@
 #else
     variance(x->plane[0].src.buf, x->plane[0].src.stride,
              vp9_64_zeros, 0, bw, bh, &sse, &avg);
-<<<<<<< HEAD
-#endif
-    var = sse - (((int64_t)avg * avg) / (bw * bh));
-    return (256 * var) / (bw * bh);
-  } else {
-#if CONFIG_VP9_HIGH
-    if (xd->cur_buf->flags & YV12_FLAG_HIGHBITDEPTH) {
-      var = cpi->fn_ptr[bs].vf(x->plane[0].src.buf,
-                               x->plane[0].src.stride,
-                               CONVERT_TO_BYTEPTR(vp9_high_64_zeros), 0, &sse);
-=======
 #endif  // CONFIG_VP9_HIGHBITDEPTH
     var = sse - (((int64_t)avg * avg) / (bw * bh));
     return (256 * var) / (bw * bh);
@@ -178,7 +153,6 @@
                                x->plane[0].src.stride,
                                CONVERT_TO_BYTEPTR(vp9_highbd_64_zeros),
                                0, &sse);
->>>>>>> e59c053e
     } else {
       var = cpi->fn_ptr[bs].vf(x->plane[0].src.buf,
                                x->plane[0].src.stride,
@@ -188,11 +162,7 @@
     var = cpi->fn_ptr[bs].vf(x->plane[0].src.buf,
                              x->plane[0].src.stride,
                              vp9_64_zeros, 0, &sse);
-<<<<<<< HEAD
-#endif
-=======
 #endif  // CONFIG_VP9_HIGHBITDEPTH
->>>>>>> e59c053e
     return (256 * var) >> num_pels_log2_lookup[bs];
   }
 }
