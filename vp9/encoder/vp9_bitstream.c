--- conflicted
+++ resolved
@@ -122,12 +122,8 @@
 }
 
 static void pack_mb_tokens(vp9_writer *w,
-<<<<<<< HEAD
-                           TOKENEXTRA **tp, const TOKENEXTRA *stop,
+                           TOKENEXTRA **tp, const TOKENEXTRA *const stop,
                            vpx_bit_depth_t bit_depth) {
-=======
-                           TOKENEXTRA **tp, const TOKENEXTRA *const stop) {
->>>>>>> 2bfbe9a8
   TOKENEXTRA *p = *tp;
 
   while (p < stop && p->token != EOSB_TOKEN) {
@@ -1059,13 +1055,8 @@
 static void write_bitdepth_colorspace_sampling(
     VP9_COMMON *const cm, struct vp9_write_bit_buffer *wb) {
   if (cm->profile >= PROFILE_2) {
-<<<<<<< HEAD
     assert(cm->bit_depth > VPX_BITS_8);
     vp9_wb_write_bit(wb, cm->bit_depth - VPX_BITS_10);
-=======
-    assert(cm->bit_depth > BITS_8);
-    vp9_wb_write_bit(wb, cm->bit_depth - BITS_10);
->>>>>>> 2bfbe9a8
   }
   vp9_wb_write_literal(wb, cm->color_space, 3);
   if (cm->color_space != SRGB) {
@@ -1110,18 +1101,12 @@
 
     if (cm->intra_only) {
       write_sync_code(wb);
-<<<<<<< HEAD
-=======
-
->>>>>>> 2bfbe9a8
+
       // Note for profile 0, 420 8bpp is assumed.
       if (cm->profile > PROFILE_0) {
         write_bitdepth_colorspace_sampling(cm, wb);
       }
-<<<<<<< HEAD
-=======
-
->>>>>>> 2bfbe9a8
+
       vp9_wb_write_literal(wb, get_refresh_mask(cpi), REF_FRAMES);
       write_frame_size(cm, wb);
     } else {
