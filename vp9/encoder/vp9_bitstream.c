--- conflicted
+++ resolved
@@ -1034,26 +1034,6 @@
 
 static void write_profile(BITSTREAM_PROFILE profile,
                           struct vp9_write_bit_buffer *wb) {
-<<<<<<< HEAD
-  assert(profile < MAX_PROFILES);
-  switch (profile) {
-    case PROFILE_0:
-      vp9_wb_write_bit(wb, 0);
-      vp9_wb_write_bit(wb, 0);
-      break;
-    case PROFILE_1:
-      vp9_wb_write_bit(wb, 1);
-      vp9_wb_write_bit(wb, 0);
-      break;
-    case PROFILE_2:
-      vp9_wb_write_bit(wb, 0);
-      vp9_wb_write_bit(wb, 1);
-      break;
-    case PROFILE_3:
-      vp9_wb_write_bit(wb, 1);
-      vp9_wb_write_bit(wb, 1);
-      vp9_wb_write_bit(wb, 0);
-=======
   switch (profile) {
     case PROFILE_0:
       vp9_wb_write_literal(wb, 0, 2);
@@ -1066,7 +1046,6 @@
       break;
     case PROFILE_3:
       vp9_wb_write_literal(wb, 6, 3);
->>>>>>> 24715c79
       break;
     default:
       assert(0);
