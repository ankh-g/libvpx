/*
 *  Copyright (c) 2010 The WebM project authors. All Rights Reserved.
 *
 *  Use of this source code is governed by a BSD-style license
 *  that can be found in the LICENSE file in the root of the source
 *  tree. An additional intellectual property rights grant can be found
 *  in the file PATENTS.  All contributing project authors may
 *  be found in the AUTHORS file in the root of the source tree.
 */

#include <assert.h>
#include <math.h>

#include "./vpx_config.h"
#include "./vp9_rtcd.h"

#include "vp9/common/vp9_blockd.h"
#include "vp9/common/vp9_idct.h"
#include "vp9/common/vp9_systemdependent.h"

static INLINE tran_high_t fdct_round_shift(tran_high_t input) {
  tran_high_t rv = ROUND_POWER_OF_TWO(input, DCT_CONST_BITS);
<<<<<<< HEAD
  // TODO(peter.derivaz): Find new bounds for this assert
=======
  // TODO(debargha, peter.derivaz): Find new bounds for this assert
  // and make the bounds consts.
>>>>>>> e59c053e
  // assert(INT16_MIN <= rv && rv <= INT16_MAX);
  return rv;
}

static void fdct4(const tran_low_t *input, tran_low_t *output) {
  tran_high_t step[4];
  tran_high_t temp1, temp2;

  step[0] = input[0] + input[3];
  step[1] = input[1] + input[2];
  step[2] = input[1] - input[2];
  step[3] = input[0] - input[3];

  temp1 = (step[0] + step[1]) * cospi_16_64;
  temp2 = (step[0] - step[1]) * cospi_16_64;
  output[0] = fdct_round_shift(temp1);
  output[2] = fdct_round_shift(temp2);
  temp1 = step[2] * cospi_24_64 + step[3] * cospi_8_64;
  temp2 = -step[2] * cospi_8_64 + step[3] * cospi_24_64;
  output[1] = fdct_round_shift(temp1);
  output[3] = fdct_round_shift(temp2);
}

void vp9_fdct4x4_1_c(const int16_t *input, tran_low_t *output, int stride) {
  int r, c;
  tran_low_t sum = 0;
  for (r = 0; r < 4; ++r)
    for (c = 0; c < 4; ++c)
      sum += input[r * stride + c];

  output[0] = sum << 1;
  output[1] = 0;
}

void vp9_fdct4x4_c(const int16_t *input, tran_low_t *output, int stride) {
  // The 2D transform is done with two passes which are actually pretty
  // similar. In the first one, we transform the columns and transpose
  // the results. In the second one, we transform the rows. To achieve that,
  // as the first pass results are transposed, we transpose the columns (that
  // is the transposed rows) and transpose the results (so that it goes back
  // in normal/row positions).
  int pass;
  // We need an intermediate buffer between passes.
  tran_low_t intermediate[4 * 4];
  const int16_t *in_pass0 = input;
  const tran_low_t *in = NULL;
  tran_low_t *out = intermediate;
  // Do the two transform/transpose passes
  for (pass = 0; pass < 2; ++pass) {
<<<<<<< HEAD
    /*canbe16*/ tran_high_t input[4];
    /*canbe16*/ tran_high_t step[4];
    /*needs32*/ tran_high_t temp1, temp2;
=======
    tran_high_t input[4];      // canbe16
    tran_high_t step[4];       // canbe16
    tran_high_t temp1, temp2;  // needs32
>>>>>>> e59c053e
    int i;
    for (i = 0; i < 4; ++i) {
      // Load inputs.
      if (0 == pass) {
        input[0] = in_pass0[0 * stride] * 16;
        input[1] = in_pass0[1 * stride] * 16;
        input[2] = in_pass0[2 * stride] * 16;
        input[3] = in_pass0[3 * stride] * 16;
        if (i == 0 && input[0]) {
          input[0] += 1;
        }
      } else {
        input[0] = in[0 * 4];
        input[1] = in[1 * 4];
        input[2] = in[2 * 4];
        input[3] = in[3 * 4];
      }
      // Transform.
      step[0] = input[0] + input[3];
      step[1] = input[1] + input[2];
      step[2] = input[1] - input[2];
      step[3] = input[0] - input[3];
      temp1 = (step[0] + step[1]) * cospi_16_64;
      temp2 = (step[0] - step[1]) * cospi_16_64;
      out[0] = fdct_round_shift(temp1);
      out[2] = fdct_round_shift(temp2);
      temp1 = step[2] * cospi_24_64 + step[3] * cospi_8_64;
      temp2 = -step[2] * cospi_8_64 + step[3] * cospi_24_64;
      out[1] = fdct_round_shift(temp1);
      out[3] = fdct_round_shift(temp2);
      // Do next column (which is a transposed row in second/horizontal pass)
      in_pass0++;
      in++;
      out += 4;
    }
    // Setup in/out for next pass.
    in = intermediate;
    out = output;
  }

  {
    int i, j;
    for (i = 0; i < 4; ++i) {
      for (j = 0; j < 4; ++j)
        output[j + i * 4] = (output[j + i * 4] + 1) >> 2;
    }
  }
}

static void fadst4(const tran_low_t *input, tran_low_t *output) {
  tran_high_t x0, x1, x2, x3;
  tran_high_t s0, s1, s2, s3, s4, s5, s6, s7;

  x0 = input[0];
  x1 = input[1];
  x2 = input[2];
  x3 = input[3];

  if (!(x0 | x1 | x2 | x3)) {
    output[0] = output[1] = output[2] = output[3] = 0;
    return;
  }

  s0 = sinpi_1_9 * x0;
  s1 = sinpi_4_9 * x0;
  s2 = sinpi_2_9 * x1;
  s3 = sinpi_1_9 * x1;
  s4 = sinpi_3_9 * x2;
  s5 = sinpi_4_9 * x3;
  s6 = sinpi_2_9 * x3;
  s7 = x0 + x1 - x3;

  x0 = s0 + s2 + s5;
  x1 = sinpi_3_9 * s7;
  x2 = s1 - s3 + s6;
  x3 = s4;

  s0 = x0 + x3;
  s1 = x1;
  s2 = x2 - x3;
  s3 = x2 - x0 + x3;

  // 1-D transform scaling factor is sqrt(2).
  output[0] = fdct_round_shift(s0);
  output[1] = fdct_round_shift(s1);
  output[2] = fdct_round_shift(s2);
  output[3] = fdct_round_shift(s3);
}

static const transform_2d FHT_4[] = {
  { fdct4,  fdct4  },  // DCT_DCT  = 0
  { fadst4, fdct4  },  // ADST_DCT = 1
  { fdct4,  fadst4 },  // DCT_ADST = 2
  { fadst4, fadst4 }   // ADST_ADST = 3
};

void vp9_fht4x4_c(const int16_t *input, tran_low_t *output,
                  int stride, int tx_type) {
  if (tx_type == DCT_DCT) {
    vp9_fdct4x4_c(input, output, stride);
  } else {
    tran_low_t out[4 * 4];
    tran_low_t *outptr = &out[0];
    int i, j;
    tran_low_t temp_in[4], temp_out[4];
    const transform_2d ht = FHT_4[tx_type];

    // Columns
    for (i = 0; i < 4; ++i) {
      for (j = 0; j < 4; ++j)
        temp_in[j] = input[j * stride + i] * 16;
      if (i == 0 && temp_in[0])
        temp_in[0] += 1;
      ht.cols(temp_in, temp_out);
      for (j = 0; j < 4; ++j)
        outptr[j * 4 + i] = temp_out[j];
    }

    // Rows
    for (i = 0; i < 4; ++i) {
      for (j = 0; j < 4; ++j)
        temp_in[j] = out[j + i * 4];
      ht.rows(temp_in, temp_out);
      for (j = 0; j < 4; ++j)
        output[j + i * 4] = (temp_out[j] + 1) >> 2;
    }
  }
}

static void fdct8(const tran_low_t *input, tran_low_t *output) {
<<<<<<< HEAD
  /*canbe16*/ tran_high_t s0, s1, s2, s3, s4, s5, s6, s7;
  /*needs32*/ tran_high_t t0, t1, t2, t3;
  /*canbe16*/ tran_high_t x0, x1, x2, x3;
=======
  tran_high_t s0, s1, s2, s3, s4, s5, s6, s7;  // canbe16
  tran_high_t t0, t1, t2, t3;                  // needs32
  tran_high_t x0, x1, x2, x3;                  // canbe16
>>>>>>> e59c053e

  // stage 1
  s0 = input[0] + input[7];
  s1 = input[1] + input[6];
  s2 = input[2] + input[5];
  s3 = input[3] + input[4];
  s4 = input[3] - input[4];
  s5 = input[2] - input[5];
  s6 = input[1] - input[6];
  s7 = input[0] - input[7];

  // fdct4(step, step);
  x0 = s0 + s3;
  x1 = s1 + s2;
  x2 = s1 - s2;
  x3 = s0 - s3;
  t0 = (x0 + x1) * cospi_16_64;
  t1 = (x0 - x1) * cospi_16_64;
  t2 =  x2 * cospi_24_64 + x3 *  cospi_8_64;
  t3 = -x2 * cospi_8_64  + x3 * cospi_24_64;
  output[0] = fdct_round_shift(t0);
  output[2] = fdct_round_shift(t2);
  output[4] = fdct_round_shift(t1);
  output[6] = fdct_round_shift(t3);

  // Stage 2
  t0 = (s6 - s5) * cospi_16_64;
  t1 = (s6 + s5) * cospi_16_64;
  t2 = fdct_round_shift(t0);
  t3 = fdct_round_shift(t1);

  // Stage 3
  x0 = s4 + t2;
  x1 = s4 - t2;
  x2 = s7 - t3;
  x3 = s7 + t3;

  // Stage 4
  t0 = x0 * cospi_28_64 + x3 *   cospi_4_64;
  t1 = x1 * cospi_12_64 + x2 *  cospi_20_64;
  t2 = x2 * cospi_12_64 + x1 * -cospi_20_64;
  t3 = x3 * cospi_28_64 + x0 *  -cospi_4_64;
  output[1] = fdct_round_shift(t0);
  output[3] = fdct_round_shift(t2);
  output[5] = fdct_round_shift(t1);
  output[7] = fdct_round_shift(t3);
}

void vp9_fdct8x8_1_c(const int16_t *input, tran_low_t *output, int stride) {
  int r, c;
  tran_low_t sum = 0;
  for (r = 0; r < 8; ++r)
    for (c = 0; c < 8; ++c)
      sum += input[r * stride + c];

  output[0] = sum;
  output[1] = 0;
}

void vp9_fdct8x8_c(const int16_t *input, tran_low_t *final_output, int stride) {
  int i, j;
  tran_low_t intermediate[64];

  // Transform columns
  {
    tran_low_t *output = intermediate;
<<<<<<< HEAD
    /*canbe16*/ tran_high_t s0, s1, s2, s3, s4, s5, s6, s7;
    /*needs32*/ tran_high_t t0, t1, t2, t3;
    /*canbe16*/ tran_high_t x0, x1, x2, x3;
=======
    tran_high_t s0, s1, s2, s3, s4, s5, s6, s7;  // canbe16
    tran_high_t t0, t1, t2, t3;                  // needs32
    tran_high_t x0, x1, x2, x3;                  // canbe16
>>>>>>> e59c053e

    int i;
    for (i = 0; i < 8; i++) {
      // stage 1
      s0 = (input[0 * stride] + input[7 * stride]) * 4;
      s1 = (input[1 * stride] + input[6 * stride]) * 4;
      s2 = (input[2 * stride] + input[5 * stride]) * 4;
      s3 = (input[3 * stride] + input[4 * stride]) * 4;
      s4 = (input[3 * stride] - input[4 * stride]) * 4;
      s5 = (input[2 * stride] - input[5 * stride]) * 4;
      s6 = (input[1 * stride] - input[6 * stride]) * 4;
      s7 = (input[0 * stride] - input[7 * stride]) * 4;

      // fdct4(step, step);
      x0 = s0 + s3;
      x1 = s1 + s2;
      x2 = s1 - s2;
      x3 = s0 - s3;
      t0 = (x0 + x1) * cospi_16_64;
      t1 = (x0 - x1) * cospi_16_64;
      t2 =  x2 * cospi_24_64 + x3 *  cospi_8_64;
      t3 = -x2 * cospi_8_64  + x3 * cospi_24_64;
      output[0 * 8] = fdct_round_shift(t0);
      output[2 * 8] = fdct_round_shift(t2);
      output[4 * 8] = fdct_round_shift(t1);
      output[6 * 8] = fdct_round_shift(t3);

      // Stage 2
      t0 = (s6 - s5) * cospi_16_64;
      t1 = (s6 + s5) * cospi_16_64;
      t2 = fdct_round_shift(t0);
      t3 = fdct_round_shift(t1);

      // Stage 3
      x0 = s4 + t2;
      x1 = s4 - t2;
      x2 = s7 - t3;
      x3 = s7 + t3;

      // Stage 4
      t0 = x0 * cospi_28_64 + x3 *   cospi_4_64;
      t1 = x1 * cospi_12_64 + x2 *  cospi_20_64;
      t2 = x2 * cospi_12_64 + x1 * -cospi_20_64;
      t3 = x3 * cospi_28_64 + x0 *  -cospi_4_64;
      output[1 * 8] = fdct_round_shift(t0);
      output[3 * 8] = fdct_round_shift(t2);
      output[5 * 8] = fdct_round_shift(t1);
      output[7 * 8] = fdct_round_shift(t3);
      input++;
      output++;
    }
  }

  // Rows
  for (i = 0; i < 8; ++i) {
    fdct8(&intermediate[i * 8], &final_output[i * 8]);
    for (j = 0; j < 8; ++j)
      final_output[j + i * 8] /= 2;
  }
}

void vp9_fdct16x16_1_c(const int16_t *input, tran_low_t *output, int stride) {
  int r, c;
  tran_low_t sum = 0;
  for (r = 0; r < 16; ++r)
    for (c = 0; c < 16; ++c)
      sum += input[r * stride + c];

  output[0] = sum >> 1;
  output[1] = 0;
}

void vp9_fdct16x16_c(const int16_t *input, tran_low_t *output, int stride) {
  // The 2D transform is done with two passes which are actually pretty
  // similar. In the first one, we transform the columns and transpose
  // the results. In the second one, we transform the rows. To achieve that,
  // as the first pass results are transposed, we transpose the columns (that
  // is the transposed rows) and transpose the results (so that it goes back
  // in normal/row positions).
  int pass;
  // We need an intermediate buffer between passes.
  tran_low_t intermediate[256];
  const int16_t *in_pass0 = input;
  const tran_low_t *in = NULL;
  tran_low_t *out = intermediate;
  // Do the two transform/transpose passes
  for (pass = 0; pass < 2; ++pass) {
<<<<<<< HEAD
    /*canbe16*/ tran_high_t step1[8];
    /*canbe16*/ tran_high_t step2[8];
    /*canbe16*/ tran_high_t step3[8];
    /*canbe16*/ tran_high_t input[8];
    /*needs32*/ tran_high_t temp1, temp2;
=======
    tran_high_t step1[8];      // canbe16
    tran_high_t step2[8];      // canbe16
    tran_high_t step3[8];      // canbe16
    tran_high_t input[8];      // canbe16
    tran_high_t temp1, temp2;  // needs32
>>>>>>> e59c053e
    int i;
    for (i = 0; i < 16; i++) {
      if (0 == pass) {
        // Calculate input for the first 8 results.
        input[0] = (in_pass0[0 * stride] + in_pass0[15 * stride]) * 4;
        input[1] = (in_pass0[1 * stride] + in_pass0[14 * stride]) * 4;
        input[2] = (in_pass0[2 * stride] + in_pass0[13 * stride]) * 4;
        input[3] = (in_pass0[3 * stride] + in_pass0[12 * stride]) * 4;
        input[4] = (in_pass0[4 * stride] + in_pass0[11 * stride]) * 4;
        input[5] = (in_pass0[5 * stride] + in_pass0[10 * stride]) * 4;
        input[6] = (in_pass0[6 * stride] + in_pass0[ 9 * stride]) * 4;
        input[7] = (in_pass0[7 * stride] + in_pass0[ 8 * stride]) * 4;
        // Calculate input for the next 8 results.
        step1[0] = (in_pass0[7 * stride] - in_pass0[ 8 * stride]) * 4;
        step1[1] = (in_pass0[6 * stride] - in_pass0[ 9 * stride]) * 4;
        step1[2] = (in_pass0[5 * stride] - in_pass0[10 * stride]) * 4;
        step1[3] = (in_pass0[4 * stride] - in_pass0[11 * stride]) * 4;
        step1[4] = (in_pass0[3 * stride] - in_pass0[12 * stride]) * 4;
        step1[5] = (in_pass0[2 * stride] - in_pass0[13 * stride]) * 4;
        step1[6] = (in_pass0[1 * stride] - in_pass0[14 * stride]) * 4;
        step1[7] = (in_pass0[0 * stride] - in_pass0[15 * stride]) * 4;
      } else {
        // Calculate input for the first 8 results.
        input[0] = ((in[0 * 16] + 1) >> 2) + ((in[15 * 16] + 1) >> 2);
        input[1] = ((in[1 * 16] + 1) >> 2) + ((in[14 * 16] + 1) >> 2);
        input[2] = ((in[2 * 16] + 1) >> 2) + ((in[13 * 16] + 1) >> 2);
        input[3] = ((in[3 * 16] + 1) >> 2) + ((in[12 * 16] + 1) >> 2);
        input[4] = ((in[4 * 16] + 1) >> 2) + ((in[11 * 16] + 1) >> 2);
        input[5] = ((in[5 * 16] + 1) >> 2) + ((in[10 * 16] + 1) >> 2);
        input[6] = ((in[6 * 16] + 1) >> 2) + ((in[ 9 * 16] + 1) >> 2);
        input[7] = ((in[7 * 16] + 1) >> 2) + ((in[ 8 * 16] + 1) >> 2);
        // Calculate input for the next 8 results.
        step1[0] = ((in[7 * 16] + 1) >> 2) - ((in[ 8 * 16] + 1) >> 2);
        step1[1] = ((in[6 * 16] + 1) >> 2) - ((in[ 9 * 16] + 1) >> 2);
        step1[2] = ((in[5 * 16] + 1) >> 2) - ((in[10 * 16] + 1) >> 2);
        step1[3] = ((in[4 * 16] + 1) >> 2) - ((in[11 * 16] + 1) >> 2);
        step1[4] = ((in[3 * 16] + 1) >> 2) - ((in[12 * 16] + 1) >> 2);
        step1[5] = ((in[2 * 16] + 1) >> 2) - ((in[13 * 16] + 1) >> 2);
        step1[6] = ((in[1 * 16] + 1) >> 2) - ((in[14 * 16] + 1) >> 2);
        step1[7] = ((in[0 * 16] + 1) >> 2) - ((in[15 * 16] + 1) >> 2);
      }
      // Work on the first eight values; fdct8(input, even_results);
      {
<<<<<<< HEAD
        /*canbe16*/ tran_high_t s0, s1, s2, s3, s4, s5, s6, s7;
        /*needs32*/ tran_high_t t0, t1, t2, t3;
        /*canbe16*/ tran_high_t x0, x1, x2, x3;
=======
        tran_high_t s0, s1, s2, s3, s4, s5, s6, s7;  // canbe16
        tran_high_t t0, t1, t2, t3;                  // needs32
        tran_high_t x0, x1, x2, x3;                  // canbe16
>>>>>>> e59c053e

        // stage 1
        s0 = input[0] + input[7];
        s1 = input[1] + input[6];
        s2 = input[2] + input[5];
        s3 = input[3] + input[4];
        s4 = input[3] - input[4];
        s5 = input[2] - input[5];
        s6 = input[1] - input[6];
        s7 = input[0] - input[7];

        // fdct4(step, step);
        x0 = s0 + s3;
        x1 = s1 + s2;
        x2 = s1 - s2;
        x3 = s0 - s3;
        t0 = (x0 + x1) * cospi_16_64;
        t1 = (x0 - x1) * cospi_16_64;
        t2 = x3 * cospi_8_64  + x2 * cospi_24_64;
        t3 = x3 * cospi_24_64 - x2 * cospi_8_64;
        out[0] = fdct_round_shift(t0);
        out[4] = fdct_round_shift(t2);
        out[8] = fdct_round_shift(t1);
        out[12] = fdct_round_shift(t3);

        // Stage 2
        t0 = (s6 - s5) * cospi_16_64;
        t1 = (s6 + s5) * cospi_16_64;
        t2 = fdct_round_shift(t0);
        t3 = fdct_round_shift(t1);

        // Stage 3
        x0 = s4 + t2;
        x1 = s4 - t2;
        x2 = s7 - t3;
        x3 = s7 + t3;

        // Stage 4
        t0 = x0 * cospi_28_64 + x3 *   cospi_4_64;
        t1 = x1 * cospi_12_64 + x2 *  cospi_20_64;
        t2 = x2 * cospi_12_64 + x1 * -cospi_20_64;
        t3 = x3 * cospi_28_64 + x0 *  -cospi_4_64;
        out[2] = fdct_round_shift(t0);
        out[6] = fdct_round_shift(t2);
        out[10] = fdct_round_shift(t1);
        out[14] = fdct_round_shift(t3);
      }
      // Work on the next eight values; step1 -> odd_results
      {
        // step 2
        temp1 = (step1[5] - step1[2]) * cospi_16_64;
        temp2 = (step1[4] - step1[3]) * cospi_16_64;
        step2[2] = fdct_round_shift(temp1);
        step2[3] = fdct_round_shift(temp2);
        temp1 = (step1[4] + step1[3]) * cospi_16_64;
        temp2 = (step1[5] + step1[2]) * cospi_16_64;
        step2[4] = fdct_round_shift(temp1);
        step2[5] = fdct_round_shift(temp2);
        // step 3
        step3[0] = step1[0] + step2[3];
        step3[1] = step1[1] + step2[2];
        step3[2] = step1[1] - step2[2];
        step3[3] = step1[0] - step2[3];
        step3[4] = step1[7] - step2[4];
        step3[5] = step1[6] - step2[5];
        step3[6] = step1[6] + step2[5];
        step3[7] = step1[7] + step2[4];
        // step 4
        temp1 = step3[1] *  -cospi_8_64 + step3[6] * cospi_24_64;
        temp2 = step3[2] * cospi_24_64 + step3[5] *  cospi_8_64;
        step2[1] = fdct_round_shift(temp1);
        step2[2] = fdct_round_shift(temp2);
        temp1 = step3[2] * cospi_8_64 - step3[5] * cospi_24_64;
        temp2 = step3[1] * cospi_24_64 + step3[6] *  cospi_8_64;
        step2[5] = fdct_round_shift(temp1);
        step2[6] = fdct_round_shift(temp2);
        // step 5
        step1[0] = step3[0] + step2[1];
        step1[1] = step3[0] - step2[1];
        step1[2] = step3[3] + step2[2];
        step1[3] = step3[3] - step2[2];
        step1[4] = step3[4] - step2[5];
        step1[5] = step3[4] + step2[5];
        step1[6] = step3[7] - step2[6];
        step1[7] = step3[7] + step2[6];
        // step 6
        temp1 = step1[0] * cospi_30_64 + step1[7] *  cospi_2_64;
        temp2 = step1[1] * cospi_14_64 + step1[6] * cospi_18_64;
        out[1] = fdct_round_shift(temp1);
        out[9] = fdct_round_shift(temp2);
        temp1 = step1[2] * cospi_22_64 + step1[5] * cospi_10_64;
        temp2 = step1[3] *  cospi_6_64 + step1[4] * cospi_26_64;
        out[5] = fdct_round_shift(temp1);
        out[13] = fdct_round_shift(temp2);
        temp1 = step1[3] * -cospi_26_64 + step1[4] *  cospi_6_64;
        temp2 = step1[2] * -cospi_10_64 + step1[5] * cospi_22_64;
        out[3] = fdct_round_shift(temp1);
        out[11] = fdct_round_shift(temp2);
        temp1 = step1[1] * -cospi_18_64 + step1[6] * cospi_14_64;
        temp2 = step1[0] *  -cospi_2_64 + step1[7] * cospi_30_64;
        out[7] = fdct_round_shift(temp1);
        out[15] = fdct_round_shift(temp2);
      }
      // Do next column (which is a transposed row in second/horizontal pass)
      in++;
      in_pass0++;
      out += 16;
    }
    // Setup in/out for next pass.
    in = intermediate;
    out = output;
  }
}

static void fadst8(const tran_low_t *input, tran_low_t *output) {
  tran_high_t s0, s1, s2, s3, s4, s5, s6, s7;

  tran_high_t x0 = input[7];
  tran_high_t x1 = input[0];
  tran_high_t x2 = input[5];
  tran_high_t x3 = input[2];
  tran_high_t x4 = input[3];
  tran_high_t x5 = input[4];
  tran_high_t x6 = input[1];
  tran_high_t x7 = input[6];

  // stage 1
  s0 = cospi_2_64  * x0 + cospi_30_64 * x1;
  s1 = cospi_30_64 * x0 - cospi_2_64  * x1;
  s2 = cospi_10_64 * x2 + cospi_22_64 * x3;
  s3 = cospi_22_64 * x2 - cospi_10_64 * x3;
  s4 = cospi_18_64 * x4 + cospi_14_64 * x5;
  s5 = cospi_14_64 * x4 - cospi_18_64 * x5;
  s6 = cospi_26_64 * x6 + cospi_6_64  * x7;
  s7 = cospi_6_64  * x6 - cospi_26_64 * x7;

  x0 = fdct_round_shift(s0 + s4);
  x1 = fdct_round_shift(s1 + s5);
  x2 = fdct_round_shift(s2 + s6);
  x3 = fdct_round_shift(s3 + s7);
  x4 = fdct_round_shift(s0 - s4);
  x5 = fdct_round_shift(s1 - s5);
  x6 = fdct_round_shift(s2 - s6);
  x7 = fdct_round_shift(s3 - s7);

  // stage 2
  s0 = x0;
  s1 = x1;
  s2 = x2;
  s3 = x3;
  s4 = cospi_8_64  * x4 + cospi_24_64 * x5;
  s5 = cospi_24_64 * x4 - cospi_8_64  * x5;
  s6 = - cospi_24_64 * x6 + cospi_8_64  * x7;
  s7 =   cospi_8_64  * x6 + cospi_24_64 * x7;

  x0 = s0 + s2;
  x1 = s1 + s3;
  x2 = s0 - s2;
  x3 = s1 - s3;
  x4 = fdct_round_shift(s4 + s6);
  x5 = fdct_round_shift(s5 + s7);
  x6 = fdct_round_shift(s4 - s6);
  x7 = fdct_round_shift(s5 - s7);

  // stage 3
  s2 = cospi_16_64 * (x2 + x3);
  s3 = cospi_16_64 * (x2 - x3);
  s6 = cospi_16_64 * (x6 + x7);
  s7 = cospi_16_64 * (x6 - x7);

  x2 = fdct_round_shift(s2);
  x3 = fdct_round_shift(s3);
  x6 = fdct_round_shift(s6);
  x7 = fdct_round_shift(s7);

  output[0] =   x0;
  output[1] = - x4;
  output[2] =   x6;
  output[3] = - x2;
  output[4] =   x3;
  output[5] = - x7;
  output[6] =   x5;
  output[7] = - x1;
}

static const transform_2d FHT_8[] = {
  { fdct8,  fdct8  },  // DCT_DCT  = 0
  { fadst8, fdct8  },  // ADST_DCT = 1
  { fdct8,  fadst8 },  // DCT_ADST = 2
  { fadst8, fadst8 }   // ADST_ADST = 3
};

void vp9_fht8x8_c(const int16_t *input, tran_low_t *output,
                  int stride, int tx_type) {
  if (tx_type == DCT_DCT) {
    vp9_fdct8x8_c(input, output, stride);
  } else {
    tran_low_t out[64];
    tran_low_t *outptr = &out[0];
    int i, j;
    tran_low_t temp_in[8], temp_out[8];
    const transform_2d ht = FHT_8[tx_type];

    // Columns
    for (i = 0; i < 8; ++i) {
      for (j = 0; j < 8; ++j)
        temp_in[j] = input[j * stride + i] * 4;
      ht.cols(temp_in, temp_out);
      for (j = 0; j < 8; ++j)
        outptr[j * 8 + i] = temp_out[j];
    }

    // Rows
    for (i = 0; i < 8; ++i) {
      for (j = 0; j < 8; ++j)
        temp_in[j] = out[j + i * 8];
      ht.rows(temp_in, temp_out);
      for (j = 0; j < 8; ++j)
        output[j + i * 8] = (temp_out[j] + (temp_out[j] < 0)) >> 1;
    }
  }
}

/* 4-point reversible, orthonormal Walsh-Hadamard in 3.5 adds, 0.5 shifts per
   pixel. */
void vp9_fwht4x4_c(const int16_t *input, tran_low_t *output, int stride) {
  int i;
  tran_high_t a1, b1, c1, d1, e1;
  const int16_t *ip_pass0 = input;
<<<<<<< HEAD
  const tran_low_t *ip;
=======
  const tran_low_t *ip = NULL;
>>>>>>> e59c053e
  tran_low_t *op = output;

  for (i = 0; i < 4; i++) {
    a1 = ip_pass0[0 * stride];
    b1 = ip_pass0[1 * stride];
    c1 = ip_pass0[2 * stride];
    d1 = ip_pass0[3 * stride];

    a1 += b1;
    d1 = d1 - c1;
    e1 = (a1 - d1) >> 1;
    b1 = e1 - b1;
    c1 = e1 - c1;
    a1 -= c1;
    d1 += b1;
    op[0] = a1;
    op[4] = c1;
    op[8] = d1;
    op[12] = b1;

    ip_pass0++;
    op++;
  }
  ip = output;
  op = output;

  for (i = 0; i < 4; i++) {
    a1 = ip[0];
    b1 = ip[1];
    c1 = ip[2];
    d1 = ip[3];

    a1 += b1;
    d1 -= c1;
    e1 = (a1 - d1) >> 1;
    b1 = e1 - b1;
    c1 = e1 - c1;
    a1 -= c1;
    d1 += b1;
    op[0] = a1 * UNIT_QUANT_FACTOR;
    op[1] = c1 * UNIT_QUANT_FACTOR;
    op[2] = d1 * UNIT_QUANT_FACTOR;
    op[3] = b1 * UNIT_QUANT_FACTOR;

    ip += 4;
    op += 4;
  }
}

// Rewrote to use same algorithm as others.
static void fdct16(const tran_low_t in[16], tran_low_t out[16]) {
<<<<<<< HEAD
  /*canbe16*/ tran_high_t step1[8];
  /*canbe16*/ tran_high_t step2[8];
  /*canbe16*/ tran_high_t step3[8];
  /*canbe16*/ tran_high_t input[8];
  /*needs32*/ tran_high_t temp1, temp2;
=======
  tran_high_t step1[8];      // canbe16
  tran_high_t step2[8];      // canbe16
  tran_high_t step3[8];      // canbe16
  tran_high_t input[8];      // canbe16
  tran_high_t temp1, temp2;  // needs32
>>>>>>> e59c053e

  // step 1
  input[0] = in[0] + in[15];
  input[1] = in[1] + in[14];
  input[2] = in[2] + in[13];
  input[3] = in[3] + in[12];
  input[4] = in[4] + in[11];
  input[5] = in[5] + in[10];
  input[6] = in[6] + in[ 9];
  input[7] = in[7] + in[ 8];

  step1[0] = in[7] - in[ 8];
  step1[1] = in[6] - in[ 9];
  step1[2] = in[5] - in[10];
  step1[3] = in[4] - in[11];
  step1[4] = in[3] - in[12];
  step1[5] = in[2] - in[13];
  step1[6] = in[1] - in[14];
  step1[7] = in[0] - in[15];

  // fdct8(step, step);
  {
<<<<<<< HEAD
    /*canbe16*/ tran_high_t s0, s1, s2, s3, s4, s5, s6, s7;
    /*needs32*/ tran_high_t t0, t1, t2, t3;
    /*canbe16*/ tran_high_t x0, x1, x2, x3;
=======
    tran_high_t s0, s1, s2, s3, s4, s5, s6, s7;  // canbe16
    tran_high_t t0, t1, t2, t3;                  // needs32
    tran_high_t x0, x1, x2, x3;                  // canbe16
>>>>>>> e59c053e

    // stage 1
    s0 = input[0] + input[7];
    s1 = input[1] + input[6];
    s2 = input[2] + input[5];
    s3 = input[3] + input[4];
    s4 = input[3] - input[4];
    s5 = input[2] - input[5];
    s6 = input[1] - input[6];
    s7 = input[0] - input[7];

    // fdct4(step, step);
    x0 = s0 + s3;
    x1 = s1 + s2;
    x2 = s1 - s2;
    x3 = s0 - s3;
    t0 = (x0 + x1) * cospi_16_64;
    t1 = (x0 - x1) * cospi_16_64;
    t2 = x3 * cospi_8_64  + x2 * cospi_24_64;
    t3 = x3 * cospi_24_64 - x2 * cospi_8_64;
    out[0] = fdct_round_shift(t0);
    out[4] = fdct_round_shift(t2);
    out[8] = fdct_round_shift(t1);
    out[12] = fdct_round_shift(t3);

    // Stage 2
    t0 = (s6 - s5) * cospi_16_64;
    t1 = (s6 + s5) * cospi_16_64;
    t2 = fdct_round_shift(t0);
    t3 = fdct_round_shift(t1);

    // Stage 3
    x0 = s4 + t2;
    x1 = s4 - t2;
    x2 = s7 - t3;
    x3 = s7 + t3;

    // Stage 4
    t0 = x0 * cospi_28_64 + x3 *   cospi_4_64;
    t1 = x1 * cospi_12_64 + x2 *  cospi_20_64;
    t2 = x2 * cospi_12_64 + x1 * -cospi_20_64;
    t3 = x3 * cospi_28_64 + x0 *  -cospi_4_64;
    out[2] = fdct_round_shift(t0);
    out[6] = fdct_round_shift(t2);
    out[10] = fdct_round_shift(t1);
    out[14] = fdct_round_shift(t3);
  }

  // step 2
  temp1 = (step1[5] - step1[2]) * cospi_16_64;
  temp2 = (step1[4] - step1[3]) * cospi_16_64;
  step2[2] = fdct_round_shift(temp1);
  step2[3] = fdct_round_shift(temp2);
  temp1 = (step1[4] + step1[3]) * cospi_16_64;
  temp2 = (step1[5] + step1[2]) * cospi_16_64;
  step2[4] = fdct_round_shift(temp1);
  step2[5] = fdct_round_shift(temp2);

  // step 3
  step3[0] = step1[0] + step2[3];
  step3[1] = step1[1] + step2[2];
  step3[2] = step1[1] - step2[2];
  step3[3] = step1[0] - step2[3];
  step3[4] = step1[7] - step2[4];
  step3[5] = step1[6] - step2[5];
  step3[6] = step1[6] + step2[5];
  step3[7] = step1[7] + step2[4];

  // step 4
  temp1 = step3[1] *  -cospi_8_64 + step3[6] * cospi_24_64;
  temp2 = step3[2] * cospi_24_64 + step3[5] *  cospi_8_64;
  step2[1] = fdct_round_shift(temp1);
  step2[2] = fdct_round_shift(temp2);
  temp1 = step3[2] * cospi_8_64 - step3[5] * cospi_24_64;
  temp2 = step3[1] * cospi_24_64 + step3[6] *  cospi_8_64;
  step2[5] = fdct_round_shift(temp1);
  step2[6] = fdct_round_shift(temp2);

  // step 5
  step1[0] = step3[0] + step2[1];
  step1[1] = step3[0] - step2[1];
  step1[2] = step3[3] + step2[2];
  step1[3] = step3[3] - step2[2];
  step1[4] = step3[4] - step2[5];
  step1[5] = step3[4] + step2[5];
  step1[6] = step3[7] - step2[6];
  step1[7] = step3[7] + step2[6];

  // step 6
  temp1 = step1[0] * cospi_30_64 + step1[7] *  cospi_2_64;
  temp2 = step1[1] * cospi_14_64 + step1[6] * cospi_18_64;
  out[1] = fdct_round_shift(temp1);
  out[9] = fdct_round_shift(temp2);

  temp1 = step1[2] * cospi_22_64 + step1[5] * cospi_10_64;
  temp2 = step1[3] *  cospi_6_64 + step1[4] * cospi_26_64;
  out[5] = fdct_round_shift(temp1);
  out[13] = fdct_round_shift(temp2);

  temp1 = step1[3] * -cospi_26_64 + step1[4] *  cospi_6_64;
  temp2 = step1[2] * -cospi_10_64 + step1[5] * cospi_22_64;
  out[3] = fdct_round_shift(temp1);
  out[11] = fdct_round_shift(temp2);

  temp1 = step1[1] * -cospi_18_64 + step1[6] * cospi_14_64;
  temp2 = step1[0] *  -cospi_2_64 + step1[7] * cospi_30_64;
  out[7] = fdct_round_shift(temp1);
  out[15] = fdct_round_shift(temp2);
}

static void fadst16(const tran_low_t *input, tran_low_t *output) {
  tran_high_t s0, s1, s2, s3, s4, s5, s6, s7, s8;
  tran_high_t s9, s10, s11, s12, s13, s14, s15;

  tran_high_t x0 = input[15];
  tran_high_t x1 = input[0];
  tran_high_t x2 = input[13];
  tran_high_t x3 = input[2];
  tran_high_t x4 = input[11];
  tran_high_t x5 = input[4];
  tran_high_t x6 = input[9];
  tran_high_t x7 = input[6];
  tran_high_t x8 = input[7];
  tran_high_t x9 = input[8];
  tran_high_t x10 = input[5];
  tran_high_t x11 = input[10];
  tran_high_t x12 = input[3];
  tran_high_t x13 = input[12];
  tran_high_t x14 = input[1];
  tran_high_t x15 = input[14];

  // stage 1
  s0 = x0 * cospi_1_64  + x1 * cospi_31_64;
  s1 = x0 * cospi_31_64 - x1 * cospi_1_64;
  s2 = x2 * cospi_5_64  + x3 * cospi_27_64;
  s3 = x2 * cospi_27_64 - x3 * cospi_5_64;
  s4 = x4 * cospi_9_64  + x5 * cospi_23_64;
  s5 = x4 * cospi_23_64 - x5 * cospi_9_64;
  s6 = x6 * cospi_13_64 + x7 * cospi_19_64;
  s7 = x6 * cospi_19_64 - x7 * cospi_13_64;
  s8 = x8 * cospi_17_64 + x9 * cospi_15_64;
  s9 = x8 * cospi_15_64 - x9 * cospi_17_64;
  s10 = x10 * cospi_21_64 + x11 * cospi_11_64;
  s11 = x10 * cospi_11_64 - x11 * cospi_21_64;
  s12 = x12 * cospi_25_64 + x13 * cospi_7_64;
  s13 = x12 * cospi_7_64  - x13 * cospi_25_64;
  s14 = x14 * cospi_29_64 + x15 * cospi_3_64;
  s15 = x14 * cospi_3_64  - x15 * cospi_29_64;

  x0 = fdct_round_shift(s0 + s8);
  x1 = fdct_round_shift(s1 + s9);
  x2 = fdct_round_shift(s2 + s10);
  x3 = fdct_round_shift(s3 + s11);
  x4 = fdct_round_shift(s4 + s12);
  x5 = fdct_round_shift(s5 + s13);
  x6 = fdct_round_shift(s6 + s14);
  x7 = fdct_round_shift(s7 + s15);
  x8  = fdct_round_shift(s0 - s8);
  x9  = fdct_round_shift(s1 - s9);
  x10 = fdct_round_shift(s2 - s10);
  x11 = fdct_round_shift(s3 - s11);
  x12 = fdct_round_shift(s4 - s12);
  x13 = fdct_round_shift(s5 - s13);
  x14 = fdct_round_shift(s6 - s14);
  x15 = fdct_round_shift(s7 - s15);

  // stage 2
  s0 = x0;
  s1 = x1;
  s2 = x2;
  s3 = x3;
  s4 = x4;
  s5 = x5;
  s6 = x6;
  s7 = x7;
  s8 =    x8 * cospi_4_64   + x9 * cospi_28_64;
  s9 =    x8 * cospi_28_64  - x9 * cospi_4_64;
  s10 =   x10 * cospi_20_64 + x11 * cospi_12_64;
  s11 =   x10 * cospi_12_64 - x11 * cospi_20_64;
  s12 = - x12 * cospi_28_64 + x13 * cospi_4_64;
  s13 =   x12 * cospi_4_64  + x13 * cospi_28_64;
  s14 = - x14 * cospi_12_64 + x15 * cospi_20_64;
  s15 =   x14 * cospi_20_64 + x15 * cospi_12_64;

  x0 = s0 + s4;
  x1 = s1 + s5;
  x2 = s2 + s6;
  x3 = s3 + s7;
  x4 = s0 - s4;
  x5 = s1 - s5;
  x6 = s2 - s6;
  x7 = s3 - s7;
  x8 = fdct_round_shift(s8 + s12);
  x9 = fdct_round_shift(s9 + s13);
  x10 = fdct_round_shift(s10 + s14);
  x11 = fdct_round_shift(s11 + s15);
  x12 = fdct_round_shift(s8 - s12);
  x13 = fdct_round_shift(s9 - s13);
  x14 = fdct_round_shift(s10 - s14);
  x15 = fdct_round_shift(s11 - s15);

  // stage 3
  s0 = x0;
  s1 = x1;
  s2 = x2;
  s3 = x3;
  s4 = x4 * cospi_8_64  + x5 * cospi_24_64;
  s5 = x4 * cospi_24_64 - x5 * cospi_8_64;
  s6 = - x6 * cospi_24_64 + x7 * cospi_8_64;
  s7 =   x6 * cospi_8_64  + x7 * cospi_24_64;
  s8 = x8;
  s9 = x9;
  s10 = x10;
  s11 = x11;
  s12 = x12 * cospi_8_64  + x13 * cospi_24_64;
  s13 = x12 * cospi_24_64 - x13 * cospi_8_64;
  s14 = - x14 * cospi_24_64 + x15 * cospi_8_64;
  s15 =   x14 * cospi_8_64  + x15 * cospi_24_64;

  x0 = s0 + s2;
  x1 = s1 + s3;
  x2 = s0 - s2;
  x3 = s1 - s3;
  x4 = fdct_round_shift(s4 + s6);
  x5 = fdct_round_shift(s5 + s7);
  x6 = fdct_round_shift(s4 - s6);
  x7 = fdct_round_shift(s5 - s7);
  x8 = s8 + s10;
  x9 = s9 + s11;
  x10 = s8 - s10;
  x11 = s9 - s11;
  x12 = fdct_round_shift(s12 + s14);
  x13 = fdct_round_shift(s13 + s15);
  x14 = fdct_round_shift(s12 - s14);
  x15 = fdct_round_shift(s13 - s15);

  // stage 4
  s2 = (- cospi_16_64) * (x2 + x3);
  s3 = cospi_16_64 * (x2 - x3);
  s6 = cospi_16_64 * (x6 + x7);
  s7 = cospi_16_64 * (- x6 + x7);
  s10 = cospi_16_64 * (x10 + x11);
  s11 = cospi_16_64 * (- x10 + x11);
  s14 = (- cospi_16_64) * (x14 + x15);
  s15 = cospi_16_64 * (x14 - x15);

  x2 = fdct_round_shift(s2);
  x3 = fdct_round_shift(s3);
  x6 = fdct_round_shift(s6);
  x7 = fdct_round_shift(s7);
  x10 = fdct_round_shift(s10);
  x11 = fdct_round_shift(s11);
  x14 = fdct_round_shift(s14);
  x15 = fdct_round_shift(s15);

  output[0] = x0;
  output[1] = - x8;
  output[2] = x12;
  output[3] = - x4;
  output[4] = x6;
  output[5] = x14;
  output[6] = x10;
  output[7] = x2;
  output[8] = x3;
  output[9] =  x11;
  output[10] = x15;
  output[11] = x7;
  output[12] = x5;
  output[13] = - x13;
  output[14] = x9;
  output[15] = - x1;
}

static const transform_2d FHT_16[] = {
  { fdct16,  fdct16  },  // DCT_DCT  = 0
  { fadst16, fdct16  },  // ADST_DCT = 1
  { fdct16,  fadst16 },  // DCT_ADST = 2
  { fadst16, fadst16 }   // ADST_ADST = 3
};

void vp9_fht16x16_c(const int16_t *input, tran_low_t *output,
                    int stride, int tx_type) {
  if (tx_type == DCT_DCT) {
    vp9_fdct16x16_c(input, output, stride);
  } else {
    tran_low_t out[256];
    tran_low_t *outptr = &out[0];
    int i, j;
    tran_low_t temp_in[16], temp_out[16];
    const transform_2d ht = FHT_16[tx_type];

    // Columns
    for (i = 0; i < 16; ++i) {
      for (j = 0; j < 16; ++j)
        temp_in[j] = input[j * stride + i] * 4;
      ht.cols(temp_in, temp_out);
      for (j = 0; j < 16; ++j)
        outptr[j * 16 + i] = (temp_out[j] + 1 + (temp_out[j] < 0)) >> 2;
    }

    // Rows
    for (i = 0; i < 16; ++i) {
      for (j = 0; j < 16; ++j)
        temp_in[j] = out[j + i * 16];
      ht.rows(temp_in, temp_out);
      for (j = 0; j < 16; ++j)
        output[j + i * 16] = temp_out[j];
    }
  }
}

static INLINE tran_high_t dct_32_round(tran_high_t input) {
  tran_high_t rv = ROUND_POWER_OF_TWO(input, DCT_CONST_BITS);
<<<<<<< HEAD
  // TODO(peter.derivaz): Find new bounds for this assert
=======
  // TODO(debargha, peter.derivaz): Find new bounds for this assert,
  // and make the bounds consts.
>>>>>>> e59c053e
  // assert(-131072 <= rv && rv <= 131071);
  return rv;
}

static INLINE tran_high_t half_round_shift(tran_high_t input) {
  tran_high_t rv = (input + 1 + (input < 0)) >> 2;
  return rv;
}

static void fdct32(const tran_high_t *input, tran_high_t *output, int round) {
  tran_high_t step[32];
  // Stage 1
  step[0] = input[0] + input[(32 - 1)];
  step[1] = input[1] + input[(32 - 2)];
  step[2] = input[2] + input[(32 - 3)];
  step[3] = input[3] + input[(32 - 4)];
  step[4] = input[4] + input[(32 - 5)];
  step[5] = input[5] + input[(32 - 6)];
  step[6] = input[6] + input[(32 - 7)];
  step[7] = input[7] + input[(32 - 8)];
  step[8] = input[8] + input[(32 - 9)];
  step[9] = input[9] + input[(32 - 10)];
  step[10] = input[10] + input[(32 - 11)];
  step[11] = input[11] + input[(32 - 12)];
  step[12] = input[12] + input[(32 - 13)];
  step[13] = input[13] + input[(32 - 14)];
  step[14] = input[14] + input[(32 - 15)];
  step[15] = input[15] + input[(32 - 16)];
  step[16] = -input[16] + input[(32 - 17)];
  step[17] = -input[17] + input[(32 - 18)];
  step[18] = -input[18] + input[(32 - 19)];
  step[19] = -input[19] + input[(32 - 20)];
  step[20] = -input[20] + input[(32 - 21)];
  step[21] = -input[21] + input[(32 - 22)];
  step[22] = -input[22] + input[(32 - 23)];
  step[23] = -input[23] + input[(32 - 24)];
  step[24] = -input[24] + input[(32 - 25)];
  step[25] = -input[25] + input[(32 - 26)];
  step[26] = -input[26] + input[(32 - 27)];
  step[27] = -input[27] + input[(32 - 28)];
  step[28] = -input[28] + input[(32 - 29)];
  step[29] = -input[29] + input[(32 - 30)];
  step[30] = -input[30] + input[(32 - 31)];
  step[31] = -input[31] + input[(32 - 32)];

  // Stage 2
  output[0] = step[0] + step[16 - 1];
  output[1] = step[1] + step[16 - 2];
  output[2] = step[2] + step[16 - 3];
  output[3] = step[3] + step[16 - 4];
  output[4] = step[4] + step[16 - 5];
  output[5] = step[5] + step[16 - 6];
  output[6] = step[6] + step[16 - 7];
  output[7] = step[7] + step[16 - 8];
  output[8] = -step[8] + step[16 - 9];
  output[9] = -step[9] + step[16 - 10];
  output[10] = -step[10] + step[16 - 11];
  output[11] = -step[11] + step[16 - 12];
  output[12] = -step[12] + step[16 - 13];
  output[13] = -step[13] + step[16 - 14];
  output[14] = -step[14] + step[16 - 15];
  output[15] = -step[15] + step[16 - 16];

  output[16] = step[16];
  output[17] = step[17];
  output[18] = step[18];
  output[19] = step[19];

  output[20] = dct_32_round((-step[20] + step[27]) * cospi_16_64);
  output[21] = dct_32_round((-step[21] + step[26]) * cospi_16_64);
  output[22] = dct_32_round((-step[22] + step[25]) * cospi_16_64);
  output[23] = dct_32_round((-step[23] + step[24]) * cospi_16_64);

  output[24] = dct_32_round((step[24] + step[23]) * cospi_16_64);
  output[25] = dct_32_round((step[25] + step[22]) * cospi_16_64);
  output[26] = dct_32_round((step[26] + step[21]) * cospi_16_64);
  output[27] = dct_32_round((step[27] + step[20]) * cospi_16_64);

  output[28] = step[28];
  output[29] = step[29];
  output[30] = step[30];
  output[31] = step[31];

  // dump the magnitude by 4, hence the intermediate values are within
  // the range of 16 bits.
  if (round) {
    output[0] = half_round_shift(output[0]);
    output[1] = half_round_shift(output[1]);
    output[2] = half_round_shift(output[2]);
    output[3] = half_round_shift(output[3]);
    output[4] = half_round_shift(output[4]);
    output[5] = half_round_shift(output[5]);
    output[6] = half_round_shift(output[6]);
    output[7] = half_round_shift(output[7]);
    output[8] = half_round_shift(output[8]);
    output[9] = half_round_shift(output[9]);
    output[10] = half_round_shift(output[10]);
    output[11] = half_round_shift(output[11]);
    output[12] = half_round_shift(output[12]);
    output[13] = half_round_shift(output[13]);
    output[14] = half_round_shift(output[14]);
    output[15] = half_round_shift(output[15]);

    output[16] = half_round_shift(output[16]);
    output[17] = half_round_shift(output[17]);
    output[18] = half_round_shift(output[18]);
    output[19] = half_round_shift(output[19]);
    output[20] = half_round_shift(output[20]);
    output[21] = half_round_shift(output[21]);
    output[22] = half_round_shift(output[22]);
    output[23] = half_round_shift(output[23]);
    output[24] = half_round_shift(output[24]);
    output[25] = half_round_shift(output[25]);
    output[26] = half_round_shift(output[26]);
    output[27] = half_round_shift(output[27]);
    output[28] = half_round_shift(output[28]);
    output[29] = half_round_shift(output[29]);
    output[30] = half_round_shift(output[30]);
    output[31] = half_round_shift(output[31]);
  }

  // Stage 3
  step[0] = output[0] + output[(8 - 1)];
  step[1] = output[1] + output[(8 - 2)];
  step[2] = output[2] + output[(8 - 3)];
  step[3] = output[3] + output[(8 - 4)];
  step[4] = -output[4] + output[(8 - 5)];
  step[5] = -output[5] + output[(8 - 6)];
  step[6] = -output[6] + output[(8 - 7)];
  step[7] = -output[7] + output[(8 - 8)];
  step[8] = output[8];
  step[9] = output[9];
  step[10] = dct_32_round((-output[10] + output[13]) * cospi_16_64);
  step[11] = dct_32_round((-output[11] + output[12]) * cospi_16_64);
  step[12] = dct_32_round((output[12] + output[11]) * cospi_16_64);
  step[13] = dct_32_round((output[13] + output[10]) * cospi_16_64);
  step[14] = output[14];
  step[15] = output[15];

  step[16] = output[16] + output[23];
  step[17] = output[17] + output[22];
  step[18] = output[18] + output[21];
  step[19] = output[19] + output[20];
  step[20] = -output[20] + output[19];
  step[21] = -output[21] + output[18];
  step[22] = -output[22] + output[17];
  step[23] = -output[23] + output[16];
  step[24] = -output[24] + output[31];
  step[25] = -output[25] + output[30];
  step[26] = -output[26] + output[29];
  step[27] = -output[27] + output[28];
  step[28] = output[28] + output[27];
  step[29] = output[29] + output[26];
  step[30] = output[30] + output[25];
  step[31] = output[31] + output[24];

  // Stage 4
  output[0] = step[0] + step[3];
  output[1] = step[1] + step[2];
  output[2] = -step[2] + step[1];
  output[3] = -step[3] + step[0];
  output[4] = step[4];
  output[5] = dct_32_round((-step[5] + step[6]) * cospi_16_64);
  output[6] = dct_32_round((step[6] + step[5]) * cospi_16_64);
  output[7] = step[7];
  output[8] = step[8] + step[11];
  output[9] = step[9] + step[10];
  output[10] = -step[10] + step[9];
  output[11] = -step[11] + step[8];
  output[12] = -step[12] + step[15];
  output[13] = -step[13] + step[14];
  output[14] = step[14] + step[13];
  output[15] = step[15] + step[12];

  output[16] = step[16];
  output[17] = step[17];
  output[18] = dct_32_round(step[18] * -cospi_8_64 + step[29] * cospi_24_64);
  output[19] = dct_32_round(step[19] * -cospi_8_64 + step[28] * cospi_24_64);
  output[20] = dct_32_round(step[20] * -cospi_24_64 + step[27] * -cospi_8_64);
  output[21] = dct_32_round(step[21] * -cospi_24_64 + step[26] * -cospi_8_64);
  output[22] = step[22];
  output[23] = step[23];
  output[24] = step[24];
  output[25] = step[25];
  output[26] = dct_32_round(step[26] * cospi_24_64 + step[21] * -cospi_8_64);
  output[27] = dct_32_round(step[27] * cospi_24_64 + step[20] * -cospi_8_64);
  output[28] = dct_32_round(step[28] * cospi_8_64 + step[19] * cospi_24_64);
  output[29] = dct_32_round(step[29] * cospi_8_64 + step[18] * cospi_24_64);
  output[30] = step[30];
  output[31] = step[31];

  // Stage 5
  step[0] = dct_32_round((output[0] + output[1]) * cospi_16_64);
  step[1] = dct_32_round((-output[1] + output[0]) * cospi_16_64);
  step[2] = dct_32_round(output[2] * cospi_24_64 + output[3] * cospi_8_64);
  step[3] = dct_32_round(output[3] * cospi_24_64 - output[2] * cospi_8_64);
  step[4] = output[4] + output[5];
  step[5] = -output[5] + output[4];
  step[6] = -output[6] + output[7];
  step[7] = output[7] + output[6];
  step[8] = output[8];
  step[9] = dct_32_round(output[9] * -cospi_8_64 + output[14] * cospi_24_64);
  step[10] = dct_32_round(output[10] * -cospi_24_64 + output[13] * -cospi_8_64);
  step[11] = output[11];
  step[12] = output[12];
  step[13] = dct_32_round(output[13] * cospi_24_64 + output[10] * -cospi_8_64);
  step[14] = dct_32_round(output[14] * cospi_8_64 + output[9] * cospi_24_64);
  step[15] = output[15];

  step[16] = output[16] + output[19];
  step[17] = output[17] + output[18];
  step[18] = -output[18] + output[17];
  step[19] = -output[19] + output[16];
  step[20] = -output[20] + output[23];
  step[21] = -output[21] + output[22];
  step[22] = output[22] + output[21];
  step[23] = output[23] + output[20];
  step[24] = output[24] + output[27];
  step[25] = output[25] + output[26];
  step[26] = -output[26] + output[25];
  step[27] = -output[27] + output[24];
  step[28] = -output[28] + output[31];
  step[29] = -output[29] + output[30];
  step[30] = output[30] + output[29];
  step[31] = output[31] + output[28];

  // Stage 6
  output[0] = step[0];
  output[1] = step[1];
  output[2] = step[2];
  output[3] = step[3];
  output[4] = dct_32_round(step[4] * cospi_28_64 + step[7] * cospi_4_64);
  output[5] = dct_32_round(step[5] * cospi_12_64 + step[6] * cospi_20_64);
  output[6] = dct_32_round(step[6] * cospi_12_64 + step[5] * -cospi_20_64);
  output[7] = dct_32_round(step[7] * cospi_28_64 + step[4] * -cospi_4_64);
  output[8] = step[8] + step[9];
  output[9] = -step[9] + step[8];
  output[10] = -step[10] + step[11];
  output[11] = step[11] + step[10];
  output[12] = step[12] + step[13];
  output[13] = -step[13] + step[12];
  output[14] = -step[14] + step[15];
  output[15] = step[15] + step[14];

  output[16] = step[16];
  output[17] = dct_32_round(step[17] * -cospi_4_64 + step[30] * cospi_28_64);
  output[18] = dct_32_round(step[18] * -cospi_28_64 + step[29] * -cospi_4_64);
  output[19] = step[19];
  output[20] = step[20];
  output[21] = dct_32_round(step[21] * -cospi_20_64 + step[26] * cospi_12_64);
  output[22] = dct_32_round(step[22] * -cospi_12_64 + step[25] * -cospi_20_64);
  output[23] = step[23];
  output[24] = step[24];
  output[25] = dct_32_round(step[25] * cospi_12_64 + step[22] * -cospi_20_64);
  output[26] = dct_32_round(step[26] * cospi_20_64 + step[21] * cospi_12_64);
  output[27] = step[27];
  output[28] = step[28];
  output[29] = dct_32_round(step[29] * cospi_28_64 + step[18] * -cospi_4_64);
  output[30] = dct_32_round(step[30] * cospi_4_64 + step[17] * cospi_28_64);
  output[31] = step[31];

  // Stage 7
  step[0] = output[0];
  step[1] = output[1];
  step[2] = output[2];
  step[3] = output[3];
  step[4] = output[4];
  step[5] = output[5];
  step[6] = output[6];
  step[7] = output[7];
  step[8] = dct_32_round(output[8] * cospi_30_64 + output[15] * cospi_2_64);
  step[9] = dct_32_round(output[9] * cospi_14_64 + output[14] * cospi_18_64);
  step[10] = dct_32_round(output[10] * cospi_22_64 + output[13] * cospi_10_64);
  step[11] = dct_32_round(output[11] * cospi_6_64 + output[12] * cospi_26_64);
  step[12] = dct_32_round(output[12] * cospi_6_64 + output[11] * -cospi_26_64);
  step[13] = dct_32_round(output[13] * cospi_22_64 + output[10] * -cospi_10_64);
  step[14] = dct_32_round(output[14] * cospi_14_64 + output[9] * -cospi_18_64);
  step[15] = dct_32_round(output[15] * cospi_30_64 + output[8] * -cospi_2_64);

  step[16] = output[16] + output[17];
  step[17] = -output[17] + output[16];
  step[18] = -output[18] + output[19];
  step[19] = output[19] + output[18];
  step[20] = output[20] + output[21];
  step[21] = -output[21] + output[20];
  step[22] = -output[22] + output[23];
  step[23] = output[23] + output[22];
  step[24] = output[24] + output[25];
  step[25] = -output[25] + output[24];
  step[26] = -output[26] + output[27];
  step[27] = output[27] + output[26];
  step[28] = output[28] + output[29];
  step[29] = -output[29] + output[28];
  step[30] = -output[30] + output[31];
  step[31] = output[31] + output[30];

  // Final stage --- outputs indices are bit-reversed.
  output[0]  = step[0];
  output[16] = step[1];
  output[8]  = step[2];
  output[24] = step[3];
  output[4]  = step[4];
  output[20] = step[5];
  output[12] = step[6];
  output[28] = step[7];
  output[2]  = step[8];
  output[18] = step[9];
  output[10] = step[10];
  output[26] = step[11];
  output[6]  = step[12];
  output[22] = step[13];
  output[14] = step[14];
  output[30] = step[15];

  output[1]  = dct_32_round(step[16] * cospi_31_64 + step[31] * cospi_1_64);
  output[17] = dct_32_round(step[17] * cospi_15_64 + step[30] * cospi_17_64);
  output[9]  = dct_32_round(step[18] * cospi_23_64 + step[29] * cospi_9_64);
  output[25] = dct_32_round(step[19] * cospi_7_64 + step[28] * cospi_25_64);
  output[5]  = dct_32_round(step[20] * cospi_27_64 + step[27] * cospi_5_64);
  output[21] = dct_32_round(step[21] * cospi_11_64 + step[26] * cospi_21_64);
  output[13] = dct_32_round(step[22] * cospi_19_64 + step[25] * cospi_13_64);
  output[29] = dct_32_round(step[23] * cospi_3_64 + step[24] * cospi_29_64);
  output[3]  = dct_32_round(step[24] * cospi_3_64 + step[23] * -cospi_29_64);
  output[19] = dct_32_round(step[25] * cospi_19_64 + step[22] * -cospi_13_64);
  output[11] = dct_32_round(step[26] * cospi_11_64 + step[21] * -cospi_21_64);
  output[27] = dct_32_round(step[27] * cospi_27_64 + step[20] * -cospi_5_64);
  output[7]  = dct_32_round(step[28] * cospi_7_64 + step[19] * -cospi_25_64);
  output[23] = dct_32_round(step[29] * cospi_23_64 + step[18] * -cospi_9_64);
  output[15] = dct_32_round(step[30] * cospi_15_64 + step[17] * -cospi_17_64);
  output[31] = dct_32_round(step[31] * cospi_31_64 + step[16] * -cospi_1_64);
}

void vp9_fdct32x32_1_c(const int16_t *input, tran_low_t *output, int stride) {
  int r, c;
  tran_low_t sum = 0;
  for (r = 0; r < 32; ++r)
    for (c = 0; c < 32; ++c)
      sum += input[r * stride + c];

  output[0] = sum >> 3;
  output[1] = 0;
}

void vp9_fdct32x32_c(const int16_t *input, tran_low_t *out, int stride) {
  int i, j;
  tran_high_t output[32 * 32];

  // Columns
  for (i = 0; i < 32; ++i) {
    tran_high_t temp_in[32], temp_out[32];
    for (j = 0; j < 32; ++j)
      temp_in[j] = input[j * stride + i] * 4;
    fdct32(temp_in, temp_out, 0);
    for (j = 0; j < 32; ++j)
      output[j * 32 + i] = (temp_out[j] + 1 + (temp_out[j] > 0)) >> 2;
  }

  // Rows
  for (i = 0; i < 32; ++i) {
    tran_high_t temp_in[32], temp_out[32];
    for (j = 0; j < 32; ++j)
      temp_in[j] = output[j + i * 32];
    fdct32(temp_in, temp_out, 0);
    for (j = 0; j < 32; ++j)
      out[j + i * 32] = (temp_out[j] + 1 + (temp_out[j] < 0)) >> 2;
  }
}

// Note that although we use dct_32_round in dct32 computation flow,
// this 2d fdct32x32 for rate-distortion optimization loop is operating
// within 16 bits precision.
void vp9_fdct32x32_rd_c(const int16_t *input, tran_low_t *out, int stride) {
  int i, j;
  tran_high_t output[32 * 32];

  // Columns
  for (i = 0; i < 32; ++i) {
    tran_high_t temp_in[32], temp_out[32];
    for (j = 0; j < 32; ++j)
      temp_in[j] = input[j * stride + i] * 4;
    fdct32(temp_in, temp_out, 0);
    for (j = 0; j < 32; ++j)
      // TODO(cd): see quality impact of only doing
      //           output[j * 32 + i] = (temp_out[j] + 1) >> 2;
      //           PS: also change code in vp9/encoder/x86/vp9_dct_sse2.c
      output[j * 32 + i] = (temp_out[j] + 1 + (temp_out[j] > 0)) >> 2;
  }

  // Rows
  for (i = 0; i < 32; ++i) {
    tran_high_t temp_in[32], temp_out[32];
    for (j = 0; j < 32; ++j)
      temp_in[j] = output[j + i * 32];
    fdct32(temp_in, temp_out, 1);
    for (j = 0; j < 32; ++j)
      out[j + i * 32] = temp_out[j];
  }
}

<<<<<<< HEAD
#if CONFIG_VP9_HIGH

void vp9_high_fdct4x4_c(const int16_t *input, tran_low_t *output, int stride) {
  vp9_fdct4x4_c(input, output, stride);
}

void vp9_high_fht4x4_c(const int16_t *input, tran_low_t *output,
                       int stride, int tx_type) {
  vp9_fht4x4_c(input, output, stride, tx_type);
}

void vp9_high_fdct8x8_1_c(const int16_t *input, tran_low_t *final_output,
                          int stride) {
  vp9_fdct8x8_1_c(input, final_output, stride);
}

void vp9_high_fdct8x8_c(const int16_t *input, tran_low_t *final_output,
                        int stride) {
  vp9_fdct8x8_c(input, final_output, stride);
}

void vp9_high_fdct16x16_1_c(const int16_t *input, tran_low_t *output,
                            int stride) {
  vp9_fdct16x16_1_c(input, output, stride);
}

void vp9_high_fdct16x16_c(const int16_t *input, tran_low_t *output,
                          int stride) {
  vp9_fdct16x16_c(input, output, stride);
}

void vp9_high_fht8x8_c(const int16_t *input, tran_low_t *output,
                  int stride, int tx_type) {
  vp9_fht8x8_c(input, output, stride, tx_type);
}

void vp9_high_fwht4x4_c(const int16_t *input, tran_low_t *output, int stride) {
  vp9_fwht4x4_c(input, output, stride);
}

void vp9_high_fht16x16_c(const int16_t *input, tran_low_t *output,
                    int stride, int tx_type) {
  vp9_fht16x16_c(input, output, stride, tx_type);
}

void vp9_high_fdct32x32_1_c(const int16_t *input, tran_low_t *out, int stride) {
  vp9_fdct32x32_1_c(input, out, stride);
}

void vp9_high_fdct32x32_c(const int16_t *input, tran_low_t *out, int stride) {
  vp9_fdct32x32_c(input, out, stride);
}

void vp9_high_fdct32x32_rd_c(const int16_t *input, tran_low_t *out,
                             int stride) {
  vp9_fdct32x32_rd_c(input, out, stride);
}

#endif
=======
#if CONFIG_VP9_HIGHBITDEPTH
void vp9_highbd_fdct4x4_c(const int16_t *input, tran_low_t *output,
                          int stride) {
  vp9_fdct4x4_c(input, output, stride);
}

void vp9_highbd_fht4x4_c(const int16_t *input, tran_low_t *output,
                         int stride, int tx_type) {
  vp9_fht4x4_c(input, output, stride, tx_type);
}

void vp9_highbd_fdct8x8_1_c(const int16_t *input, tran_low_t *final_output,
                            int stride) {
  vp9_fdct8x8_1_c(input, final_output, stride);
}

void vp9_highbd_fdct8x8_c(const int16_t *input, tran_low_t *final_output,
                          int stride) {
  vp9_fdct8x8_c(input, final_output, stride);
}

void vp9_highbd_fdct16x16_1_c(const int16_t *input, tran_low_t *output,
                              int stride) {
  vp9_fdct16x16_1_c(input, output, stride);
}

void vp9_highbd_fdct16x16_c(const int16_t *input, tran_low_t *output,
                            int stride) {
  vp9_fdct16x16_c(input, output, stride);
}

void vp9_highbd_fht8x8_c(const int16_t *input, tran_low_t *output,
                         int stride, int tx_type) {
  vp9_fht8x8_c(input, output, stride, tx_type);
}

void vp9_highbd_fwht4x4_c(const int16_t *input, tran_low_t *output,
                          int stride) {
  vp9_fwht4x4_c(input, output, stride);
}

void vp9_highbd_fht16x16_c(const int16_t *input, tran_low_t *output,
                           int stride, int tx_type) {
  vp9_fht16x16_c(input, output, stride, tx_type);
}

void vp9_highbd_fdct32x32_1_c(const int16_t *input, tran_low_t *out,
                              int stride) {
  vp9_fdct32x32_1_c(input, out, stride);
}

void vp9_highbd_fdct32x32_c(const int16_t *input, tran_low_t *out, int stride) {
  vp9_fdct32x32_c(input, out, stride);
}

void vp9_highbd_fdct32x32_rd_c(const int16_t *input, tran_low_t *out,
                               int stride) {
  vp9_fdct32x32_rd_c(input, out, stride);
}
#endif  // CONFIG_VP9_HIGHBITDEPTH
>>>>>>> e59c053e
<|MERGE_RESOLUTION|>--- conflicted
+++ resolved
@@ -20,12 +20,8 @@
 
 static INLINE tran_high_t fdct_round_shift(tran_high_t input) {
   tran_high_t rv = ROUND_POWER_OF_TWO(input, DCT_CONST_BITS);
-<<<<<<< HEAD
-  // TODO(peter.derivaz): Find new bounds for this assert
-=======
   // TODO(debargha, peter.derivaz): Find new bounds for this assert
   // and make the bounds consts.
->>>>>>> e59c053e
   // assert(INT16_MIN <= rv && rv <= INT16_MAX);
   return rv;
 }
@@ -75,15 +71,9 @@
   tran_low_t *out = intermediate;
   // Do the two transform/transpose passes
   for (pass = 0; pass < 2; ++pass) {
-<<<<<<< HEAD
-    /*canbe16*/ tran_high_t input[4];
-    /*canbe16*/ tran_high_t step[4];
-    /*needs32*/ tran_high_t temp1, temp2;
-=======
     tran_high_t input[4];      // canbe16
     tran_high_t step[4];       // canbe16
     tran_high_t temp1, temp2;  // needs32
->>>>>>> e59c053e
     int i;
     for (i = 0; i < 4; ++i) {
       // Load inputs.
@@ -214,15 +204,9 @@
 }
 
 static void fdct8(const tran_low_t *input, tran_low_t *output) {
-<<<<<<< HEAD
-  /*canbe16*/ tran_high_t s0, s1, s2, s3, s4, s5, s6, s7;
-  /*needs32*/ tran_high_t t0, t1, t2, t3;
-  /*canbe16*/ tran_high_t x0, x1, x2, x3;
-=======
   tran_high_t s0, s1, s2, s3, s4, s5, s6, s7;  // canbe16
   tran_high_t t0, t1, t2, t3;                  // needs32
   tran_high_t x0, x1, x2, x3;                  // canbe16
->>>>>>> e59c053e
 
   // stage 1
   s0 = input[0] + input[7];
@@ -289,15 +273,9 @@
   // Transform columns
   {
     tran_low_t *output = intermediate;
-<<<<<<< HEAD
-    /*canbe16*/ tran_high_t s0, s1, s2, s3, s4, s5, s6, s7;
-    /*needs32*/ tran_high_t t0, t1, t2, t3;
-    /*canbe16*/ tran_high_t x0, x1, x2, x3;
-=======
     tran_high_t s0, s1, s2, s3, s4, s5, s6, s7;  // canbe16
     tran_high_t t0, t1, t2, t3;                  // needs32
     tran_high_t x0, x1, x2, x3;                  // canbe16
->>>>>>> e59c053e
 
     int i;
     for (i = 0; i < 8; i++) {
@@ -385,19 +363,11 @@
   tran_low_t *out = intermediate;
   // Do the two transform/transpose passes
   for (pass = 0; pass < 2; ++pass) {
-<<<<<<< HEAD
-    /*canbe16*/ tran_high_t step1[8];
-    /*canbe16*/ tran_high_t step2[8];
-    /*canbe16*/ tran_high_t step3[8];
-    /*canbe16*/ tran_high_t input[8];
-    /*needs32*/ tran_high_t temp1, temp2;
-=======
     tran_high_t step1[8];      // canbe16
     tran_high_t step2[8];      // canbe16
     tran_high_t step3[8];      // canbe16
     tran_high_t input[8];      // canbe16
     tran_high_t temp1, temp2;  // needs32
->>>>>>> e59c053e
     int i;
     for (i = 0; i < 16; i++) {
       if (0 == pass) {
@@ -441,15 +411,9 @@
       }
       // Work on the first eight values; fdct8(input, even_results);
       {
-<<<<<<< HEAD
-        /*canbe16*/ tran_high_t s0, s1, s2, s3, s4, s5, s6, s7;
-        /*needs32*/ tran_high_t t0, t1, t2, t3;
-        /*canbe16*/ tran_high_t x0, x1, x2, x3;
-=======
         tran_high_t s0, s1, s2, s3, s4, s5, s6, s7;  // canbe16
         tran_high_t t0, t1, t2, t3;                  // needs32
         tran_high_t x0, x1, x2, x3;                  // canbe16
->>>>>>> e59c053e
 
         // stage 1
         s0 = input[0] + input[7];
@@ -679,11 +643,7 @@
   int i;
   tran_high_t a1, b1, c1, d1, e1;
   const int16_t *ip_pass0 = input;
-<<<<<<< HEAD
-  const tran_low_t *ip;
-=======
   const tran_low_t *ip = NULL;
->>>>>>> e59c053e
   tran_low_t *op = output;
 
   for (i = 0; i < 4; i++) {
@@ -735,19 +695,11 @@
 
 // Rewrote to use same algorithm as others.
 static void fdct16(const tran_low_t in[16], tran_low_t out[16]) {
-<<<<<<< HEAD
-  /*canbe16*/ tran_high_t step1[8];
-  /*canbe16*/ tran_high_t step2[8];
-  /*canbe16*/ tran_high_t step3[8];
-  /*canbe16*/ tran_high_t input[8];
-  /*needs32*/ tran_high_t temp1, temp2;
-=======
   tran_high_t step1[8];      // canbe16
   tran_high_t step2[8];      // canbe16
   tran_high_t step3[8];      // canbe16
   tran_high_t input[8];      // canbe16
   tran_high_t temp1, temp2;  // needs32
->>>>>>> e59c053e
 
   // step 1
   input[0] = in[0] + in[15];
@@ -770,15 +722,9 @@
 
   // fdct8(step, step);
   {
-<<<<<<< HEAD
-    /*canbe16*/ tran_high_t s0, s1, s2, s3, s4, s5, s6, s7;
-    /*needs32*/ tran_high_t t0, t1, t2, t3;
-    /*canbe16*/ tran_high_t x0, x1, x2, x3;
-=======
     tran_high_t s0, s1, s2, s3, s4, s5, s6, s7;  // canbe16
     tran_high_t t0, t1, t2, t3;                  // needs32
     tran_high_t x0, x1, x2, x3;                  // canbe16
->>>>>>> e59c053e
 
     // stage 1
     s0 = input[0] + input[7];
@@ -1092,12 +1038,8 @@
 
 static INLINE tran_high_t dct_32_round(tran_high_t input) {
   tran_high_t rv = ROUND_POWER_OF_TWO(input, DCT_CONST_BITS);
-<<<<<<< HEAD
-  // TODO(peter.derivaz): Find new bounds for this assert
-=======
   // TODO(debargha, peter.derivaz): Find new bounds for this assert,
   // and make the bounds consts.
->>>>>>> e59c053e
   // assert(-131072 <= rv && rv <= 131071);
   return rv;
 }
@@ -1497,67 +1439,6 @@
   }
 }
 
-<<<<<<< HEAD
-#if CONFIG_VP9_HIGH
-
-void vp9_high_fdct4x4_c(const int16_t *input, tran_low_t *output, int stride) {
-  vp9_fdct4x4_c(input, output, stride);
-}
-
-void vp9_high_fht4x4_c(const int16_t *input, tran_low_t *output,
-                       int stride, int tx_type) {
-  vp9_fht4x4_c(input, output, stride, tx_type);
-}
-
-void vp9_high_fdct8x8_1_c(const int16_t *input, tran_low_t *final_output,
-                          int stride) {
-  vp9_fdct8x8_1_c(input, final_output, stride);
-}
-
-void vp9_high_fdct8x8_c(const int16_t *input, tran_low_t *final_output,
-                        int stride) {
-  vp9_fdct8x8_c(input, final_output, stride);
-}
-
-void vp9_high_fdct16x16_1_c(const int16_t *input, tran_low_t *output,
-                            int stride) {
-  vp9_fdct16x16_1_c(input, output, stride);
-}
-
-void vp9_high_fdct16x16_c(const int16_t *input, tran_low_t *output,
-                          int stride) {
-  vp9_fdct16x16_c(input, output, stride);
-}
-
-void vp9_high_fht8x8_c(const int16_t *input, tran_low_t *output,
-                  int stride, int tx_type) {
-  vp9_fht8x8_c(input, output, stride, tx_type);
-}
-
-void vp9_high_fwht4x4_c(const int16_t *input, tran_low_t *output, int stride) {
-  vp9_fwht4x4_c(input, output, stride);
-}
-
-void vp9_high_fht16x16_c(const int16_t *input, tran_low_t *output,
-                    int stride, int tx_type) {
-  vp9_fht16x16_c(input, output, stride, tx_type);
-}
-
-void vp9_high_fdct32x32_1_c(const int16_t *input, tran_low_t *out, int stride) {
-  vp9_fdct32x32_1_c(input, out, stride);
-}
-
-void vp9_high_fdct32x32_c(const int16_t *input, tran_low_t *out, int stride) {
-  vp9_fdct32x32_c(input, out, stride);
-}
-
-void vp9_high_fdct32x32_rd_c(const int16_t *input, tran_low_t *out,
-                             int stride) {
-  vp9_fdct32x32_rd_c(input, out, stride);
-}
-
-#endif
-=======
 #if CONFIG_VP9_HIGHBITDEPTH
 void vp9_highbd_fdct4x4_c(const int16_t *input, tran_low_t *output,
                           int stride) {
@@ -1617,5 +1498,4 @@
                                int stride) {
   vp9_fdct32x32_rd_c(input, out, stride);
 }
-#endif  // CONFIG_VP9_HIGHBITDEPTH
->>>>>>> e59c053e
+#endif  // CONFIG_VP9_HIGHBITDEPTH