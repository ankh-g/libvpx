/*
 *  Copyright (c) 2010 The WebM project authors. All Rights Reserved.
 *
 *  Use of this source code is governed by a BSD-style license
 *  that can be found in the LICENSE file in the root of the source
 *  tree. An additional intellectual property rights grant can be found
 *  in the file PATENTS.  All contributing project authors may
 *  be found in the AUTHORS file in the root of the source tree.
 */


#include <assert.h>
#include <math.h>
#include "./vpx_config.h"
#include "vp9/common/vp9_systemdependent.h"

#include "vp9/common/vp9_blockd.h"
#include "vp9/common/vp9_idct.h"

static void fdct4_1d(int16_t *input, int16_t *output) {
  int16_t step[4];
  int temp1, temp2;

  step[0] = input[0] + input[3];
  step[1] = input[1] + input[2];
  step[2] = input[1] - input[2];
  step[3] = input[0] - input[3];

  temp1 = (step[0] + step[1]) * cospi_16_64;
  temp2 = (step[0] - step[1]) * cospi_16_64;
  output[0] = dct_const_round_shift(temp1);
  output[2] = dct_const_round_shift(temp2);
  temp1 = step[2] * cospi_24_64 + step[3] * cospi_8_64;
  temp2 = -step[2] * cospi_8_64 + step[3] * cospi_24_64;
  output[1] = dct_const_round_shift(temp1);
  output[3] = dct_const_round_shift(temp2);
}

void vp9_short_fdct4x4_c(int16_t *input, int16_t *output, int pitch) {
  // The 2D transform is done with two passes which are actually pretty
  // similar. In the first one, we transform the columns and transpose
  // the results. In the second one, we transform the rows. To achieve that,
  // as the first pass results are transposed, we tranpose the columns (that
  // is the transposed rows) and transpose the results (so that it goes back
  // in normal/row positions).
  const int stride = pitch >> 1;
  int pass;
  // We need an intermediate buffer between passes.
  int16_t intermediate[4 * 4];
  int16_t *in = input;
  int16_t *out = intermediate;
  // Do the two transform/transpose passes
  for (pass = 0; pass < 2; ++pass) {
    /*canbe16*/ int input[4];
    /*canbe16*/ int step[4];
    /*needs32*/ int temp1, temp2;
    int i;
    for (i = 0; i < 4; ++i) {
      // Load inputs.
      if (0 == pass) {
        input[0] = in[0 * stride] << 4;
        input[1] = in[1 * stride] << 4;
        input[2] = in[2 * stride] << 4;
        input[3] = in[3 * stride] << 4;
        if (i == 0 && input[0]) {
          input[0] += 1;
        }
      } else {
        input[0] = in[0 * 4];
        input[1] = in[1 * 4];
        input[2] = in[2 * 4];
        input[3] = in[3 * 4];
      }
      // Transform.
      step[0] = input[0] + input[3];
      step[1] = input[1] + input[2];
      step[2] = input[1] - input[2];
      step[3] = input[0] - input[3];
      temp1 = (step[0] + step[1]) * cospi_16_64;
      temp2 = (step[0] - step[1]) * cospi_16_64;
      out[0] = dct_const_round_shift(temp1);
      out[2] = dct_const_round_shift(temp2);
      temp1 = step[2] * cospi_24_64 + step[3] * cospi_8_64;
      temp2 = -step[2] * cospi_8_64 + step[3] * cospi_24_64;
      out[1] = dct_const_round_shift(temp1);
      out[3] = dct_const_round_shift(temp2);
      // Do next column (which is a transposed row in second/horizontal pass)
      in++;
      out += 4;
    }
    // Setup in/out for next pass.
    in = intermediate;
    out = output;
  }

  {
    int i, j;
    for (i = 0; i < 4; ++i) {
      for (j = 0; j < 4; ++j)
        output[j + i * 4] = (output[j + i * 4] + 1) >> 2;
    }
  }
}

static void fadst4_1d(int16_t *input, int16_t *output) {
  int x0, x1, x2, x3;
  int s0, s1, s2, s3, s4, s5, s6, s7;

  x0 = input[0];
  x1 = input[1];
  x2 = input[2];
  x3 = input[3];

  if (!(x0 | x1 | x2 | x3)) {
    output[0] = output[1] = output[2] = output[3] = 0;
    return;
  }

  s0 = sinpi_1_9 * x0;
  s1 = sinpi_4_9 * x0;
  s2 = sinpi_2_9 * x1;
  s3 = sinpi_1_9 * x1;
  s4 = sinpi_3_9 * x2;
  s5 = sinpi_4_9 * x3;
  s6 = sinpi_2_9 * x3;
  s7 = x0 + x1 - x3;

  x0 = s0 + s2 + s5;
  x1 = sinpi_3_9 * s7;
  x2 = s1 - s3 + s6;
  x3 = s4;

  s0 = x0 + x3;
  s1 = x1;
  s2 = x2 - x3;
  s3 = x2 - x0 + x3;

  // 1-D transform scaling factor is sqrt(2).
  output[0] = dct_const_round_shift(s0);
  output[1] = dct_const_round_shift(s1);
  output[2] = dct_const_round_shift(s2);
  output[3] = dct_const_round_shift(s3);
}

static const transform_2d FHT_4[] = {
  { fdct4_1d,  fdct4_1d  },  // DCT_DCT  = 0
  { fadst4_1d, fdct4_1d  },  // ADST_DCT = 1
  { fdct4_1d,  fadst4_1d },  // DCT_ADST = 2
  { fadst4_1d, fadst4_1d }   // ADST_ADST = 3
};

void vp9_short_fht4x4_c(int16_t *input, int16_t *output,
                        int pitch, TX_TYPE tx_type) {
  int16_t out[4 * 4];
  int16_t *outptr = &out[0];
  int i, j;
  int16_t temp_in[4], temp_out[4];
  const transform_2d ht = FHT_4[tx_type];

  // Columns
  for (i = 0; i < 4; ++i) {
    for (j = 0; j < 4; ++j)
      temp_in[j] = input[j * pitch + i] << 4;
    if (i == 0 && temp_in[0])
      temp_in[0] += 1;
    ht.cols(temp_in, temp_out);
    for (j = 0; j < 4; ++j)
      outptr[j * 4 + i] = temp_out[j];
  }

  // Rows
  for (i = 0; i < 4; ++i) {
    for (j = 0; j < 4; ++j)
      temp_in[j] = out[j + i * 4];
    ht.rows(temp_in, temp_out);
    for (j = 0; j < 4; ++j)
      output[j + i * 4] = (temp_out[j] + 1) >> 2;
  }
}

void vp9_short_fdct8x4_c(int16_t *input, int16_t *output, int pitch) {
    vp9_short_fdct4x4_c(input, output, pitch);
    vp9_short_fdct4x4_c(input + 4, output + 16, pitch);
}

static void fdct8_1d(int16_t *input, int16_t *output) {
  /*canbe16*/ int s0, s1, s2, s3, s4, s5, s6, s7;
  /*needs32*/ int t0, t1, t2, t3;
  /*canbe16*/ int x0, x1, x2, x3;

  // stage 1
  s0 = input[0] + input[7];
  s1 = input[1] + input[6];
  s2 = input[2] + input[5];
  s3 = input[3] + input[4];
  s4 = input[3] - input[4];
  s5 = input[2] - input[5];
  s6 = input[1] - input[6];
  s7 = input[0] - input[7];

  // fdct4_1d(step, step);
  x0 = s0 + s3;
  x1 = s1 + s2;
  x2 = s1 - s2;
  x3 = s0 - s3;
  t0 = (x0 + x1) * cospi_16_64;
  t1 = (x0 - x1) * cospi_16_64;
  t2 =  x2 * cospi_24_64 + x3 *  cospi_8_64;
  t3 = -x2 * cospi_8_64  + x3 * cospi_24_64;
  output[0] = dct_const_round_shift(t0);
  output[2] = dct_const_round_shift(t2);
  output[4] = dct_const_round_shift(t1);
  output[6] = dct_const_round_shift(t3);

  // Stage 2
  t0 = (s6 - s5) * cospi_16_64;
  t1 = (s6 + s5) * cospi_16_64;
  t2 = dct_const_round_shift(t0);
  t3 = dct_const_round_shift(t1);

  // Stage 3
  x0 = s4 + t2;
  x1 = s4 - t2;
  x2 = s7 - t3;
  x3 = s7 + t3;

  // Stage 4
  t0 = x0 * cospi_28_64 + x3 *   cospi_4_64;
  t1 = x1 * cospi_12_64 + x2 *  cospi_20_64;
  t2 = x2 * cospi_12_64 + x1 * -cospi_20_64;
  t3 = x3 * cospi_28_64 + x0 *  -cospi_4_64;
  output[1] = dct_const_round_shift(t0);
  output[3] = dct_const_round_shift(t2);
  output[5] = dct_const_round_shift(t1);
  output[7] = dct_const_round_shift(t3);
}

void vp9_short_fdct8x8_c(int16_t *input, int16_t *final_output, int pitch) {
  const int stride = pitch >> 1;
  int i, j;
  int16_t intermediate[64];

  // Transform columns
  {
    int16_t *output = intermediate;
    /*canbe16*/ int s0, s1, s2, s3, s4, s5, s6, s7;
    /*needs32*/ int t0, t1, t2, t3;
    /*canbe16*/ int x0, x1, x2, x3;

    int i;
    for (i = 0; i < 8; i++) {
      // stage 1
      s0 = (input[0 * stride] + input[7 * stride]) << 2;
      s1 = (input[1 * stride] + input[6 * stride]) << 2;
      s2 = (input[2 * stride] + input[5 * stride]) << 2;
      s3 = (input[3 * stride] + input[4 * stride]) << 2;
      s4 = (input[3 * stride] - input[4 * stride]) << 2;
      s5 = (input[2 * stride] - input[5 * stride]) << 2;
      s6 = (input[1 * stride] - input[6 * stride]) << 2;
      s7 = (input[0 * stride] - input[7 * stride]) << 2;

      // fdct4_1d(step, step);
      x0 = s0 + s3;
      x1 = s1 + s2;
      x2 = s1 - s2;
      x3 = s0 - s3;
      t0 = (x0 + x1) * cospi_16_64;
      t1 = (x0 - x1) * cospi_16_64;
      t2 =  x2 * cospi_24_64 + x3 *  cospi_8_64;
      t3 = -x2 * cospi_8_64  + x3 * cospi_24_64;
      output[0 * 8] = dct_const_round_shift(t0);
      output[2 * 8] = dct_const_round_shift(t2);
      output[4 * 8] = dct_const_round_shift(t1);
      output[6 * 8] = dct_const_round_shift(t3);

      // Stage 2
      t0 = (s6 - s5) * cospi_16_64;
      t1 = (s6 + s5) * cospi_16_64;
      t2 = dct_const_round_shift(t0);
      t3 = dct_const_round_shift(t1);

      // Stage 3
      x0 = s4 + t2;
      x1 = s4 - t2;
      x2 = s7 - t3;
      x3 = s7 + t3;

      // Stage 4
      t0 = x0 * cospi_28_64 + x3 *   cospi_4_64;
      t1 = x1 * cospi_12_64 + x2 *  cospi_20_64;
      t2 = x2 * cospi_12_64 + x1 * -cospi_20_64;
      t3 = x3 * cospi_28_64 + x0 *  -cospi_4_64;
      output[1 * 8] = dct_const_round_shift(t0);
      output[3 * 8] = dct_const_round_shift(t2);
      output[5 * 8] = dct_const_round_shift(t1);
      output[7 * 8] = dct_const_round_shift(t3);
      input++;
      output++;
    }
  }

  // Rows
  for (i = 0; i < 8; ++i) {
    fdct8_1d(&intermediate[i * 8], &final_output[i * 8]);
    for (j = 0; j < 8; ++j)
      final_output[j + i * 8] /= 2;
  }
}

void vp9_short_fdct16x16_c(int16_t *input, int16_t *output, int pitch) {
  // The 2D transform is done with two passes which are actually pretty
  // similar. In the first one, we transform the columns and transpose
  // the results. In the second one, we transform the rows. To achieve that,
  // as the first pass results are transposed, we tranpose the columns (that
  // is the transposed rows) and transpose the results (so that it goes back
  // in normal/row positions).
  const int stride = pitch >> 1;
  int pass;
  // We need an intermediate buffer between passes.
  int16_t intermediate[256];
  int16_t *in = input;
  int16_t *out = intermediate;
  // Do the two transform/transpose passes
  for (pass = 0; pass < 2; ++pass) {
    /*canbe16*/ int step1[8];
    /*canbe16*/ int step2[8];
    /*canbe16*/ int step3[8];
    /*canbe16*/ int input[8];
    /*needs32*/ int temp1, temp2;
    int i;
    for (i = 0; i < 16; i++) {
      if (0 == pass) {
        // Calculate input for the first 8 results.
        input[0] = (in[0 * stride] + in[15 * stride]) << 2;
        input[1] = (in[1 * stride] + in[14 * stride]) << 2;
        input[2] = (in[2 * stride] + in[13 * stride]) << 2;
        input[3] = (in[3 * stride] + in[12 * stride]) << 2;
        input[4] = (in[4 * stride] + in[11 * stride]) << 2;
        input[5] = (in[5 * stride] + in[10 * stride]) << 2;
        input[6] = (in[6 * stride] + in[ 9 * stride]) << 2;
        input[7] = (in[7 * stride] + in[ 8 * stride]) << 2;
        // Calculate input for the next 8 results.
        step1[0] = (in[7 * stride] - in[ 8 * stride]) << 2;
        step1[1] = (in[6 * stride] - in[ 9 * stride]) << 2;
        step1[2] = (in[5 * stride] - in[10 * stride]) << 2;
        step1[3] = (in[4 * stride] - in[11 * stride]) << 2;
        step1[4] = (in[3 * stride] - in[12 * stride]) << 2;
        step1[5] = (in[2 * stride] - in[13 * stride]) << 2;
        step1[6] = (in[1 * stride] - in[14 * stride]) << 2;
        step1[7] = (in[0 * stride] - in[15 * stride]) << 2;
      } else {
        // Calculate input for the first 8 results.
        input[0] = ((in[0 * 16] + 1) >> 2) + ((in[15 * 16] + 1) >> 2);
        input[1] = ((in[1 * 16] + 1) >> 2) + ((in[14 * 16] + 1) >> 2);
        input[2] = ((in[2 * 16] + 1) >> 2) + ((in[13 * 16] + 1) >> 2);
        input[3] = ((in[3 * 16] + 1) >> 2) + ((in[12 * 16] + 1) >> 2);
        input[4] = ((in[4 * 16] + 1) >> 2) + ((in[11 * 16] + 1) >> 2);
        input[5] = ((in[5 * 16] + 1) >> 2) + ((in[10 * 16] + 1) >> 2);
        input[6] = ((in[6 * 16] + 1) >> 2) + ((in[ 9 * 16] + 1) >> 2);
        input[7] = ((in[7 * 16] + 1) >> 2) + ((in[ 8 * 16] + 1) >> 2);
        // Calculate input for the next 8 results.
        step1[0] = ((in[7 * 16] + 1) >> 2) - ((in[ 8 * 16] + 1) >> 2);
        step1[1] = ((in[6 * 16] + 1) >> 2) - ((in[ 9 * 16] + 1) >> 2);
        step1[2] = ((in[5 * 16] + 1) >> 2) - ((in[10 * 16] + 1) >> 2);
        step1[3] = ((in[4 * 16] + 1) >> 2) - ((in[11 * 16] + 1) >> 2);
        step1[4] = ((in[3 * 16] + 1) >> 2) - ((in[12 * 16] + 1) >> 2);
        step1[5] = ((in[2 * 16] + 1) >> 2) - ((in[13 * 16] + 1) >> 2);
        step1[6] = ((in[1 * 16] + 1) >> 2) - ((in[14 * 16] + 1) >> 2);
        step1[7] = ((in[0 * 16] + 1) >> 2) - ((in[15 * 16] + 1) >> 2);
      }
      // Work on the first eight values; fdct8_1d(input, even_results);
      {
        /*canbe16*/ int s0, s1, s2, s3, s4, s5, s6, s7;
        /*needs32*/ int t0, t1, t2, t3;
        /*canbe16*/ int x0, x1, x2, x3;

        // stage 1
        s0 = input[0] + input[7];
        s1 = input[1] + input[6];
        s2 = input[2] + input[5];
        s3 = input[3] + input[4];
        s4 = input[3] - input[4];
        s5 = input[2] - input[5];
        s6 = input[1] - input[6];
        s7 = input[0] - input[7];

        // fdct4_1d(step, step);
        x0 = s0 + s3;
        x1 = s1 + s2;
        x2 = s1 - s2;
        x3 = s0 - s3;
        t0 = (x0 + x1) * cospi_16_64;
        t1 = (x0 - x1) * cospi_16_64;
        t2 = x3 * cospi_8_64  + x2 * cospi_24_64;
        t3 = x3 * cospi_24_64 - x2 * cospi_8_64;
        out[0] = dct_const_round_shift(t0);
        out[4] = dct_const_round_shift(t2);
        out[8] = dct_const_round_shift(t1);
        out[12] = dct_const_round_shift(t3);

        // Stage 2
        t0 = (s6 - s5) * cospi_16_64;
        t1 = (s6 + s5) * cospi_16_64;
        t2 = dct_const_round_shift(t0);
        t3 = dct_const_round_shift(t1);

        // Stage 3
        x0 = s4 + t2;
        x1 = s4 - t2;
        x2 = s7 - t3;
        x3 = s7 + t3;

        // Stage 4
        t0 = x0 * cospi_28_64 + x3 *   cospi_4_64;
        t1 = x1 * cospi_12_64 + x2 *  cospi_20_64;
        t2 = x2 * cospi_12_64 + x1 * -cospi_20_64;
        t3 = x3 * cospi_28_64 + x0 *  -cospi_4_64;
        out[2] = dct_const_round_shift(t0);
        out[6] = dct_const_round_shift(t2);
        out[10] = dct_const_round_shift(t1);
        out[14] = dct_const_round_shift(t3);
      }
      // Work on the next eight values; step1 -> odd_results
      {
        // step 2
        temp1 = (step1[5] - step1[2]) * cospi_16_64;
        temp2 = (step1[4] - step1[3]) * cospi_16_64;
        step2[2] = dct_const_round_shift(temp1);
        step2[3] = dct_const_round_shift(temp2);
        temp1 = (step1[4] + step1[3]) * cospi_16_64;
        temp2 = (step1[5] + step1[2]) * cospi_16_64;
        step2[4] = dct_const_round_shift(temp1);
        step2[5] = dct_const_round_shift(temp2);
        // step 3
        step3[0] = step1[0] + step2[3];
        step3[1] = step1[1] + step2[2];
        step3[2] = step1[1] - step2[2];
        step3[3] = step1[0] - step2[3];
        step3[4] = step1[7] - step2[4];
        step3[5] = step1[6] - step2[5];
        step3[6] = step1[6] + step2[5];
        step3[7] = step1[7] + step2[4];
        // step 4
        temp1 = step3[1] *  -cospi_8_64 + step3[6] * cospi_24_64;
        temp2 = step3[2] * -cospi_24_64 - step3[5] *  cospi_8_64;
        step2[1] = dct_const_round_shift(temp1);
        step2[2] = dct_const_round_shift(temp2);
        temp1 = step3[2] * -cospi_8_64 + step3[5] * cospi_24_64;
        temp2 = step3[1] * cospi_24_64 + step3[6] *  cospi_8_64;
        step2[5] = dct_const_round_shift(temp1);
        step2[6] = dct_const_round_shift(temp2);
        // step 5
        step1[0] = step3[0] + step2[1];
        step1[1] = step3[0] - step2[1];
        step1[2] = step3[3] - step2[2];
        step1[3] = step3[3] + step2[2];
        step1[4] = step3[4] + step2[5];
        step1[5] = step3[4] - step2[5];
        step1[6] = step3[7] - step2[6];
        step1[7] = step3[7] + step2[6];
        // step 6
        temp1 = step1[0] * cospi_30_64 + step1[7] *  cospi_2_64;
        temp2 = step1[1] * cospi_14_64 + step1[6] * cospi_18_64;
        out[1] = dct_const_round_shift(temp1);
        out[9] = dct_const_round_shift(temp2);
        temp1 = step1[2] * cospi_22_64 + step1[5] * cospi_10_64;
        temp2 = step1[3] *  cospi_6_64 + step1[4] * cospi_26_64;
        out[5] = dct_const_round_shift(temp1);
        out[13] = dct_const_round_shift(temp2);
        temp1 = step1[3] * -cospi_26_64 + step1[4] *  cospi_6_64;
        temp2 = step1[2] * -cospi_10_64 + step1[5] * cospi_22_64;
        out[3] = dct_const_round_shift(temp1);
        out[11] = dct_const_round_shift(temp2);
        temp1 = step1[1] * -cospi_18_64 + step1[6] * cospi_14_64;
        temp2 = step1[0] *  -cospi_2_64 + step1[7] * cospi_30_64;
        out[7] = dct_const_round_shift(temp1);
        out[15] = dct_const_round_shift(temp2);
      }
      // Do next column (which is a transposed row in second/horizontal pass)
      in++;
      out += 16;
    }
    // Setup in/out for next pass.
    in = intermediate;
    out = output;
  }
}

static void fadst8_1d(int16_t *input, int16_t *output) {
  int s0, s1, s2, s3, s4, s5, s6, s7;

  int x0 = input[7];
  int x1 = input[0];
  int x2 = input[5];
  int x3 = input[2];
  int x4 = input[3];
  int x5 = input[4];
  int x6 = input[1];
  int x7 = input[6];

  // stage 1
  s0 = cospi_2_64  * x0 + cospi_30_64 * x1;
  s1 = cospi_30_64 * x0 - cospi_2_64  * x1;
  s2 = cospi_10_64 * x2 + cospi_22_64 * x3;
  s3 = cospi_22_64 * x2 - cospi_10_64 * x3;
  s4 = cospi_18_64 * x4 + cospi_14_64 * x5;
  s5 = cospi_14_64 * x4 - cospi_18_64 * x5;
  s6 = cospi_26_64 * x6 + cospi_6_64  * x7;
  s7 = cospi_6_64  * x6 - cospi_26_64 * x7;

  x0 = dct_const_round_shift(s0 + s4);
  x1 = dct_const_round_shift(s1 + s5);
  x2 = dct_const_round_shift(s2 + s6);
  x3 = dct_const_round_shift(s3 + s7);
  x4 = dct_const_round_shift(s0 - s4);
  x5 = dct_const_round_shift(s1 - s5);
  x6 = dct_const_round_shift(s2 - s6);
  x7 = dct_const_round_shift(s3 - s7);

  // stage 2
  s0 = x0;
  s1 = x1;
  s2 = x2;
  s3 = x3;
  s4 = cospi_8_64  * x4 + cospi_24_64 * x5;
  s5 = cospi_24_64 * x4 - cospi_8_64  * x5;
  s6 = - cospi_24_64 * x6 + cospi_8_64  * x7;
  s7 =   cospi_8_64  * x6 + cospi_24_64 * x7;

  x0 = s0 + s2;
  x1 = s1 + s3;
  x2 = s0 - s2;
  x3 = s1 - s3;
  x4 = dct_const_round_shift(s4 + s6);
  x5 = dct_const_round_shift(s5 + s7);
  x6 = dct_const_round_shift(s4 - s6);
  x7 = dct_const_round_shift(s5 - s7);

  // stage 3
  s2 = cospi_16_64 * (x2 + x3);
  s3 = cospi_16_64 * (x2 - x3);
  s6 = cospi_16_64 * (x6 + x7);
  s7 = cospi_16_64 * (x6 - x7);

  x2 = dct_const_round_shift(s2);
  x3 = dct_const_round_shift(s3);
  x6 = dct_const_round_shift(s6);
  x7 = dct_const_round_shift(s7);

  output[0] =   x0;
  output[1] = - x4;
  output[2] =   x6;
  output[3] = - x2;
  output[4] =   x3;
  output[5] = - x7;
  output[6] =   x5;
  output[7] = - x1;
}

static const transform_2d FHT_8[] = {
  { fdct8_1d,  fdct8_1d  },  // DCT_DCT  = 0
  { fadst8_1d, fdct8_1d  },  // ADST_DCT = 1
  { fdct8_1d,  fadst8_1d },  // DCT_ADST = 2
  { fadst8_1d, fadst8_1d }   // ADST_ADST = 3
};

void vp9_short_fht8x8_c(int16_t *input, int16_t *output,
                        int pitch, TX_TYPE tx_type) {
  int16_t out[64];
  int16_t *outptr = &out[0];
  int i, j;
  int16_t temp_in[8], temp_out[8];
  const transform_2d ht = FHT_8[tx_type];

  // Columns
  for (i = 0; i < 8; ++i) {
    for (j = 0; j < 8; ++j)
      temp_in[j] = input[j * pitch + i] << 2;
    ht.cols(temp_in, temp_out);
    for (j = 0; j < 8; ++j)
      outptr[j * 8 + i] = temp_out[j];
  }

  // Rows
  for (i = 0; i < 8; ++i) {
    for (j = 0; j < 8; ++j)
      temp_in[j] = out[j + i * 8];
    ht.rows(temp_in, temp_out);
    for (j = 0; j < 8; ++j)
      output[j + i * 8] = temp_out[j] >> 1;
  }
}

void vp9_short_walsh4x4_c(short *input, short *output, int pitch) {
  int i;
  int a1, b1, c1, d1;
  short *ip = input;
  short *op = output;
  int pitch_short = pitch >> 1;

  for (i = 0; i < 4; i++) {
    a1 = ip[0 * pitch_short] + ip[3 * pitch_short];
    b1 = ip[1 * pitch_short] + ip[2 * pitch_short];
    c1 = ip[1 * pitch_short] - ip[2 * pitch_short];
    d1 = ip[0 * pitch_short] - ip[3 * pitch_short];

    op[0] = (a1 + b1 + 1) >> 1;
    op[4] = (c1 + d1) >> 1;
    op[8] = (a1 - b1) >> 1;
    op[12] = (d1 - c1) >> 1;

    ip++;
    op++;
  }
  ip = output;
  op = output;

  for (i = 0; i < 4; i++) {
    a1 = ip[0] + ip[3];
    b1 = ip[1] + ip[2];
    c1 = ip[1] - ip[2];
    d1 = ip[0] - ip[3];

    op[0] = ((a1 + b1 + 1) >> 1) << WHT_UPSCALE_FACTOR;
    op[1] = ((c1 + d1) >> 1) << WHT_UPSCALE_FACTOR;
    op[2] = ((a1 - b1) >> 1) << WHT_UPSCALE_FACTOR;
    op[3] = ((d1 - c1) >> 1) << WHT_UPSCALE_FACTOR;

    ip += 4;
    op += 4;
  }
}

void vp9_short_walsh8x4_c(short *input, short *output, int pitch) {
  vp9_short_walsh4x4_c(input,   output,    pitch);
  vp9_short_walsh4x4_c(input + 4, output + 16, pitch);
}


// Rewrote to use same algorithm as others.
static void fdct16_1d(int16_t in[16], int16_t out[16]) {
  /*canbe16*/ int step1[8];
  /*canbe16*/ int step2[8];
  /*canbe16*/ int step3[8];
  /*canbe16*/ int input[8];
  /*needs32*/ int temp1, temp2;

  // step 1
  input[0] = in[0] + in[15];
  input[1] = in[1] + in[14];
  input[2] = in[2] + in[13];
  input[3] = in[3] + in[12];
  input[4] = in[4] + in[11];
  input[5] = in[5] + in[10];
  input[6] = in[6] + in[ 9];
  input[7] = in[7] + in[ 8];

  step1[0] = in[7] - in[ 8];
  step1[1] = in[6] - in[ 9];
  step1[2] = in[5] - in[10];
  step1[3] = in[4] - in[11];
  step1[4] = in[3] - in[12];
  step1[5] = in[2] - in[13];
  step1[6] = in[1] - in[14];
  step1[7] = in[0] - in[15];

  // fdct8_1d(step, step);
  {
    /*canbe16*/ int s0, s1, s2, s3, s4, s5, s6, s7;
    /*needs32*/ int t0, t1, t2, t3;
    /*canbe16*/ int x0, x1, x2, x3;

    // stage 1
    s0 = input[0] + input[7];
    s1 = input[1] + input[6];
    s2 = input[2] + input[5];
    s3 = input[3] + input[4];
    s4 = input[3] - input[4];
    s5 = input[2] - input[5];
    s6 = input[1] - input[6];
    s7 = input[0] - input[7];

    // fdct4_1d(step, step);
    x0 = s0 + s3;
    x1 = s1 + s2;
    x2 = s1 - s2;
    x3 = s0 - s3;
    t0 = (x0 + x1) * cospi_16_64;
    t1 = (x0 - x1) * cospi_16_64;
    t2 = x3 * cospi_8_64  + x2 * cospi_24_64;
    t3 = x3 * cospi_24_64 - x2 * cospi_8_64;
    out[0] = dct_const_round_shift(t0);
    out[4] = dct_const_round_shift(t2);
    out[8] = dct_const_round_shift(t1);
    out[12] = dct_const_round_shift(t3);

    // Stage 2
    t0 = (s6 - s5) * cospi_16_64;
    t1 = (s6 + s5) * cospi_16_64;
    t2 = dct_const_round_shift(t0);
    t3 = dct_const_round_shift(t1);

    // Stage 3
    x0 = s4 + t2;
    x1 = s4 - t2;
    x2 = s7 - t3;
    x3 = s7 + t3;

    // Stage 4
    t0 = x0 * cospi_28_64 + x3 *   cospi_4_64;
    t1 = x1 * cospi_12_64 + x2 *  cospi_20_64;
    t2 = x2 * cospi_12_64 + x1 * -cospi_20_64;
    t3 = x3 * cospi_28_64 + x0 *  -cospi_4_64;
    out[2] = dct_const_round_shift(t0);
    out[6] = dct_const_round_shift(t2);
    out[10] = dct_const_round_shift(t1);
    out[14] = dct_const_round_shift(t3);
  }

  // step 2
  temp1 = (step1[5] - step1[2]) * cospi_16_64;
  temp2 = (step1[4] - step1[3]) * cospi_16_64;
  step2[2] = dct_const_round_shift(temp1);
  step2[3] = dct_const_round_shift(temp2);
  temp1 = (step1[4] + step1[3]) * cospi_16_64;
  temp2 = (step1[5] + step1[2]) * cospi_16_64;
  step2[4] = dct_const_round_shift(temp1);
  step2[5] = dct_const_round_shift(temp2);

  // step 3
  step3[0] = step1[0] + step2[3];
  step3[1] = step1[1] + step2[2];
  step3[2] = step1[1] - step2[2];
  step3[3] = step1[0] - step2[3];
  step3[4] = step1[7] - step2[4];
  step3[5] = step1[6] - step2[5];
  step3[6] = step1[6] + step2[5];
  step3[7] = step1[7] + step2[4];

  // step 4
  temp1 = step3[1] *  -cospi_8_64 + step3[6] * cospi_24_64;
  temp2 = step3[2] * -cospi_24_64 - step3[5] *  cospi_8_64;
  step2[1] = dct_const_round_shift(temp1);
  step2[2] = dct_const_round_shift(temp2);
  temp1 = step3[2] * -cospi_8_64 + step3[5] * cospi_24_64;
  temp2 = step3[1] * cospi_24_64 + step3[6] *  cospi_8_64;
  step2[5] = dct_const_round_shift(temp1);
  step2[6] = dct_const_round_shift(temp2);

  // step 5
  step1[0] = step3[0] + step2[1];
  step1[1] = step3[0] - step2[1];
  step1[2] = step3[3] - step2[2];
  step1[3] = step3[3] + step2[2];
  step1[4] = step3[4] + step2[5];
  step1[5] = step3[4] - step2[5];
  step1[6] = step3[7] - step2[6];
  step1[7] = step3[7] + step2[6];

  // step 6
  temp1 = step1[0] * cospi_30_64 + step1[7] *  cospi_2_64;
  temp2 = step1[1] * cospi_14_64 + step1[6] * cospi_18_64;
  out[1] = dct_const_round_shift(temp1);
  out[9] = dct_const_round_shift(temp2);

  temp1 = step1[2] * cospi_22_64 + step1[5] * cospi_10_64;
  temp2 = step1[3] *  cospi_6_64 + step1[4] * cospi_26_64;
  out[5] = dct_const_round_shift(temp1);
  out[13] = dct_const_round_shift(temp2);

  temp1 = step1[3] * -cospi_26_64 + step1[4] *  cospi_6_64;
  temp2 = step1[2] * -cospi_10_64 + step1[5] * cospi_22_64;
  out[3] = dct_const_round_shift(temp1);
  out[11] = dct_const_round_shift(temp2);

  temp1 = step1[1] * -cospi_18_64 + step1[6] * cospi_14_64;
  temp2 = step1[0] *  -cospi_2_64 + step1[7] * cospi_30_64;
  out[7] = dct_const_round_shift(temp1);
  out[15] = dct_const_round_shift(temp2);
}

void fadst16_1d(int16_t *input, int16_t *output) {
  int s0, s1, s2, s3, s4, s5, s6, s7, s8, s9, s10, s11, s12, s13, s14, s15;

  int x0 = input[15];
  int x1 = input[0];
  int x2 = input[13];
  int x3 = input[2];
  int x4 = input[11];
  int x5 = input[4];
  int x6 = input[9];
  int x7 = input[6];
  int x8 = input[7];
  int x9 = input[8];
  int x10 = input[5];
  int x11 = input[10];
  int x12 = input[3];
  int x13 = input[12];
  int x14 = input[1];
  int x15 = input[14];

  // stage 1
  s0 = x0 * cospi_1_64  + x1 * cospi_31_64;
  s1 = x0 * cospi_31_64 - x1 * cospi_1_64;
  s2 = x2 * cospi_5_64  + x3 * cospi_27_64;
  s3 = x2 * cospi_27_64 - x3 * cospi_5_64;
  s4 = x4 * cospi_9_64  + x5 * cospi_23_64;
  s5 = x4 * cospi_23_64 - x5 * cospi_9_64;
  s6 = x6 * cospi_13_64 + x7 * cospi_19_64;
  s7 = x6 * cospi_19_64 - x7 * cospi_13_64;
  s8 = x8 * cospi_17_64 + x9 * cospi_15_64;
  s9 = x8 * cospi_15_64 - x9 * cospi_17_64;
  s10 = x10 * cospi_21_64 + x11 * cospi_11_64;
  s11 = x10 * cospi_11_64 - x11 * cospi_21_64;
  s12 = x12 * cospi_25_64 + x13 * cospi_7_64;
  s13 = x12 * cospi_7_64  - x13 * cospi_25_64;
  s14 = x14 * cospi_29_64 + x15 * cospi_3_64;
  s15 = x14 * cospi_3_64  - x15 * cospi_29_64;

  x0 = dct_const_round_shift(s0 + s8);
  x1 = dct_const_round_shift(s1 + s9);
  x2 = dct_const_round_shift(s2 + s10);
  x3 = dct_const_round_shift(s3 + s11);
  x4 = dct_const_round_shift(s4 + s12);
  x5 = dct_const_round_shift(s5 + s13);
  x6 = dct_const_round_shift(s6 + s14);
  x7 = dct_const_round_shift(s7 + s15);
  x8  = dct_const_round_shift(s0 - s8);
  x9  = dct_const_round_shift(s1 - s9);
  x10 = dct_const_round_shift(s2 - s10);
  x11 = dct_const_round_shift(s3 - s11);
  x12 = dct_const_round_shift(s4 - s12);
  x13 = dct_const_round_shift(s5 - s13);
  x14 = dct_const_round_shift(s6 - s14);
  x15 = dct_const_round_shift(s7 - s15);

  // stage 2
  s0 = x0;
  s1 = x1;
  s2 = x2;
  s3 = x3;
  s4 = x4;
  s5 = x5;
  s6 = x6;
  s7 = x7;
  s8 =    x8 * cospi_4_64   + x9 * cospi_28_64;
  s9 =    x8 * cospi_28_64  - x9 * cospi_4_64;
  s10 =   x10 * cospi_20_64 + x11 * cospi_12_64;
  s11 =   x10 * cospi_12_64 - x11 * cospi_20_64;
  s12 = - x12 * cospi_28_64 + x13 * cospi_4_64;
  s13 =   x12 * cospi_4_64  + x13 * cospi_28_64;
  s14 = - x14 * cospi_12_64 + x15 * cospi_20_64;
  s15 =   x14 * cospi_20_64 + x15 * cospi_12_64;

  x0 = s0 + s4;
  x1 = s1 + s5;
  x2 = s2 + s6;
  x3 = s3 + s7;
  x4 = s0 - s4;
  x5 = s1 - s5;
  x6 = s2 - s6;
  x7 = s3 - s7;
  x8 = dct_const_round_shift(s8 + s12);
  x9 = dct_const_round_shift(s9 + s13);
  x10 = dct_const_round_shift(s10 + s14);
  x11 = dct_const_round_shift(s11 + s15);
  x12 = dct_const_round_shift(s8 - s12);
  x13 = dct_const_round_shift(s9 - s13);
  x14 = dct_const_round_shift(s10 - s14);
  x15 = dct_const_round_shift(s11 - s15);

  // stage 3
  s0 = x0;
  s1 = x1;
  s2 = x2;
  s3 = x3;
  s4 = x4 * cospi_8_64  + x5 * cospi_24_64;
  s5 = x4 * cospi_24_64 - x5 * cospi_8_64;
  s6 = - x6 * cospi_24_64 + x7 * cospi_8_64;
  s7 =   x6 * cospi_8_64  + x7 * cospi_24_64;
  s8 = x8;
  s9 = x9;
  s10 = x10;
  s11 = x11;
  s12 = x12 * cospi_8_64  + x13 * cospi_24_64;
  s13 = x12 * cospi_24_64 - x13 * cospi_8_64;
  s14 = - x14 * cospi_24_64 + x15 * cospi_8_64;
  s15 =   x14 * cospi_8_64  + x15 * cospi_24_64;

  x0 = s0 + s2;
  x1 = s1 + s3;
  x2 = s0 - s2;
  x3 = s1 - s3;
  x4 = dct_const_round_shift(s4 + s6);
  x5 = dct_const_round_shift(s5 + s7);
  x6 = dct_const_round_shift(s4 - s6);
  x7 = dct_const_round_shift(s5 - s7);
  x8 = s8 + s10;
  x9 = s9 + s11;
  x10 = s8 - s10;
  x11 = s9 - s11;
  x12 = dct_const_round_shift(s12 + s14);
  x13 = dct_const_round_shift(s13 + s15);
  x14 = dct_const_round_shift(s12 - s14);
  x15 = dct_const_round_shift(s13 - s15);

  // stage 4
  s2 = (- cospi_16_64) * (x2 + x3);
  s3 = cospi_16_64 * (x2 - x3);
  s6 = cospi_16_64 * (x6 + x7);
  s7 = cospi_16_64 * (- x6 + x7);
  s10 = cospi_16_64 * (x10 + x11);
  s11 = cospi_16_64 * (- x10 + x11);
  s14 = (- cospi_16_64) * (x14 + x15);
  s15 = cospi_16_64 * (x14 - x15);

  x2 = dct_const_round_shift(s2);
  x3 = dct_const_round_shift(s3);
  x6 = dct_const_round_shift(s6);
  x7 = dct_const_round_shift(s7);
  x10 = dct_const_round_shift(s10);
  x11 = dct_const_round_shift(s11);
  x14 = dct_const_round_shift(s14);
  x15 = dct_const_round_shift(s15);

  output[0] = x0;
  output[1] = - x8;
  output[2] = x12;
  output[3] = - x4;
  output[4] = x6;
  output[5] = x14;
  output[6] = x10;
  output[7] = x2;
  output[8] = x3;
  output[9] =  x11;
  output[10] = x15;
  output[11] = x7;
  output[12] = x5;
  output[13] = - x13;
  output[14] = x9;
  output[15] = - x1;
}

static const transform_2d FHT_16[] = {
  { fdct16_1d,  fdct16_1d  },  // DCT_DCT  = 0
  { fadst16_1d, fdct16_1d  },  // ADST_DCT = 1
  { fdct16_1d,  fadst16_1d },  // DCT_ADST = 2
  { fadst16_1d, fadst16_1d }   // ADST_ADST = 3
};

void vp9_short_fht16x16_c(int16_t *input, int16_t *output,
                          int pitch, TX_TYPE tx_type) {
  int16_t out[256];
  int16_t *outptr = &out[0];
  int i, j;
  int16_t temp_in[16], temp_out[16];
  const transform_2d ht = FHT_16[tx_type];

  // Columns
  for (i = 0; i < 16; ++i) {
    for (j = 0; j < 16; ++j)
      temp_in[j] = input[j * pitch + i] << 2;
    ht.cols(temp_in, temp_out);
    for (j = 0; j < 16; ++j)
      outptr[j * 16 + i] = (temp_out[j] + 1 + (temp_out[j] > 0)) >> 2;
  }

  // Rows
  for (i = 0; i < 16; ++i) {
    for (j = 0; j < 16; ++j)
      temp_in[j] = out[j + i * 16];
    ht.rows(temp_in, temp_out);
    for (j = 0; j < 16; ++j)
      output[j + i * 16] = temp_out[j];
  }
}


static void dct32_1d(int *input, int *output) {
  int step[32];
  // Stage 1
  step[0] = input[0] + input[(32 - 1)];
  step[1] = input[1] + input[(32 - 2)];
  step[2] = input[2] + input[(32 - 3)];
  step[3] = input[3] + input[(32 - 4)];
  step[4] = input[4] + input[(32 - 5)];
  step[5] = input[5] + input[(32 - 6)];
  step[6] = input[6] + input[(32 - 7)];
  step[7] = input[7] + input[(32 - 8)];
  step[8] = input[8] + input[(32 - 9)];
  step[9] = input[9] + input[(32 - 10)];
  step[10] = input[10] + input[(32 - 11)];
  step[11] = input[11] + input[(32 - 12)];
  step[12] = input[12] + input[(32 - 13)];
  step[13] = input[13] + input[(32 - 14)];
  step[14] = input[14] + input[(32 - 15)];
  step[15] = input[15] + input[(32 - 16)];
  step[16] = -input[16] + input[(32 - 17)];
  step[17] = -input[17] + input[(32 - 18)];
  step[18] = -input[18] + input[(32 - 19)];
  step[19] = -input[19] + input[(32 - 20)];
  step[20] = -input[20] + input[(32 - 21)];
  step[21] = -input[21] + input[(32 - 22)];
  step[22] = -input[22] + input[(32 - 23)];
  step[23] = -input[23] + input[(32 - 24)];
  step[24] = -input[24] + input[(32 - 25)];
  step[25] = -input[25] + input[(32 - 26)];
  step[26] = -input[26] + input[(32 - 27)];
  step[27] = -input[27] + input[(32 - 28)];
  step[28] = -input[28] + input[(32 - 29)];
  step[29] = -input[29] + input[(32 - 30)];
  step[30] = -input[30] + input[(32 - 31)];
  step[31] = -input[31] + input[(32 - 32)];

  // Stage 2
  output[0] = step[0] + step[16 - 1];
  output[1] = step[1] + step[16 - 2];
  output[2] = step[2] + step[16 - 3];
  output[3] = step[3] + step[16 - 4];
  output[4] = step[4] + step[16 - 5];
  output[5] = step[5] + step[16 - 6];
  output[6] = step[6] + step[16 - 7];
  output[7] = step[7] + step[16 - 8];
  output[8] = -step[8] + step[16 - 9];
  output[9] = -step[9] + step[16 - 10];
  output[10] = -step[10] + step[16 - 11];
  output[11] = -step[11] + step[16 - 12];
  output[12] = -step[12] + step[16 - 13];
  output[13] = -step[13] + step[16 - 14];
  output[14] = -step[14] + step[16 - 15];
  output[15] = -step[15] + step[16 - 16];

  output[16] = step[16];
  output[17] = step[17];
  output[18] = step[18];
  output[19] = step[19];

  output[20] = dct_32_round((-step[20] + step[27]) * cospi_16_64);
  output[21] = dct_32_round((-step[21] + step[26]) * cospi_16_64);
  output[22] = dct_32_round((-step[22] + step[25]) * cospi_16_64);
  output[23] = dct_32_round((-step[23] + step[24]) * cospi_16_64);

  output[24] = dct_32_round((step[24] + step[23]) * cospi_16_64);
  output[25] = dct_32_round((step[25] + step[22]) * cospi_16_64);
  output[26] = dct_32_round((step[26] + step[21]) * cospi_16_64);
  output[27] = dct_32_round((step[27] + step[20]) * cospi_16_64);

  output[28] = step[28];
  output[29] = step[29];
  output[30] = step[30];
  output[31] = step[31];

  // Stage 3
  step[0] = output[0] + output[(8 - 1)];
  step[1] = output[1] + output[(8 - 2)];
  step[2] = output[2] + output[(8 - 3)];
  step[3] = output[3] + output[(8 - 4)];
  step[4] = -output[4] + output[(8 - 5)];
  step[5] = -output[5] + output[(8 - 6)];
  step[6] = -output[6] + output[(8 - 7)];
  step[7] = -output[7] + output[(8 - 8)];
  step[8] = output[8];
  step[9] = output[9];
  step[10] = dct_32_round((-output[10] + output[13]) * cospi_16_64);
  step[11] = dct_32_round((-output[11] + output[12]) * cospi_16_64);
  step[12] = dct_32_round((output[12] + output[11]) * cospi_16_64);
  step[13] = dct_32_round((output[13] + output[10]) * cospi_16_64);
  step[14] = output[14];
  step[15] = output[15];

  step[16] = output[16] + output[23];
  step[17] = output[17] + output[22];
  step[18] = output[18] + output[21];
  step[19] = output[19] + output[20];
  step[20] = -output[20] + output[19];
  step[21] = -output[21] + output[18];
  step[22] = -output[22] + output[17];
  step[23] = -output[23] + output[16];
  step[24] = -output[24] + output[31];
  step[25] = -output[25] + output[30];
  step[26] = -output[26] + output[29];
  step[27] = -output[27] + output[28];
  step[28] = output[28] + output[27];
  step[29] = output[29] + output[26];
  step[30] = output[30] + output[25];
  step[31] = output[31] + output[24];

  // Stage 4
  output[0] = step[0] + step[3];
  output[1] = step[1] + step[2];
  output[2] = -step[2] + step[1];
  output[3] = -step[3] + step[0];
  output[4] = step[4];
  output[5] = dct_32_round((-step[5] + step[6]) * cospi_16_64);
  output[6] = dct_32_round((step[6] + step[5]) * cospi_16_64);
  output[7] = step[7];
  output[8] = step[8] + step[11];
  output[9] = step[9] + step[10];
  output[10] = -step[10] + step[9];
  output[11] = -step[11] + step[8];
  output[12] = -step[12] + step[15];
  output[13] = -step[13] + step[14];
  output[14] = step[14] + step[13];
  output[15] = step[15] + step[12];

  output[16] = step[16];
  output[17] = step[17];
  output[18] = dct_32_round(step[18] * -cospi_8_64 + step[29] * cospi_24_64);
  output[19] = dct_32_round(step[19] * -cospi_8_64 + step[28] * cospi_24_64);
  output[20] = dct_32_round(step[20] * -cospi_24_64 + step[27] * -cospi_8_64);
  output[21] = dct_32_round(step[21] * -cospi_24_64 + step[26] * -cospi_8_64);
  output[22] = step[22];
  output[23] = step[23];
  output[24] = step[24];
  output[25] = step[25];
  output[26] = dct_32_round(step[26] * cospi_24_64 + step[21] * -cospi_8_64);
  output[27] = dct_32_round(step[27] * cospi_24_64 + step[20] * -cospi_8_64);
  output[28] = dct_32_round(step[28] * cospi_8_64 + step[19] * cospi_24_64);
  output[29] = dct_32_round(step[29] * cospi_8_64 + step[18] * cospi_24_64);
  output[30] = step[30];
  output[31] = step[31];

  // Stage 5
  step[0] = dct_32_round((output[0] + output[1]) * cospi_16_64);
  step[1] = dct_32_round((-output[1] + output[0]) * cospi_16_64);
  step[2] = dct_32_round(output[2] * cospi_24_64 + output[3] * cospi_8_64);
  step[3] = dct_32_round(output[3] * cospi_24_64 - output[2] * cospi_8_64);
  step[4] = output[4] + output[5];
  step[5] = -output[5] + output[4];
  step[6] = -output[6] + output[7];
  step[7] = output[7] + output[6];
  step[8] = output[8];
  step[9] = dct_32_round(output[9] * -cospi_8_64 + output[14] * cospi_24_64);
  step[10] = dct_32_round(output[10] * -cospi_24_64 + output[13] * -cospi_8_64);
  step[11] = output[11];
  step[12] = output[12];
  step[13] = dct_32_round(output[13] * cospi_24_64 + output[10] * -cospi_8_64);
  step[14] = dct_32_round(output[14] * cospi_8_64 + output[9] * cospi_24_64);
  step[15] = output[15];

  step[16] = output[16] + output[19];
  step[17] = output[17] + output[18];
  step[18] = -output[18] + output[17];
  step[19] = -output[19] + output[16];
  step[20] = -output[20] + output[23];
  step[21] = -output[21] + output[22];
  step[22] = output[22] + output[21];
  step[23] = output[23] + output[20];
  step[24] = output[24] + output[27];
  step[25] = output[25] + output[26];
  step[26] = -output[26] + output[25];
  step[27] = -output[27] + output[24];
  step[28] = -output[28] + output[31];
  step[29] = -output[29] + output[30];
  step[30] = output[30] + output[29];
  step[31] = output[31] + output[28];

  // Stage 6
  output[0] = step[0];
  output[1] = step[1];
  output[2] = step[2];
  output[3] = step[3];
  output[4] = dct_32_round(step[4] * cospi_28_64 + step[7] * cospi_4_64);
  output[5] = dct_32_round(step[5] * cospi_12_64 + step[6] * cospi_20_64);
  output[6] = dct_32_round(step[6] * cospi_12_64 + step[5] * -cospi_20_64);
  output[7] = dct_32_round(step[7] * cospi_28_64 + step[4] * -cospi_4_64);
  output[8] = step[8] + step[9];
  output[9] = -step[9] + step[8];
  output[10] = -step[10] + step[11];
  output[11] = step[11] + step[10];
  output[12] = step[12] + step[13];
  output[13] = -step[13] + step[12];
  output[14] = -step[14] + step[15];
  output[15] = step[15] + step[14];

  output[16] = step[16];
  output[17] = dct_32_round(step[17] * -cospi_4_64 + step[30] * cospi_28_64);
  output[18] = dct_32_round(step[18] * -cospi_28_64 + step[29] * -cospi_4_64);
  output[19] = step[19];
  output[20] = step[20];
  output[21] = dct_32_round(step[21] * -cospi_20_64 + step[26] * cospi_12_64);
  output[22] = dct_32_round(step[22] * -cospi_12_64 + step[25] * -cospi_20_64);
  output[23] = step[23];
  output[24] = step[24];
  output[25] = dct_32_round(step[25] * cospi_12_64 + step[22] * -cospi_20_64);
  output[26] = dct_32_round(step[26] * cospi_20_64 + step[21] * cospi_12_64);
  output[27] = step[27];
  output[28] = step[28];
  output[29] = dct_32_round(step[29] * cospi_28_64 + step[18] * -cospi_4_64);
  output[30] = dct_32_round(step[30] * cospi_4_64 + step[17] * cospi_28_64);
  output[31] = step[31];

  // Stage 7
  step[0] = output[0];
  step[1] = output[1];
  step[2] = output[2];
  step[3] = output[3];
  step[4] = output[4];
  step[5] = output[5];
  step[6] = output[6];
  step[7] = output[7];
  step[8] = dct_32_round(output[8] * cospi_30_64 + output[15] * cospi_2_64);
  step[9] = dct_32_round(output[9] * cospi_14_64 + output[14] * cospi_18_64);
  step[10] = dct_32_round(output[10] * cospi_22_64 + output[13] * cospi_10_64);
  step[11] = dct_32_round(output[11] * cospi_6_64 + output[12] * cospi_26_64);
  step[12] = dct_32_round(output[12] * cospi_6_64 + output[11] * -cospi_26_64);
  step[13] = dct_32_round(output[13] * cospi_22_64 + output[10] * -cospi_10_64);
  step[14] = dct_32_round(output[14] * cospi_14_64 + output[9] * -cospi_18_64);
  step[15] = dct_32_round(output[15] * cospi_30_64 + output[8] * -cospi_2_64);

  step[16] = output[16] + output[17];
  step[17] = -output[17] + output[16];
  step[18] = -output[18] + output[19];
  step[19] = output[19] + output[18];
  step[20] = output[20] + output[21];
  step[21] = -output[21] + output[20];
  step[22] = -output[22] + output[23];
  step[23] = output[23] + output[22];
  step[24] = output[24] + output[25];
  step[25] = -output[25] + output[24];
  step[26] = -output[26] + output[27];
  step[27] = output[27] + output[26];
  step[28] = output[28] + output[29];
  step[29] = -output[29] + output[28];
  step[30] = -output[30] + output[31];
  step[31] = output[31] + output[30];

  // Final stage --- outputs indices are bit-reversed.
  output[0]  = step[0];
  output[16] = step[1];
  output[8]  = step[2];
  output[24] = step[3];
  output[4]  = step[4];
  output[20] = step[5];
  output[12] = step[6];
  output[28] = step[7];
  output[2]  = step[8];
  output[18] = step[9];
  output[10] = step[10];
  output[26] = step[11];
  output[6]  = step[12];
  output[22] = step[13];
  output[14] = step[14];
  output[30] = step[15];

  output[1]  = dct_32_round(step[16] * cospi_31_64 + step[31] * cospi_1_64);
  output[17] = dct_32_round(step[17] * cospi_15_64 + step[30] * cospi_17_64);
  output[9]  = dct_32_round(step[18] * cospi_23_64 + step[29] * cospi_9_64);
  output[25] = dct_32_round(step[19] * cospi_7_64 + step[28] * cospi_25_64);
  output[5]  = dct_32_round(step[20] * cospi_27_64 + step[27] * cospi_5_64);
  output[21] = dct_32_round(step[21] * cospi_11_64 + step[26] * cospi_21_64);
  output[13] = dct_32_round(step[22] * cospi_19_64 + step[25] * cospi_13_64);
  output[29] = dct_32_round(step[23] * cospi_3_64 + step[24] * cospi_29_64);
  output[3]  = dct_32_round(step[24] * cospi_3_64 + step[23] * -cospi_29_64);
  output[19] = dct_32_round(step[25] * cospi_19_64 + step[22] * -cospi_13_64);
  output[11] = dct_32_round(step[26] * cospi_11_64 + step[21] * -cospi_21_64);
  output[27] = dct_32_round(step[27] * cospi_27_64 + step[20] * -cospi_5_64);
  output[7]  = dct_32_round(step[28] * cospi_7_64 + step[19] * -cospi_25_64);
  output[23] = dct_32_round(step[29] * cospi_23_64 + step[18] * -cospi_9_64);
  output[15] = dct_32_round(step[30] * cospi_15_64 + step[17] * -cospi_17_64);
  output[31] = dct_32_round(step[31] * cospi_31_64 + step[16] * -cospi_1_64);
}

void vp9_short_fdct32x32_c(int16_t *input, int16_t *out, int pitch) {
  int shortpitch = pitch >> 1;
  int i, j;
  int output[32 * 32];

  // Columns
  for (i = 0; i < 32; i++) {
    int temp_in[32], temp_out[32];
    for (j = 0; j < 32; j++)
      temp_in[j] = input[j * shortpitch + i] << 2;
    dct32_1d(temp_in, temp_out);
    for (j = 0; j < 32; j++)
      output[j * 32 + i] = (temp_out[j] + 1 + (temp_out[j] > 0)) >> 2;
  }

  // Rows
  for (i = 0; i < 32; ++i) {
    int temp_in[32], temp_out[32];
    for (j = 0; j < 32; ++j)
      temp_in[j] = output[j + i * 32];
    dct32_1d(temp_in, temp_out);
    for (j = 0; j < 32; ++j)
      out[j + i * 32] = (temp_out[j] + 1 + (temp_out[j] < 0)) >> 2;
  }
<<<<<<< HEAD
}
=======
}
>>>>>>> e5885258
<|MERGE_RESOLUTION|>--- conflicted
+++ resolved
@@ -1285,8 +1285,4 @@
     for (j = 0; j < 32; ++j)
       out[j + i * 32] = (temp_out[j] + 1 + (temp_out[j] < 0)) >> 2;
   }
-<<<<<<< HEAD
-}
-=======
-}
->>>>>>> e5885258
+}