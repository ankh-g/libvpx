--- conflicted
+++ resolved
@@ -1104,11 +1104,7 @@
       THR_D63_PRED  /*D63_PRED*/,
       THR_TM        /*TM_PRED*/,
     };
-<<<<<<< HEAD
-    ++cpi->mode_chosen_counts[kf_mode_index[xdmi->mode]];
-=======
     ++cpi->mode_chosen_counts[kf_mode_index[mi->mode]];
->>>>>>> 732242ab
   } else {
     // Note how often each mode chosen as best
     ++cpi->mode_chosen_counts[ctx->best_mode_index];
