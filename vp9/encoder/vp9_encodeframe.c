/*
 *  Copyright (c) 2010 The WebM project authors. All Rights Reserved.
 *
 *  Use of this source code is governed by a BSD-style license
 *  that can be found in the LICENSE file in the root of the source
 *  tree. An additional intellectual property rights grant can be found
 *  in the file PATENTS.  All contributing project authors may
 *  be found in the AUTHORS file in the root of the source tree.
 */

#include <limits.h>
#include <math.h>
#include <stdio.h>

#include "./vp9_rtcd.h"
#include "./vpx_config.h"

#include "vpx_ports/vpx_timer.h"

#include "vp9/common/vp9_common.h"
#include "vp9/common/vp9_entropy.h"
#include "vp9/common/vp9_entropymode.h"
#include "vp9/common/vp9_idct.h"
#include "vp9/common/vp9_mvref_common.h"
#include "vp9/common/vp9_pred_common.h"
#include "vp9/common/vp9_quant_common.h"
#include "vp9/common/vp9_reconintra.h"
#include "vp9/common/vp9_reconinter.h"
#include "vp9/common/vp9_seg_common.h"
#include "vp9/common/vp9_systemdependent.h"
#include "vp9/common/vp9_tile_common.h"

#include "vp9/encoder/vp9_aq_complexity.h"
#include "vp9/encoder/vp9_aq_cyclicrefresh.h"
#include "vp9/encoder/vp9_aq_variance.h"
#include "vp9/encoder/vp9_encodeframe.h"
#include "vp9/encoder/vp9_encodemb.h"
#include "vp9/encoder/vp9_encodemv.h"
#include "vp9/encoder/vp9_extend.h"
#include "vp9/encoder/vp9_pickmode.h"
#include "vp9/encoder/vp9_rdopt.h"
#include "vp9/encoder/vp9_segmentation.h"
#include "vp9/encoder/vp9_tokenize.h"

#define GF_ZEROMV_ZBIN_BOOST 0
#define LF_ZEROMV_ZBIN_BOOST 0
#define MV_ZBIN_BOOST        0
#define SPLIT_MV_ZBIN_BOOST  0
#define INTRA_ZBIN_BOOST     0

static void encode_superblock(VP9_COMP *cpi, TOKENEXTRA **t, int output_enabled,
                              int mi_row, int mi_col, BLOCK_SIZE bsize,
                              PICK_MODE_CONTEXT *ctx);

// Motion vector component magnitude threshold for defining fast motion.
#define FAST_MOTION_MV_THRESH 24

// This is used as a reference when computing the source variance for the
//  purposes of activity masking.
// Eventually this should be replaced by custom no-reference routines,
//  which will be faster.
static const uint8_t VP9_VAR_OFFS[64] = {
  128, 128, 128, 128, 128, 128, 128, 128,
  128, 128, 128, 128, 128, 128, 128, 128,
  128, 128, 128, 128, 128, 128, 128, 128,
  128, 128, 128, 128, 128, 128, 128, 128,
  128, 128, 128, 128, 128, 128, 128, 128,
  128, 128, 128, 128, 128, 128, 128, 128,
  128, 128, 128, 128, 128, 128, 128, 128,
  128, 128, 128, 128, 128, 128, 128, 128
};

<<<<<<< HEAD
#if CONFIG_VP9_HIGH
// TODO(Peter): should these value scale with bit depth?
static const uint16_t VP9_HIGH_VAR_OFFS_8[64] = {
  128, 128, 128, 128, 128, 128, 128, 128,
  128, 128, 128, 128, 128, 128, 128, 128,
  128, 128, 128, 128, 128, 128, 128, 128,
  128, 128, 128, 128, 128, 128, 128, 128,
  128, 128, 128, 128, 128, 128, 128, 128,
  128, 128, 128, 128, 128, 128, 128, 128,
  128, 128, 128, 128, 128, 128, 128, 128,
  128, 128, 128, 128, 128, 128, 128, 128
};

static const uint16_t VP9_HIGH_VAR_OFFS_10[64] = {
  128*4, 128*4, 128*4, 128*4, 128*4, 128*4, 128*4, 128*4,
  128*4, 128*4, 128*4, 128*4, 128*4, 128*4, 128*4, 128*4,
  128*4, 128*4, 128*4, 128*4, 128*4, 128*4, 128*4, 128*4,
  128*4, 128*4, 128*4, 128*4, 128*4, 128*4, 128*4, 128*4,
  128*4, 128*4, 128*4, 128*4, 128*4, 128*4, 128*4, 128*4,
  128*4, 128*4, 128*4, 128*4, 128*4, 128*4, 128*4, 128*4,
  128*4, 128*4, 128*4, 128*4, 128*4, 128*4, 128*4, 128*4,
  128*4, 128*4, 128*4, 128*4, 128*4, 128*4, 128*4, 128*4
};

static const uint16_t VP9_HIGH_VAR_OFFS_12[64] = {
  128*16, 128*16, 128*16, 128*16, 128*16, 128*16, 128*16, 128*16,
  128*16, 128*16, 128*16, 128*16, 128*16, 128*16, 128*16, 128*16,
  128*16, 128*16, 128*16, 128*16, 128*16, 128*16, 128*16, 128*16,
  128*16, 128*16, 128*16, 128*16, 128*16, 128*16, 128*16, 128*16,
  128*16, 128*16, 128*16, 128*16, 128*16, 128*16, 128*16, 128*16,
  128*16, 128*16, 128*16, 128*16, 128*16, 128*16, 128*16, 128*16,
  128*16, 128*16, 128*16, 128*16, 128*16, 128*16, 128*16, 128*16,
  128*16, 128*16, 128*16, 128*16, 128*16, 128*16, 128*16, 128*16
};
#endif

=======
static void get_sse_sum_8x8(const uint8_t *src, int src_stride,
                            const uint8_t *ref, int ref_stride,
                            unsigned int *sse, int *sum) {
  variance(src, src_stride, ref, ref_stride, 8, 8, sse, sum);
}

static void get_sse_sum_16x16(const uint8_t *src, int src_stride,
                              const uint8_t *ref, int ref_stride,
                              unsigned int *sse, int *sum) {
  variance(src, src_stride, ref, ref_stride, 16, 16, sse, sum);
}
>>>>>>> 9e7b09bc

static unsigned int get_sby_perpixel_variance(VP9_COMP *cpi,
                                              const struct buf_2d *ref,
                                              BLOCK_SIZE bs) {
  unsigned int sse;
  const unsigned int var = cpi->fn_ptr[bs].vf(ref->buf, ref->stride,
                                              VP9_VAR_OFFS, 0, &sse);
  return ROUND_POWER_OF_TWO(var, num_pels_log2_lookup[bs]);
}

#if CONFIG_VP9_HIGH
static unsigned int high_get_sby_perpixel_variance(VP9_COMP *cpi,
                                              const struct buf_2d *ref,
                                              BLOCK_SIZE bs, int bps) {
  unsigned int var, sse;
  switch (bps) {
    default:
      var = cpi->fn_ptr[bs].vf(ref->buf, ref->stride,
                         CONVERT_TO_BYTEPTR(VP9_HIGH_VAR_OFFS_8), 0, &sse);
      break;
    case 10:
      var = cpi->fn_ptr[bs].vf(ref->buf, ref->stride,
                         CONVERT_TO_BYTEPTR(VP9_HIGH_VAR_OFFS_10), 0, &sse);
      break;
    case 12:
      var = cpi->fn_ptr[bs].vf(ref->buf, ref->stride,
                         CONVERT_TO_BYTEPTR(VP9_HIGH_VAR_OFFS_12), 0, &sse);
      break;
  }
  return ROUND_POWER_OF_TWO(var, num_pels_log2_lookup[bs]);
}
#endif

static unsigned int get_sby_perpixel_diff_variance(VP9_COMP *cpi,
                                                   const struct buf_2d *ref,
                                                   int mi_row, int mi_col,
                                                   BLOCK_SIZE bs) {
  const YV12_BUFFER_CONFIG *last = get_ref_frame_buffer(cpi, LAST_FRAME);
  const uint8_t* last_y = &last->y_buffer[mi_row * MI_SIZE * last->y_stride +
                                              mi_col * MI_SIZE];
  unsigned int sse;
  const unsigned int var = cpi->fn_ptr[bs].vf(ref->buf, ref->stride,
                                              last_y, last->y_stride, &sse);
  return ROUND_POWER_OF_TWO(var, num_pels_log2_lookup[bs]);
}

static BLOCK_SIZE get_rd_var_based_fixed_partition(VP9_COMP *cpi,
                                                   int mi_row,
                                                   int mi_col) {
  unsigned int var = get_sby_perpixel_diff_variance(cpi, &cpi->mb.plane[0].src,
                                                    mi_row, mi_col,
                                                    BLOCK_64X64);
  if (var < 8)
    return BLOCK_64X64;
  else if (var < 128)
    return BLOCK_32X32;
  else if (var < 2048)
    return BLOCK_16X16;
  else
    return BLOCK_8X8;
}

static BLOCK_SIZE get_nonrd_var_based_fixed_partition(VP9_COMP *cpi,
                                                      int mi_row,
                                                      int mi_col) {
  unsigned int var = get_sby_perpixel_diff_variance(cpi, &cpi->mb.plane[0].src,
                                                    mi_row, mi_col,
                                                    BLOCK_64X64);
  if (var < 4)
    return BLOCK_64X64;
  else if (var < 10)
    return BLOCK_32X32;
  else
    return BLOCK_16X16;
}

// Lighter version of set_offsets that only sets the mode info
// pointers.
static INLINE void set_modeinfo_offsets(VP9_COMMON *const cm,
                                        MACROBLOCKD *const xd,
                                        int mi_row,
                                        int mi_col) {
  const int idx_str = xd->mi_stride * mi_row + mi_col;
  xd->mi = cm->mi_grid_visible + idx_str;
  xd->mi[0] = cm->mi + idx_str;
}

static int is_block_in_mb_map(const VP9_COMP *cpi, int mi_row, int mi_col,
                              BLOCK_SIZE bsize) {
  const VP9_COMMON *const cm = &cpi->common;
  const int mb_rows = cm->mb_rows;
  const int mb_cols = cm->mb_cols;
  const int mb_row = mi_row >> 1;
  const int mb_col = mi_col >> 1;
  const int mb_width = num_8x8_blocks_wide_lookup[bsize] >> 1;
  const int mb_height = num_8x8_blocks_high_lookup[bsize] >> 1;
  int r, c;
  if (bsize <= BLOCK_16X16) {
    return cpi->active_map[mb_row * mb_cols + mb_col];
  }
  for (r = 0; r < mb_height; ++r) {
    for (c = 0; c < mb_width; ++c) {
      int row = mb_row + r;
      int col = mb_col + c;
      if (row >= mb_rows || col >= mb_cols)
        continue;
      if (cpi->active_map[row * mb_cols + col])
        return 1;
    }
  }
  return 0;
}

static int check_active_map(const VP9_COMP *cpi, const MACROBLOCK *x,
                            int mi_row, int mi_col,
                            BLOCK_SIZE bsize) {
  if (cpi->active_map_enabled && !x->e_mbd.lossless) {
    return is_block_in_mb_map(cpi, mi_row, mi_col, bsize);
  } else {
    return 1;
  }
}

static void set_offsets(VP9_COMP *cpi, const TileInfo *const tile,
                        int mi_row, int mi_col, BLOCK_SIZE bsize) {
  MACROBLOCK *const x = &cpi->mb;
  VP9_COMMON *const cm = &cpi->common;
  MACROBLOCKD *const xd = &x->e_mbd;
  MB_MODE_INFO *mbmi;
  const int mi_width = num_8x8_blocks_wide_lookup[bsize];
  const int mi_height = num_8x8_blocks_high_lookup[bsize];
  const struct segmentation *const seg = &cm->seg;

  set_skip_context(xd, mi_row, mi_col);

  // Activity map pointer
  x->in_active_map = check_active_map(cpi, x, mi_row, mi_col, bsize);

  set_modeinfo_offsets(cm, xd, mi_row, mi_col);

  mbmi = &xd->mi[0]->mbmi;

  // Set up destination pointers.
  vp9_setup_dst_planes(xd, get_frame_new_buffer(cm), mi_row, mi_col);

  // Set up limit values for MV components.
  // Mv beyond the range do not produce new/different prediction block.
  x->mv_row_min = -(((mi_row + mi_height) * MI_SIZE) + VP9_INTERP_EXTEND);
  x->mv_col_min = -(((mi_col + mi_width) * MI_SIZE) + VP9_INTERP_EXTEND);
  x->mv_row_max = (cm->mi_rows - mi_row) * MI_SIZE + VP9_INTERP_EXTEND;
  x->mv_col_max = (cm->mi_cols - mi_col) * MI_SIZE + VP9_INTERP_EXTEND;

  // Set up distance of MB to edge of frame in 1/8th pel units.
  assert(!(mi_col & (mi_width - 1)) && !(mi_row & (mi_height - 1)));
  set_mi_row_col(xd, tile, mi_row, mi_height, mi_col, mi_width,
                 cm->mi_rows, cm->mi_cols);

  // Set up source buffers.
  vp9_setup_src_planes(x, cpi->Source, mi_row, mi_col);

  // R/D setup.
  x->rddiv = cpi->rd.RDDIV;
  x->rdmult = cpi->rd.RDMULT;

  // Setup segment ID.
  if (seg->enabled) {
    if (cpi->oxcf.aq_mode != VARIANCE_AQ) {
      const uint8_t *const map = seg->update_map ? cpi->segmentation_map
                                                 : cm->last_frame_seg_map;
      mbmi->segment_id = vp9_get_segment_id(cm, map, bsize, mi_row, mi_col);
    }
    vp9_init_plane_quantizers(cpi, x);

    x->encode_breakout = cpi->segment_encode_breakout[mbmi->segment_id];
  } else {
    mbmi->segment_id = 0;
    x->encode_breakout = cpi->encode_breakout;
  }
}

static void duplicate_mode_info_in_sb(VP9_COMMON * const cm,
                                     MACROBLOCKD *const xd,
                                     int mi_row,
                                     int mi_col,
                                     BLOCK_SIZE bsize) {
  const int block_width = num_8x8_blocks_wide_lookup[bsize];
  const int block_height = num_8x8_blocks_high_lookup[bsize];
  int i, j;
  for (j = 0; j < block_height; ++j)
    for (i = 0; i < block_width; ++i) {
      if (mi_row + j < cm->mi_rows && mi_col + i < cm->mi_cols)
        xd->mi[j * xd->mi_stride + i] = xd->mi[0];
    }
}

static void set_block_size(VP9_COMP * const cpi,
                           const TileInfo *const tile,
                           int mi_row, int mi_col,
                           BLOCK_SIZE bsize) {
  if (cpi->common.mi_cols > mi_col && cpi->common.mi_rows > mi_row) {
    MACROBLOCKD *const xd = &cpi->mb.e_mbd;
    set_modeinfo_offsets(&cpi->common, xd, mi_row, mi_col);
    xd->mi[0]->mbmi.sb_type = bsize;
    duplicate_mode_info_in_sb(&cpi->common, xd, mi_row, mi_col, bsize);
  }
}

typedef struct {
  int64_t sum_square_error;
  int64_t sum_error;
  int count;
  int variance;
} var;

typedef struct {
  var none;
  var horz[2];
  var vert[2];
} partition_variance;

typedef struct {
  partition_variance part_variances;
  var split[4];
} v8x8;

typedef struct {
  partition_variance part_variances;
  v8x8 split[4];
} v16x16;

typedef struct {
  partition_variance part_variances;
  v16x16 split[4];
} v32x32;

typedef struct {
  partition_variance part_variances;
  v32x32 split[4];
} v64x64;

typedef struct {
  partition_variance *part_variances;
  var *split[4];
} variance_node;

typedef enum {
  V16X16,
  V32X32,
  V64X64,
} TREE_LEVEL;

static void tree_to_node(void *data, BLOCK_SIZE bsize, variance_node *node) {
  int i;
  switch (bsize) {
    case BLOCK_64X64: {
      v64x64 *vt = (v64x64 *) data;
      node->part_variances = &vt->part_variances;
      for (i = 0; i < 4; i++)
        node->split[i] = &vt->split[i].part_variances.none;
      break;
    }
    case BLOCK_32X32: {
      v32x32 *vt = (v32x32 *) data;
      node->part_variances = &vt->part_variances;
      for (i = 0; i < 4; i++)
        node->split[i] = &vt->split[i].part_variances.none;
      break;
    }
    case BLOCK_16X16: {
      v16x16 *vt = (v16x16 *) data;
      node->part_variances = &vt->part_variances;
      for (i = 0; i < 4; i++)
        node->split[i] = &vt->split[i].part_variances.none;
      break;
    }
    case BLOCK_8X8: {
      v8x8 *vt = (v8x8 *) data;
      node->part_variances = &vt->part_variances;
      for (i = 0; i < 4; i++)
        node->split[i] = &vt->split[i];
      break;
    }
    default: {
      assert(0);
    }
  }
}

// Set variance values given sum square error, sum error, count.
static void fill_variance(int64_t s2, int64_t s, int c, var *v) {
  v->sum_square_error = s2;
  v->sum_error = s;
  v->count = c;
  if (c > 0)
    v->variance = (int)(256 *
                        (v->sum_square_error - v->sum_error * v->sum_error /
                         v->count) / v->count);
  else
    v->variance = 0;
}

void sum_2_variances(const var *a, const var *b, var *r) {
  fill_variance(a->sum_square_error + b->sum_square_error,
                a->sum_error + b->sum_error, a->count + b->count, r);
}

static void fill_variance_tree(void *data, BLOCK_SIZE bsize) {
  variance_node node;
  tree_to_node(data, bsize, &node);
  sum_2_variances(node.split[0], node.split[1], &node.part_variances->horz[0]);
  sum_2_variances(node.split[2], node.split[3], &node.part_variances->horz[1]);
  sum_2_variances(node.split[0], node.split[2], &node.part_variances->vert[0]);
  sum_2_variances(node.split[1], node.split[3], &node.part_variances->vert[1]);
  sum_2_variances(&node.part_variances->vert[0], &node.part_variances->vert[1],
                  &node.part_variances->none);
}

static int set_vt_partitioning(VP9_COMP *cpi,
                               void *data,
                               const TileInfo *const tile,
                               BLOCK_SIZE bsize,
                               int mi_row,
                               int mi_col,
                               int mi_size) {
  VP9_COMMON * const cm = &cpi->common;
  variance_node vt;
  const int block_width = num_8x8_blocks_wide_lookup[bsize];
  const int block_height = num_8x8_blocks_high_lookup[bsize];
  // TODO(debargha): Choose this more intelligently.
  const int64_t threshold_multiplier = 25;
  int64_t threshold = threshold_multiplier * cpi->common.base_qindex;
  assert(block_height == block_width);

  tree_to_node(data, bsize, &vt);

  // Split none is available only if we have more than half a block size
  // in width and height inside the visible image.
  if (mi_col + block_width / 2 < cm->mi_cols &&
      mi_row + block_height / 2 < cm->mi_rows &&
      vt.part_variances->none.variance < threshold) {
    set_block_size(cpi, tile, mi_row, mi_col, bsize);
    return 1;
  }

  // Vertical split is available on all but the bottom border.
  if (mi_row + block_height / 2 < cm->mi_rows &&
      vt.part_variances->vert[0].variance < threshold &&
      vt.part_variances->vert[1].variance < threshold) {
    BLOCK_SIZE subsize = get_subsize(bsize, PARTITION_VERT);
    set_block_size(cpi, tile, mi_row, mi_col, subsize);
    set_block_size(cpi, tile, mi_row, mi_col + block_width / 2, subsize);
    return 1;
  }

  // Horizontal split is available on all but the right border.
  if (mi_col + block_width / 2 < cm->mi_cols &&
      vt.part_variances->horz[0].variance < threshold &&
      vt.part_variances->horz[1].variance < threshold) {
    BLOCK_SIZE subsize = get_subsize(bsize, PARTITION_HORZ);
    set_block_size(cpi, tile, mi_row, mi_col, subsize);
    set_block_size(cpi, tile, mi_row + block_height / 2, mi_col, subsize);
    return 1;
  }
  return 0;
}

// TODO(debargha): Fix this function and make it work as expected.
static void choose_partitioning(VP9_COMP *cpi,
                                const TileInfo *const tile,
                                int mi_row, int mi_col) {
  VP9_COMMON * const cm = &cpi->common;
  MACROBLOCK *x = &cpi->mb;
  MACROBLOCKD *xd = &cpi->mb.e_mbd;

  int i, j, k;
  v64x64 vt;
  uint8_t *s;
  const uint8_t *d;
  int sp;
  int dp;
  int pixels_wide = 64, pixels_high = 64;
  int_mv nearest_mv, near_mv;
  const YV12_BUFFER_CONFIG *yv12 = get_ref_frame_buffer(cpi, LAST_FRAME);
  const struct scale_factors *const sf = &cm->frame_refs[LAST_FRAME - 1].sf;

  vp9_zero(vt);
  set_offsets(cpi, tile, mi_row, mi_col, BLOCK_64X64);

  if (xd->mb_to_right_edge < 0)
    pixels_wide += (xd->mb_to_right_edge >> 3);
  if (xd->mb_to_bottom_edge < 0)
    pixels_high += (xd->mb_to_bottom_edge >> 3);

  s = x->plane[0].src.buf;
  sp = x->plane[0].src.stride;

  if (cm->frame_type != KEY_FRAME) {
    vp9_setup_pre_planes(xd, 0, yv12, mi_row, mi_col, sf);

    xd->mi[0]->mbmi.ref_frame[0] = LAST_FRAME;
    xd->mi[0]->mbmi.sb_type = BLOCK_64X64;
    vp9_find_best_ref_mvs(xd, cm->allow_high_precision_mv,
                          xd->mi[0]->mbmi.ref_mvs[LAST_FRAME],
                          &nearest_mv, &near_mv);

    xd->mi[0]->mbmi.mv[0] = nearest_mv;
    vp9_build_inter_predictors_sby(xd, mi_row, mi_col, BLOCK_64X64);

    d = xd->plane[0].dst.buf;
    dp = xd->plane[0].dst.stride;
  } else {
    d = VP9_VAR_OFFS;
    dp = 0;
#if CONFIG_VP9_HIGH
    if (xd->cur_buf->flags&YV12_FLAG_HIGH) {
      switch (xd->bps) {
      default:
        d = CONVERT_TO_BYTEPTR(VP9_HIGH_VAR_OFFS_8);
        break;
      case 10:
        d = CONVERT_TO_BYTEPTR(VP9_HIGH_VAR_OFFS_10);
        break;
      case 12:
        d = CONVERT_TO_BYTEPTR(VP9_HIGH_VAR_OFFS_12);
        break;
      }
    }
#endif
  }

  // Fill in the entire tree of 8x8 variances for splits.
  for (i = 0; i < 4; i++) {
    const int x32_idx = ((i & 1) << 5);
    const int y32_idx = ((i >> 1) << 5);
    for (j = 0; j < 4; j++) {
      const int x16_idx = x32_idx + ((j & 1) << 4);
      const int y16_idx = y32_idx + ((j >> 1) << 4);
      v16x16 *vst = &vt.split[i].split[j];
      for (k = 0; k < 4; k++) {
        int x_idx = x16_idx + ((k & 1) << 3);
        int y_idx = y16_idx + ((k >> 1) << 3);
        unsigned int sse = 0;
        int sum = 0;
        if (x_idx < pixels_wide && y_idx < pixels_high)
          get_sse_sum_8x8(s + y_idx * sp + x_idx, sp,
                          d + y_idx * dp + x_idx, dp, &sse, &sum);
        fill_variance(sse, sum, 64, &vst->split[k].part_variances.none);
      }
    }
  }
  // Fill the rest of the variance tree by summing split partition values.
  for (i = 0; i < 4; i++) {
    for (j = 0; j < 4; j++) {
      fill_variance_tree(&vt.split[i].split[j], BLOCK_16X16);
    }
    fill_variance_tree(&vt.split[i], BLOCK_32X32);
  }
  fill_variance_tree(&vt, BLOCK_64X64);

  // Now go through the entire structure,  splitting every block size until
  // we get to one that's got a variance lower than our threshold,  or we
  // hit 8x8.
  if (!set_vt_partitioning(cpi, &vt, tile, BLOCK_64X64,
                           mi_row, mi_col, 8)) {
    for (i = 0; i < 4; ++i) {
      const int x32_idx = ((i & 1) << 2);
      const int y32_idx = ((i >> 1) << 2);
      if (!set_vt_partitioning(cpi, &vt.split[i], tile, BLOCK_32X32,
                               (mi_row + y32_idx), (mi_col + x32_idx), 4)) {
        for (j = 0; j < 4; ++j) {
          const int x16_idx = ((j & 1) << 1);
          const int y16_idx = ((j >> 1) << 1);
          // NOTE: This is a temporary hack to disable 8x8 partitions,
          // since it works really bad - possibly due to a bug
#define DISABLE_8X8_VAR_BASED_PARTITION
#ifdef DISABLE_8X8_VAR_BASED_PARTITION
          if (mi_row + y32_idx + y16_idx + 1 < cm->mi_rows &&
              mi_row + x32_idx + x16_idx + 1 < cm->mi_cols) {
            set_block_size(cpi, tile,
                           (mi_row + y32_idx + y16_idx),
                           (mi_col + x32_idx + x16_idx),
                           BLOCK_16X16);
          } else {
            for (k = 0; k < 4; ++k) {
              const int x8_idx = (k & 1);
              const int y8_idx = (k >> 1);
              set_block_size(cpi, tile,
                             (mi_row + y32_idx + y16_idx + y8_idx),
                             (mi_col + x32_idx + x16_idx + x8_idx),
                             BLOCK_8X8);
            }
          }
#else
          if (!set_vt_partitioning(cpi, &vt.split[i].split[j], tile,
                                   BLOCK_16X16,
                                   (mi_row + y32_idx + y16_idx),
                                   (mi_col + x32_idx + x16_idx), 2)) {
            for (k = 0; k < 4; ++k) {
              const int x8_idx = (k & 1);
              const int y8_idx = (k >> 1);
              set_block_size(cpi, tile,
                             (mi_row + y32_idx + y16_idx + y8_idx),
                             (mi_col + x32_idx + x16_idx + x8_idx),
                             BLOCK_8X8);
            }
          }
#endif
        }
      }
    }
  }
}

// Original activity measure from Tim T's code.
static unsigned int tt_activity_measure(MACROBLOCK *x) {
  unsigned int sse;
  // TODO: This could also be done over smaller areas (8x8), but that would
  // require extensive changes elsewhere, as lambda is assumed to be fixed
  // over an entire MB in most of the code.
  // Another option is to compute four 8x8 variances, and pick a single
  // lambda using a non-linear combination (e.g., the smallest, or second
  // smallest, etc.).
#if CONFIG_VP9_HIGH
  unsigned int act;
  if (x->e_mbd.cur_buf->flags & YV12_FLAG_HIGH) {
    switch (x->e_mbd.bps) {
      default:
        act = vp9_high_variance16x16(x->plane[0].src.buf,
                                     x->plane[0].src.stride,
                                     CONVERT_TO_BYTEPTR(VP9_HIGH_VAR_OFFS_8),
                                     0, &sse) << 4;
        break;
      case 10:
        act = vp9_high_variance16x16(x->plane[0].src.buf,
                                     x->plane[0].src.stride,
                                     CONVERT_TO_BYTEPTR(VP9_HIGH_VAR_OFFS_10),
                                     0, &sse);
        break;
      case 12:
        act = vp9_high_variance16x16(x->plane[0].src.buf,
                                     x->plane[0].src.stride,
                                     CONVERT_TO_BYTEPTR(VP9_HIGH_VAR_OFFS_12),
                                     0, &sse) >> 4;
        break;
    }
  } else {
    act = vp9_variance16x16(x->plane[0].src.buf,
                            x->plane[0].src.stride,
                            VP9_VAR_OFFS, 0, &sse) << 4;
  }
#else
  const unsigned int act = vp9_variance16x16(x->plane[0].src.buf,
                                             x->plane[0].src.stride,
                                             VP9_VAR_OFFS, 0, &sse) << 4;
#endif
  // If the region is flat, lower the activity some more.
  return act < (8 << 12) ? MIN(act, 5 << 12) : act;
}

static void update_state(VP9_COMP *cpi, PICK_MODE_CONTEXT *ctx,
                         int mi_row, int mi_col, BLOCK_SIZE bsize,
                         int output_enabled) {
  int i, x_idx, y;
  VP9_COMMON *const cm = &cpi->common;
  RD_OPT *const rd_opt = &cpi->rd;
  MACROBLOCK *const x = &cpi->mb;
  MACROBLOCKD *const xd = &x->e_mbd;
  struct macroblock_plane *const p = x->plane;
  struct macroblockd_plane *const pd = xd->plane;
  MODE_INFO *mi = &ctx->mic;
  MB_MODE_INFO *const mbmi = &xd->mi[0]->mbmi;
  MODE_INFO *mi_addr = xd->mi[0];
  const struct segmentation *const seg = &cm->seg;

  const int mis = cm->mi_stride;
  const int mi_width = num_8x8_blocks_wide_lookup[bsize];
  const int mi_height = num_8x8_blocks_high_lookup[bsize];
  int max_plane;

  assert(mi->mbmi.sb_type == bsize);

  *mi_addr = *mi;

  // If segmentation in use
  if (seg->enabled && output_enabled) {
    // For in frame complexity AQ copy the segment id from the segment map.
    if (cpi->oxcf.aq_mode == COMPLEXITY_AQ) {
      const uint8_t *const map = seg->update_map ? cpi->segmentation_map
                                                 : cm->last_frame_seg_map;
      mi_addr->mbmi.segment_id =
        vp9_get_segment_id(cm, map, bsize, mi_row, mi_col);
    }
    // Else for cyclic refresh mode update the segment map, set the segment id
    // and then update the quantizer.
    else if (cpi->oxcf.aq_mode == CYCLIC_REFRESH_AQ) {
      vp9_cyclic_refresh_update_segment(cpi, &xd->mi[0]->mbmi,
                                        mi_row, mi_col, bsize, 1);
      vp9_init_plane_quantizers(cpi, x);
    }
  }

  max_plane = is_inter_block(mbmi) ? MAX_MB_PLANE : 1;
  for (i = 0; i < max_plane; ++i) {
    p[i].coeff = ctx->coeff_pbuf[i][1];
    p[i].qcoeff = ctx->qcoeff_pbuf[i][1];
    pd[i].dqcoeff = ctx->dqcoeff_pbuf[i][1];
    p[i].eobs = ctx->eobs_pbuf[i][1];
  }

  for (i = max_plane; i < MAX_MB_PLANE; ++i) {
    p[i].coeff = ctx->coeff_pbuf[i][2];
    p[i].qcoeff = ctx->qcoeff_pbuf[i][2];
    pd[i].dqcoeff = ctx->dqcoeff_pbuf[i][2];
    p[i].eobs = ctx->eobs_pbuf[i][2];
  }

  // Restore the coding context of the MB to that that was in place
  // when the mode was picked for it
  for (y = 0; y < mi_height; y++)
    for (x_idx = 0; x_idx < mi_width; x_idx++)
      if ((xd->mb_to_right_edge >> (3 + MI_SIZE_LOG2)) + mi_width > x_idx
        && (xd->mb_to_bottom_edge >> (3 + MI_SIZE_LOG2)) + mi_height > y) {
        xd->mi[x_idx + y * mis] = mi_addr;
      }

  if (cpi->oxcf.aq_mode)
    vp9_init_plane_quantizers(cpi, x);

  // FIXME(rbultje) I'm pretty sure this should go to the end of this block
  // (i.e. after the output_enabled)
  if (bsize < BLOCK_32X32) {
    if (bsize < BLOCK_16X16)
      ctx->tx_rd_diff[ALLOW_16X16] = ctx->tx_rd_diff[ALLOW_8X8];
    ctx->tx_rd_diff[ALLOW_32X32] = ctx->tx_rd_diff[ALLOW_16X16];
  }

  if (is_inter_block(mbmi) && mbmi->sb_type < BLOCK_8X8) {
    mbmi->mv[0].as_int = mi->bmi[3].as_mv[0].as_int;
    mbmi->mv[1].as_int = mi->bmi[3].as_mv[1].as_int;
  }

  x->skip = ctx->skip;
  vpx_memcpy(x->zcoeff_blk[mbmi->tx_size], ctx->zcoeff_blk,
             sizeof(uint8_t) * ctx->num_4x4_blk);

  if (!output_enabled)
    return;

  if (!vp9_segfeature_active(&cm->seg, mbmi->segment_id, SEG_LVL_SKIP)) {
    for (i = 0; i < TX_MODES; i++)
      rd_opt->tx_select_diff[i] += ctx->tx_rd_diff[i];
  }

#if CONFIG_INTERNAL_STATS
  if (frame_is_intra_only(cm)) {
    static const int kf_mode_index[] = {
      THR_DC        /*DC_PRED*/,
      THR_V_PRED    /*V_PRED*/,
      THR_H_PRED    /*H_PRED*/,
      THR_D45_PRED  /*D45_PRED*/,
      THR_D135_PRED /*D135_PRED*/,
      THR_D117_PRED /*D117_PRED*/,
      THR_D153_PRED /*D153_PRED*/,
      THR_D207_PRED /*D207_PRED*/,
      THR_D63_PRED  /*D63_PRED*/,
      THR_TM        /*TM_PRED*/,
    };
    ++cpi->mode_chosen_counts[kf_mode_index[mbmi->mode]];
  } else {
    // Note how often each mode chosen as best
    ++cpi->mode_chosen_counts[ctx->best_mode_index];
  }
#endif
  if (!frame_is_intra_only(cm)) {
    if (is_inter_block(mbmi)) {
      vp9_update_mv_count(cm, xd);

      if (cm->interp_filter == SWITCHABLE) {
        const int ctx = vp9_get_pred_context_switchable_interp(xd);
        ++cm->counts.switchable_interp[ctx][mbmi->interp_filter];
      }
    }

    rd_opt->comp_pred_diff[SINGLE_REFERENCE] += ctx->single_pred_diff;
    rd_opt->comp_pred_diff[COMPOUND_REFERENCE] += ctx->comp_pred_diff;
    rd_opt->comp_pred_diff[REFERENCE_MODE_SELECT] += ctx->hybrid_pred_diff;

    for (i = 0; i < SWITCHABLE_FILTER_CONTEXTS; ++i)
      rd_opt->filter_diff[i] += ctx->best_filter_diff[i];
  }
}

void vp9_setup_src_planes(MACROBLOCK *x, const YV12_BUFFER_CONFIG *src,
                          int mi_row, int mi_col) {
  uint8_t *const buffers[4] = {src->y_buffer, src->u_buffer, src->v_buffer,
                               src->alpha_buffer};
  const int strides[4] = {src->y_stride, src->uv_stride, src->uv_stride,
                          src->alpha_stride};
  int i;

  // Set current frame pointer.
  x->e_mbd.cur_buf = src;

  for (i = 0; i < MAX_MB_PLANE; i++)
    setup_pred_plane(&x->plane[i].src, buffers[i], strides[i], mi_row, mi_col,
                     NULL, x->e_mbd.plane[i].subsampling_x,
                     x->e_mbd.plane[i].subsampling_y);
}

static void rd_pick_sb_modes(VP9_COMP *cpi, const TileInfo *const tile,
                             int mi_row, int mi_col,
                             int *totalrate, int64_t *totaldist,
                             BLOCK_SIZE bsize, PICK_MODE_CONTEXT *ctx,
                             int64_t best_rd, int block) {
  VP9_COMMON *const cm = &cpi->common;
  MACROBLOCK *const x = &cpi->mb;
  MACROBLOCKD *const xd = &x->e_mbd;
  MB_MODE_INFO *mbmi;
  struct macroblock_plane *const p = x->plane;
  struct macroblockd_plane *const pd = xd->plane;
  const AQ_MODE aq_mode = cpi->oxcf.aq_mode;
  int i, orig_rdmult;
  double rdmult_ratio;

  vp9_clear_system_state();
  rdmult_ratio = 1.0;  // avoid uninitialized warnings

  // Use the lower precision, but faster, 32x32 fdct for mode selection.
  x->use_lp32x32fdct = 1;

  // TODO(JBB): Most other places in the code instead of calling the function
  // and then checking if its not the first 8x8 we put the check in the
  // calling function.  Do that here.
  if (bsize < BLOCK_8X8) {
    // When ab_index = 0 all sub-blocks are handled, so for ab_index != 0
    // there is nothing to be done.
    if (block != 0) {
      *totalrate = 0;
      *totaldist = 0;
      return;
    }
  }

  set_offsets(cpi, tile, mi_row, mi_col, bsize);
  mbmi = &xd->mi[0]->mbmi;
  mbmi->sb_type = bsize;

  for (i = 0; i < MAX_MB_PLANE; ++i) {
    p[i].coeff = ctx->coeff_pbuf[i][0];
    p[i].qcoeff = ctx->qcoeff_pbuf[i][0];
    pd[i].dqcoeff = ctx->dqcoeff_pbuf[i][0];
    p[i].eobs = ctx->eobs_pbuf[i][0];
  }
  ctx->is_coded = 0;
  x->skip_recode = 0;

  // Set to zero to make sure we do not use the previous encoded frame stats
  mbmi->skip = 0;
#if CONFIG_VP9_HIGH
  if (xd->cur_buf->flags&YV12_FLAG_HIGH) {
    x->source_variance = high_get_sby_perpixel_variance(
        cpi, &x->plane[0].src, bsize, xd->bps);
  } else {
    x->source_variance = get_sby_perpixel_variance(
        cpi, &x->plane[0].src, bsize);
  }
#else
  x->source_variance = get_sby_perpixel_variance(
      cpi, &x->plane[0].src, bsize);
#endif

  // Save rdmult before it might be changed, so it can be restored later.
  orig_rdmult = x->rdmult;

  if (aq_mode == VARIANCE_AQ) {
    const int energy = bsize <= BLOCK_16X16 ? x->mb_energy
                                            : vp9_block_energy(cpi, x, bsize);
    if (cm->frame_type == KEY_FRAME ||
        cpi->refresh_alt_ref_frame ||
        (cpi->refresh_golden_frame && !cpi->rc.is_src_frame_alt_ref)) {
      mbmi->segment_id = vp9_vaq_segment_id(energy);
    } else {
      const uint8_t *const map = cm->seg.update_map ? cpi->segmentation_map
                                                    : cm->last_frame_seg_map;
      mbmi->segment_id = vp9_get_segment_id(cm, map, bsize, mi_row, mi_col);
    }

    rdmult_ratio = vp9_vaq_rdmult_ratio(energy);
    vp9_init_plane_quantizers(cpi, x);
    vp9_clear_system_state();
    x->rdmult = (int)round(x->rdmult * rdmult_ratio);
  } else if (aq_mode == COMPLEXITY_AQ) {
    const int mi_offset = mi_row * cm->mi_cols + mi_col;
    unsigned char complexity = cpi->complexity_map[mi_offset];
    const int is_edge = (mi_row <= 1) || (mi_row >= (cm->mi_rows - 2)) ||
                        (mi_col <= 1) || (mi_col >= (cm->mi_cols - 2));
    if (!is_edge && (complexity > 128))
      x->rdmult += ((x->rdmult * (complexity - 128)) / 256);
  } else if (aq_mode == CYCLIC_REFRESH_AQ) {
    const uint8_t *const map = cm->seg.update_map ? cpi->segmentation_map
                                                  : cm->last_frame_seg_map;
    // If segment 1, use rdmult for that segment.
    if (vp9_get_segment_id(cm, map, bsize, mi_row, mi_col))
      x->rdmult = vp9_cyclic_refresh_get_rdmult(cpi->cyclic_refresh);
  }

  // Find best coding mode & reconstruct the MB so it is available
  // as a predictor for MBs that follow in the SB
  if (frame_is_intra_only(cm)) {
    vp9_rd_pick_intra_mode_sb(cpi, x, totalrate, totaldist, bsize, ctx,
                              best_rd);
  } else {
    if (bsize >= BLOCK_8X8)
      vp9_rd_pick_inter_mode_sb(cpi, x, tile, mi_row, mi_col,
                                totalrate, totaldist, bsize, ctx, best_rd);
    else
      vp9_rd_pick_inter_mode_sub8x8(cpi, x, tile, mi_row, mi_col, totalrate,
                                    totaldist, bsize, ctx, best_rd);
  }

  x->rdmult = orig_rdmult;

  if (aq_mode == VARIANCE_AQ && *totalrate != INT_MAX) {
    vp9_clear_system_state();
    *totalrate = (int)round(*totalrate * rdmult_ratio);
  }
}

static void update_stats(VP9_COMP *cpi) {
  VP9_COMMON *const cm = &cpi->common;
  const MACROBLOCK *const x = &cpi->mb;
  const MACROBLOCKD *const xd = &x->e_mbd;
  const MODE_INFO *const mi = xd->mi[0];
  const MB_MODE_INFO *const mbmi = &mi->mbmi;

  if (!frame_is_intra_only(cm)) {
    const int seg_ref_active = vp9_segfeature_active(&cm->seg, mbmi->segment_id,
                                                     SEG_LVL_REF_FRAME);
    if (!seg_ref_active) {
      FRAME_COUNTS *const counts = &cm->counts;
      const int inter_block = is_inter_block(mbmi);

      counts->intra_inter[vp9_get_intra_inter_context(xd)][inter_block]++;

      // If the segment reference feature is enabled we have only a single
      // reference frame allowed for the segment so exclude it from
      // the reference frame counts used to work out probabilities.
      if (inter_block) {
        const MV_REFERENCE_FRAME ref0 = mbmi->ref_frame[0];

        if (cm->reference_mode == REFERENCE_MODE_SELECT)
          counts->comp_inter[vp9_get_reference_mode_context(cm, xd)]
                            [has_second_ref(mbmi)]++;

        if (has_second_ref(mbmi)) {
          counts->comp_ref[vp9_get_pred_context_comp_ref_p(cm, xd)]
                          [ref0 == GOLDEN_FRAME]++;
        } else {
          counts->single_ref[vp9_get_pred_context_single_ref_p1(xd)][0]
                            [ref0 != LAST_FRAME]++;
          if (ref0 != LAST_FRAME)
            counts->single_ref[vp9_get_pred_context_single_ref_p2(xd)][1]
                              [ref0 != GOLDEN_FRAME]++;
        }
      }
    }
  }
}

static void restore_context(VP9_COMP *cpi, int mi_row, int mi_col,
                            ENTROPY_CONTEXT a[16 * MAX_MB_PLANE],
                            ENTROPY_CONTEXT l[16 * MAX_MB_PLANE],
                            PARTITION_CONTEXT sa[8], PARTITION_CONTEXT sl[8],
                            BLOCK_SIZE bsize) {
  MACROBLOCK *const x = &cpi->mb;
  MACROBLOCKD *const xd = &x->e_mbd;
  int p;
  const int num_4x4_blocks_wide = num_4x4_blocks_wide_lookup[bsize];
  const int num_4x4_blocks_high = num_4x4_blocks_high_lookup[bsize];
  int mi_width = num_8x8_blocks_wide_lookup[bsize];
  int mi_height = num_8x8_blocks_high_lookup[bsize];
  for (p = 0; p < MAX_MB_PLANE; p++) {
    vpx_memcpy(
        xd->above_context[p] + ((mi_col * 2) >> xd->plane[p].subsampling_x),
        a + num_4x4_blocks_wide * p,
        (sizeof(ENTROPY_CONTEXT) * num_4x4_blocks_wide) >>
        xd->plane[p].subsampling_x);
    vpx_memcpy(
        xd->left_context[p]
            + ((mi_row & MI_MASK) * 2 >> xd->plane[p].subsampling_y),
        l + num_4x4_blocks_high * p,
        (sizeof(ENTROPY_CONTEXT) * num_4x4_blocks_high) >>
        xd->plane[p].subsampling_y);
  }
  vpx_memcpy(xd->above_seg_context + mi_col, sa,
             sizeof(*xd->above_seg_context) * mi_width);
  vpx_memcpy(xd->left_seg_context + (mi_row & MI_MASK), sl,
             sizeof(xd->left_seg_context[0]) * mi_height);
}
static void save_context(VP9_COMP *cpi, int mi_row, int mi_col,
                         ENTROPY_CONTEXT a[16 * MAX_MB_PLANE],
                         ENTROPY_CONTEXT l[16 * MAX_MB_PLANE],
                         PARTITION_CONTEXT sa[8], PARTITION_CONTEXT sl[8],
                         BLOCK_SIZE bsize) {
  const MACROBLOCK *const x = &cpi->mb;
  const MACROBLOCKD *const xd = &x->e_mbd;
  int p;
  const int num_4x4_blocks_wide = num_4x4_blocks_wide_lookup[bsize];
  const int num_4x4_blocks_high = num_4x4_blocks_high_lookup[bsize];
  int mi_width = num_8x8_blocks_wide_lookup[bsize];
  int mi_height = num_8x8_blocks_high_lookup[bsize];

  // buffer the above/left context information of the block in search.
  for (p = 0; p < MAX_MB_PLANE; ++p) {
    vpx_memcpy(
        a + num_4x4_blocks_wide * p,
        xd->above_context[p] + (mi_col * 2 >> xd->plane[p].subsampling_x),
        (sizeof(ENTROPY_CONTEXT) * num_4x4_blocks_wide) >>
        xd->plane[p].subsampling_x);
    vpx_memcpy(
        l + num_4x4_blocks_high * p,
        xd->left_context[p]
            + ((mi_row & MI_MASK) * 2 >> xd->plane[p].subsampling_y),
        (sizeof(ENTROPY_CONTEXT) * num_4x4_blocks_high) >>
        xd->plane[p].subsampling_y);
  }
  vpx_memcpy(sa, xd->above_seg_context + mi_col,
             sizeof(*xd->above_seg_context) * mi_width);
  vpx_memcpy(sl, xd->left_seg_context + (mi_row & MI_MASK),
             sizeof(xd->left_seg_context[0]) * mi_height);
}

static void encode_b(VP9_COMP *cpi, const TileInfo *const tile,
                     TOKENEXTRA **tp, int mi_row, int mi_col,
                     int output_enabled, BLOCK_SIZE bsize,
                     PICK_MODE_CONTEXT *ctx) {

  set_offsets(cpi, tile, mi_row, mi_col, bsize);
  update_state(cpi, ctx, mi_row, mi_col, bsize, output_enabled);
  encode_superblock(cpi, tp, output_enabled, mi_row, mi_col, bsize, ctx);

  if (output_enabled) {
    update_stats(cpi);

    (*tp)->token = EOSB_TOKEN;
    (*tp)++;
  }
}

static void encode_sb(VP9_COMP *cpi, const TileInfo *const tile,
                      TOKENEXTRA **tp, int mi_row, int mi_col,
                      int output_enabled, BLOCK_SIZE bsize,
                      PC_TREE *pc_tree) {
  VP9_COMMON *const cm = &cpi->common;
  MACROBLOCK *const x = &cpi->mb;
  MACROBLOCKD *const xd = &x->e_mbd;

  const int bsl = b_width_log2(bsize), hbs = (1 << bsl) / 4;
  int ctx;
  PARTITION_TYPE partition;
  BLOCK_SIZE subsize = bsize;

  if (mi_row >= cm->mi_rows || mi_col >= cm->mi_cols)
    return;

  if (bsize >= BLOCK_8X8) {
    ctx = partition_plane_context(xd, mi_row, mi_col, bsize);
    subsize = get_subsize(bsize, pc_tree->partitioning);
  } else {
    ctx = 0;
    subsize = BLOCK_4X4;
  }

  partition = partition_lookup[bsl][subsize];
  if (output_enabled && bsize != BLOCK_4X4)
    cm->counts.partition[ctx][partition]++;

  switch (partition) {
    case PARTITION_NONE:
      encode_b(cpi, tile, tp, mi_row, mi_col, output_enabled, subsize,
               &pc_tree->none);
      break;
    case PARTITION_VERT:
      encode_b(cpi, tile, tp, mi_row, mi_col, output_enabled, subsize,
               &pc_tree->vertical[0]);
      if (mi_col + hbs < cm->mi_cols && bsize > BLOCK_8X8) {
        encode_b(cpi, tile, tp, mi_row, mi_col + hbs, output_enabled, subsize,
                 &pc_tree->vertical[1]);
      }
      break;
    case PARTITION_HORZ:
      encode_b(cpi, tile, tp, mi_row, mi_col, output_enabled, subsize,
               &pc_tree->horizontal[0]);
      if (mi_row + hbs < cm->mi_rows && bsize > BLOCK_8X8) {
        encode_b(cpi, tile, tp, mi_row + hbs, mi_col, output_enabled, subsize,
                 &pc_tree->horizontal[1]);
      }
      break;
    case PARTITION_SPLIT:
      if (bsize == BLOCK_8X8) {
        encode_b(cpi, tile, tp, mi_row, mi_col, output_enabled, subsize,
                 pc_tree->leaf_split[0]);
      } else {
        encode_sb(cpi, tile, tp, mi_row, mi_col, output_enabled, subsize,
                  pc_tree->split[0]);
        encode_sb(cpi, tile, tp, mi_row, mi_col + hbs, output_enabled, subsize,
                  pc_tree->split[1]);
        encode_sb(cpi, tile, tp, mi_row + hbs, mi_col, output_enabled, subsize,
                  pc_tree->split[2]);
        encode_sb(cpi, tile, tp, mi_row + hbs, mi_col + hbs, output_enabled,
                  subsize, pc_tree->split[3]);
      }
      break;
    default:
      assert("Invalid partition type.");
  }

  if (partition != PARTITION_SPLIT || bsize == BLOCK_8X8)
    update_partition_context(xd, mi_row, mi_col, subsize, bsize);
}

// Check to see if the given partition size is allowed for a specified number
// of 8x8 block rows and columns remaining in the image.
// If not then return the largest allowed partition size
static BLOCK_SIZE find_partition_size(BLOCK_SIZE bsize,
                                      int rows_left, int cols_left,
                                      int *bh, int *bw) {
  if (rows_left <= 0 || cols_left <= 0) {
    return MIN(bsize, BLOCK_8X8);
  } else {
    for (; bsize > 0; bsize -= 3) {
      *bh = num_8x8_blocks_high_lookup[bsize];
      *bw = num_8x8_blocks_wide_lookup[bsize];
      if ((*bh <= rows_left) && (*bw <= cols_left)) {
        break;
      }
    }
  }
  return bsize;
}

static void set_partial_b64x64_partition(MODE_INFO *mi, int mis,
    int bh_in, int bw_in, int row8x8_remaining, int col8x8_remaining,
    BLOCK_SIZE bsize, MODE_INFO **mi_8x8) {
  int bh = bh_in;
  int r, c;
  for (r = 0; r < MI_BLOCK_SIZE; r += bh) {
    int bw = bw_in;
    for (c = 0; c < MI_BLOCK_SIZE; c += bw) {
      const int index = r * mis + c;
      mi_8x8[index] = mi + index;
      mi_8x8[index]->mbmi.sb_type = find_partition_size(bsize,
          row8x8_remaining - r, col8x8_remaining - c, &bh, &bw);
    }
  }
}

// This function attempts to set all mode info entries in a given SB64
// to the same block partition size.
// However, at the bottom and right borders of the image the requested size
// may not be allowed in which case this code attempts to choose the largest
// allowable partition.
static void set_fixed_partitioning(VP9_COMP *cpi, const TileInfo *const tile,
                                   MODE_INFO **mi_8x8, int mi_row, int mi_col,
                                   BLOCK_SIZE bsize) {
  VP9_COMMON *const cm = &cpi->common;
  const int mis = cm->mi_stride;
  const int row8x8_remaining = tile->mi_row_end - mi_row;
  const int col8x8_remaining = tile->mi_col_end - mi_col;
  int block_row, block_col;
  MODE_INFO *mi_upper_left = cm->mi + mi_row * mis + mi_col;
  int bh = num_8x8_blocks_high_lookup[bsize];
  int bw = num_8x8_blocks_wide_lookup[bsize];

  assert((row8x8_remaining > 0) && (col8x8_remaining > 0));

  // Apply the requested partition size to the SB64 if it is all "in image"
  if ((col8x8_remaining >= MI_BLOCK_SIZE) &&
      (row8x8_remaining >= MI_BLOCK_SIZE)) {
    for (block_row = 0; block_row < MI_BLOCK_SIZE; block_row += bh) {
      for (block_col = 0; block_col < MI_BLOCK_SIZE; block_col += bw) {
        int index = block_row * mis + block_col;
        mi_8x8[index] = mi_upper_left + index;
        mi_8x8[index]->mbmi.sb_type = bsize;
      }
    }
  } else {
    // Else this is a partial SB64.
    set_partial_b64x64_partition(mi_upper_left, mis, bh, bw, row8x8_remaining,
        col8x8_remaining, bsize, mi_8x8);
  }
}

static void copy_partitioning(VP9_COMMON *cm, MODE_INFO **mi_8x8,
  MODE_INFO **prev_mi_8x8) {
  const int mis = cm->mi_stride;
  int block_row, block_col;

  for (block_row = 0; block_row < 8; ++block_row) {
    for (block_col = 0; block_col < 8; ++block_col) {
      MODE_INFO *const prev_mi = prev_mi_8x8[block_row * mis + block_col];
      const BLOCK_SIZE sb_type = prev_mi ? prev_mi->mbmi.sb_type : 0;

      if (prev_mi) {
        const ptrdiff_t offset = prev_mi - cm->prev_mi;
        mi_8x8[block_row * mis + block_col] = cm->mi + offset;
        mi_8x8[block_row * mis + block_col]->mbmi.sb_type = sb_type;
      }
    }
  }
}

static void constrain_copy_partitioning(VP9_COMP *const cpi,
                                        const TileInfo *const tile,
                                        MODE_INFO **mi_8x8,
                                        MODE_INFO **prev_mi_8x8,
                                        int mi_row, int mi_col,
                                        BLOCK_SIZE bsize) {
  VP9_COMMON *const cm = &cpi->common;
  const int mis = cm->mi_stride;
  const int row8x8_remaining = tile->mi_row_end - mi_row;
  const int col8x8_remaining = tile->mi_col_end - mi_col;
  MODE_INFO *const mi_upper_left = cm->mi + mi_row * mis + mi_col;
  const int bh = num_8x8_blocks_high_lookup[bsize];
  const int bw = num_8x8_blocks_wide_lookup[bsize];
  int block_row, block_col;

  assert((row8x8_remaining > 0) && (col8x8_remaining > 0));

  // If the SB64 if it is all "in image".
  if ((col8x8_remaining >= MI_BLOCK_SIZE) &&
      (row8x8_remaining >= MI_BLOCK_SIZE)) {
    for (block_row = 0; block_row < MI_BLOCK_SIZE; block_row += bh) {
      for (block_col = 0; block_col < MI_BLOCK_SIZE; block_col += bw) {
        const int index = block_row * mis + block_col;
        MODE_INFO *prev_mi = prev_mi_8x8[index];
        const BLOCK_SIZE sb_type = prev_mi ? prev_mi->mbmi.sb_type : 0;
        // Use previous partition if block size is not larger than bsize.
        if (prev_mi && sb_type <= bsize) {
          int block_row2, block_col2;
          for (block_row2 = 0; block_row2 < bh; ++block_row2) {
            for (block_col2 = 0; block_col2 < bw; ++block_col2) {
              const int index2 = (block_row + block_row2) * mis +
                  block_col + block_col2;
              prev_mi = prev_mi_8x8[index2];
              if (prev_mi) {
                const ptrdiff_t offset = prev_mi - cm->prev_mi;
                mi_8x8[index2] = cm->mi + offset;
                mi_8x8[index2]->mbmi.sb_type = prev_mi->mbmi.sb_type;
              }
            }
          }
        } else {
          // Otherwise, use fixed partition of size bsize.
          mi_8x8[index] = mi_upper_left + index;
          mi_8x8[index]->mbmi.sb_type = bsize;
        }
      }
    }
  } else {
    // Else this is a partial SB64, copy previous partition.
    copy_partitioning(cm, mi_8x8, prev_mi_8x8);
  }
}


const struct {
  int row;
  int col;
} coord_lookup[16] = {
    // 32x32 index = 0
    {0, 0}, {0, 2}, {2, 0}, {2, 2},
    // 32x32 index = 1
    {0, 4}, {0, 6}, {2, 4}, {2, 6},
    // 32x32 index = 2
    {4, 0}, {4, 2}, {6, 0}, {6, 2},
    // 32x32 index = 3
    {4, 4}, {4, 6}, {6, 4}, {6, 6},
};

static void set_source_var_based_partition(VP9_COMP *cpi,
                                           const TileInfo *const tile,
                                           MODE_INFO **mi_8x8,
                                           int mi_row, int mi_col) {
  VP9_COMMON *const cm = &cpi->common;
  MACROBLOCK *const x = &cpi->mb;
  const int mis = cm->mi_stride;
  const int row8x8_remaining = tile->mi_row_end - mi_row;
  const int col8x8_remaining = tile->mi_col_end - mi_col;
  MODE_INFO *mi_upper_left = cm->mi + mi_row * mis + mi_col;

  vp9_setup_src_planes(x, cpi->Source, mi_row, mi_col);

  assert((row8x8_remaining > 0) && (col8x8_remaining > 0));

  // In-image SB64
  if ((col8x8_remaining >= MI_BLOCK_SIZE) &&
      (row8x8_remaining >= MI_BLOCK_SIZE)) {
    const int src_stride = x->plane[0].src.stride;
    const int pre_stride = cpi->Last_Source->y_stride;
    const uint8_t *src = x->plane[0].src.buf;
    const int pre_offset = (mi_row * MI_SIZE) * pre_stride +
                           (mi_col * MI_SIZE);
    const uint8_t *pre_src = cpi->Last_Source->y_buffer + pre_offset;
    const unsigned int thr_32x32 = cpi->sf.source_var_thresh;
    const unsigned int thr_64x64 = thr_32x32 << 1;
    int i, j;
    int index;
    diff d32[4];
    int use16x16 = 0;

    for (i = 0; i < 4; i++) {
      diff d16[4];

      for (j = 0; j < 4; j++) {
        int b_mi_row = coord_lookup[i * 4 + j].row;
        int b_mi_col = coord_lookup[i * 4 + j].col;
        int b_offset = b_mi_row * MI_SIZE * src_stride +
                       b_mi_col * MI_SIZE;
<<<<<<< HEAD
#if CONFIG_VP9_HIGH
        if (cm->use_high) {
          vp9_high_get_sse_sum_16x16(src + b_offset,
                                     src_stride,
                                     pre_src + b_offset,
                                     pre_stride, &d16[j].sse, &d16[j].sum);
          switch (cm->bit_depth) {
            case BITS_10:
              d16[j].sse >>= 4;
              d16[j].sum >>= 2;
              break;
            case BITS_12:
              d16[j].sse >>= 8;
              d16[j].sum >>= 4;
              break;
            default:
            case BITS_8:
              break;
          }
        } else {
          vp9_get_sse_sum_16x16(src + b_offset,
                                src_stride,
                                pre_src + b_offset,
                                pre_stride, &d16[j].sse, &d16[j].sum);
        }
#else
        vp9_get_sse_sum_16x16(src + b_offset,
                              src_stride,
                              pre_src + b_offset,
                              pre_stride, &d16[j].sse, &d16[j].sum);
#endif
=======

        get_sse_sum_16x16(src + b_offset, src_stride,
                          pre_src + b_offset, pre_stride,
                          &d16[j].sse, &d16[j].sum);

>>>>>>> 9e7b09bc
        d16[j].var = d16[j].sse -
            (((uint32_t)d16[j].sum * d16[j].sum) >> 8);

        index = b_mi_row * mis + b_mi_col;
        mi_8x8[index] = mi_upper_left + index;
        mi_8x8[index]->mbmi.sb_type = BLOCK_16X16;

        // TODO(yunqingwang): If d16[j].var is very large, use 8x8 partition
        // size to further improve quality.
      }

      if (d16[0].var < thr_32x32 && d16[1].var < thr_32x32 &&
          d16[2].var < thr_32x32 && d16[3].var < thr_32x32) {
        d32[i].sse = d16[0].sse;
        d32[i].sum = d16[0].sum;

        for (j = 1; j < 4; j++) {
          d32[i].sse += d16[j].sse;
          d32[i].sum += d16[j].sum;
        }

        d32[i].var = d32[i].sse - (((int64_t)d32[i].sum * d32[i].sum) >> 10);

        index = coord_lookup[i*4].row * mis + coord_lookup[i*4].col;
        mi_8x8[index] = mi_upper_left + index;
        mi_8x8[index]->mbmi.sb_type = BLOCK_32X32;

        if (!((cm->current_video_frame - 1) %
            cpi->sf.search_type_check_frequency))
          cpi->use_large_partition_rate += 1;
      } else {
        use16x16 = 1;
      }
    }

    if (!use16x16) {
      if (d32[0].var < thr_64x64 && d32[1].var < thr_64x64 &&
          d32[2].var < thr_64x64 && d32[3].var < thr_64x64)  {
        mi_8x8[0] = mi_upper_left;
        mi_8x8[0]->mbmi.sb_type = BLOCK_64X64;
      }
    }
  } else {   // partial in-image SB64
    int bh = num_8x8_blocks_high_lookup[BLOCK_16X16];
    int bw = num_8x8_blocks_wide_lookup[BLOCK_16X16];
    set_partial_b64x64_partition(mi_upper_left, mis, bh, bw,
        row8x8_remaining, col8x8_remaining, BLOCK_16X16, mi_8x8);
  }
}

static int is_background(VP9_COMP *cpi, const TileInfo *const tile,
                         int mi_row, int mi_col) {
  MACROBLOCK *x = &cpi->mb;
  uint8_t *src, *pre;
  int src_stride, pre_stride;

  const int row8x8_remaining = tile->mi_row_end - mi_row;
  const int col8x8_remaining = tile->mi_col_end - mi_col;

  int this_sad = 0;
  int threshold = 0;

  // This assumes the input source frames are of the same dimension.
  src_stride = cpi->Source->y_stride;
  src = cpi->Source->y_buffer + (mi_row * MI_SIZE) * src_stride +
            (mi_col * MI_SIZE);
  pre_stride = cpi->Last_Source->y_stride;
  pre = cpi->Last_Source->y_buffer + (mi_row * MI_SIZE) * pre_stride +
          (mi_col * MI_SIZE);

  if (row8x8_remaining >= MI_BLOCK_SIZE &&
      col8x8_remaining >= MI_BLOCK_SIZE) {
    this_sad = cpi->fn_ptr[BLOCK_64X64].sdf(src, src_stride,
                                            pre, pre_stride, 0x7fffffff);
    threshold = (1 << 12);
  } else {
    int r, c;
    for (r = 0; r < row8x8_remaining; r += 2)
      for (c = 0; c < col8x8_remaining; c += 2)
        this_sad += cpi->fn_ptr[BLOCK_16X16].sdf(src, src_stride, pre,
                                                 pre_stride, 0x7fffffff);
    threshold = (row8x8_remaining * col8x8_remaining) << 6;
  }

  x->in_static_area = (this_sad < 2 * threshold);
  return x->in_static_area;
}

static int sb_has_motion(const VP9_COMMON *cm, MODE_INFO **prev_mi_8x8) {
  const int mis = cm->mi_stride;
  int block_row, block_col;

  if (cm->prev_mi) {
    for (block_row = 0; block_row < 8; ++block_row) {
      for (block_col = 0; block_col < 8; ++block_col) {
        const MODE_INFO *prev_mi = prev_mi_8x8[block_row * mis + block_col];
        if (prev_mi) {
          if (abs(prev_mi->mbmi.mv[0].as_mv.row) >= 8 ||
              abs(prev_mi->mbmi.mv[0].as_mv.col) >= 8)
            return 1;
        }
      }
    }
  }
  return 0;
}

static void update_state_rt(VP9_COMP *cpi, PICK_MODE_CONTEXT *ctx,
                            int mi_row, int mi_col, int bsize) {
  VP9_COMMON *const cm = &cpi->common;
  MACROBLOCK *const x = &cpi->mb;
  MACROBLOCKD *const xd = &x->e_mbd;
  MB_MODE_INFO *const mbmi = &xd->mi[0]->mbmi;
  const struct segmentation *const seg = &cm->seg;

  *(xd->mi[0]) = ctx->mic;

  // For in frame adaptive Q, check for reseting the segment_id and updating
  // the cyclic refresh map.
  if ((cpi->oxcf.aq_mode == CYCLIC_REFRESH_AQ) && seg->enabled) {
    vp9_cyclic_refresh_update_segment(cpi, &xd->mi[0]->mbmi,
                                      mi_row, mi_col, bsize, 1);
    vp9_init_plane_quantizers(cpi, x);
  }

  if (is_inter_block(mbmi)) {
    vp9_update_mv_count(cm, xd);

    if (cm->interp_filter == SWITCHABLE) {
      const int pred_ctx = vp9_get_pred_context_switchable_interp(xd);
      ++cm->counts.switchable_interp[pred_ctx][mbmi->interp_filter];
    }
  }

  x->skip = ctx->skip;
}

static void encode_b_rt(VP9_COMP *cpi, const TileInfo *const tile,
                        TOKENEXTRA **tp, int mi_row, int mi_col,
                     int output_enabled, BLOCK_SIZE bsize,
                     PICK_MODE_CONTEXT *ctx) {


  set_offsets(cpi, tile, mi_row, mi_col, bsize);
  update_state_rt(cpi, ctx, mi_row, mi_col, bsize);

  encode_superblock(cpi, tp, output_enabled, mi_row, mi_col, bsize, ctx);
  update_stats(cpi);

  (*tp)->token = EOSB_TOKEN;
  (*tp)++;
}

static void encode_sb_rt(VP9_COMP *cpi, const TileInfo *const tile,
                         TOKENEXTRA **tp, int mi_row, int mi_col,
                         int output_enabled, BLOCK_SIZE bsize,
                         PC_TREE *pc_tree) {
  VP9_COMMON *const cm = &cpi->common;
  MACROBLOCK *const x = &cpi->mb;
  MACROBLOCKD *const xd = &x->e_mbd;

  const int bsl = b_width_log2(bsize), hbs = (1 << bsl) / 4;
  int ctx;
  PARTITION_TYPE partition;
  BLOCK_SIZE subsize;

  if (mi_row >= cm->mi_rows || mi_col >= cm->mi_cols)
    return;

  if (bsize >= BLOCK_8X8) {
    MACROBLOCKD *const xd = &cpi->mb.e_mbd;
    const int idx_str = xd->mi_stride * mi_row + mi_col;
    MODE_INFO ** mi_8x8 = cm->mi_grid_visible + idx_str;
    ctx = partition_plane_context(xd, mi_row, mi_col, bsize);
    subsize = mi_8x8[0]->mbmi.sb_type;
  } else {
    ctx = 0;
    subsize = BLOCK_4X4;
  }

  partition = partition_lookup[bsl][subsize];
  if (output_enabled && bsize != BLOCK_4X4)
    cm->counts.partition[ctx][partition]++;

  switch (partition) {
    case PARTITION_NONE:
      encode_b_rt(cpi, tile, tp, mi_row, mi_col, output_enabled, subsize,
                  &pc_tree->none);
      break;
    case PARTITION_VERT:
      encode_b_rt(cpi, tile, tp, mi_row, mi_col, output_enabled, subsize,
                  &pc_tree->vertical[0]);
      if (mi_col + hbs < cm->mi_cols && bsize > BLOCK_8X8) {
        encode_b_rt(cpi, tile, tp, mi_row, mi_col + hbs, output_enabled,
                    subsize, &pc_tree->vertical[1]);
      }
      break;
    case PARTITION_HORZ:
      encode_b_rt(cpi, tile, tp, mi_row, mi_col, output_enabled, subsize,
                  &pc_tree->horizontal[0]);
      if (mi_row + hbs < cm->mi_rows && bsize > BLOCK_8X8) {
        encode_b_rt(cpi, tile, tp, mi_row + hbs, mi_col, output_enabled,
                    subsize, &pc_tree->horizontal[1]);
      }
      break;
    case PARTITION_SPLIT:
      subsize = get_subsize(bsize, PARTITION_SPLIT);
      encode_sb_rt(cpi, tile, tp, mi_row, mi_col, output_enabled, subsize,
                   pc_tree->split[0]);
      encode_sb_rt(cpi, tile, tp, mi_row, mi_col + hbs, output_enabled,
                   subsize, pc_tree->split[1]);
      encode_sb_rt(cpi, tile, tp, mi_row + hbs, mi_col, output_enabled,
                   subsize, pc_tree->split[2]);
      encode_sb_rt(cpi, tile, tp, mi_row + hbs, mi_col + hbs, output_enabled,
                   subsize, pc_tree->split[3]);
      break;
    default:
      assert("Invalid partition type.");
  }

  if (partition != PARTITION_SPLIT || bsize == BLOCK_8X8)
    update_partition_context(xd, mi_row, mi_col, subsize, bsize);
}

static void rd_use_partition(VP9_COMP *cpi,
                             const TileInfo *const tile,
                             MODE_INFO **mi_8x8,
                             TOKENEXTRA **tp, int mi_row, int mi_col,
                             BLOCK_SIZE bsize, int *rate, int64_t *dist,
                             int do_recon, PC_TREE *pc_tree,
                             int block) {
  VP9_COMMON *const cm = &cpi->common;
  MACROBLOCK *const x = &cpi->mb;
  MACROBLOCKD *const xd = &x->e_mbd;
  const int mis = cm->mi_stride;
  const int bsl = b_width_log2(bsize);
  const int mi_step = num_4x4_blocks_wide_lookup[bsize] / 2;
  const int bss = (1 << bsl) / 4;
  int i, pl;
  PARTITION_TYPE partition = PARTITION_NONE;
  BLOCK_SIZE subsize;
  ENTROPY_CONTEXT l[16 * MAX_MB_PLANE], a[16 * MAX_MB_PLANE];
  PARTITION_CONTEXT sl[8], sa[8];
  int last_part_rate = INT_MAX;
  int64_t last_part_dist = INT64_MAX;
  int64_t last_part_rd = INT64_MAX;
  int none_rate = INT_MAX;
  int64_t none_dist = INT64_MAX;
  int64_t none_rd = INT64_MAX;
  int chosen_rate = INT_MAX;
  int64_t chosen_dist = INT64_MAX;
  int64_t chosen_rd = INT64_MAX;
  BLOCK_SIZE sub_subsize = BLOCK_4X4;
  int splits_below = 0;
  BLOCK_SIZE bs_type = mi_8x8[0]->mbmi.sb_type;
  int do_partition_search = 1;
  PICK_MODE_CONTEXT *ctx = &pc_tree->none;

  if (mi_row >= cm->mi_rows || mi_col >= cm->mi_cols)
    return;

  assert(num_4x4_blocks_wide_lookup[bsize] ==
         num_4x4_blocks_high_lookup[bsize]);

  partition = partition_lookup[bsl][bs_type];
  subsize = get_subsize(bsize, partition);

  pc_tree->partitioning = partition;
  save_context(cpi, mi_row, mi_col, a, l, sa, sl, bsize);

  if (bsize == BLOCK_16X16) {
    set_offsets(cpi, tile, mi_row, mi_col, bsize);
    x->mb_energy = vp9_block_energy(cpi, x, bsize);
  } else {
    x->in_active_map = check_active_map(cpi, x, mi_row, mi_col, bsize);
  }

  if (!x->in_active_map) {
    do_partition_search = 0;
    if (mi_row + (mi_step >> 1) < cm->mi_rows &&
        mi_col + (mi_step >> 1) < cm->mi_cols) {
      pc_tree->partitioning = PARTITION_NONE;
      bs_type = mi_8x8[0]->mbmi.sb_type = bsize;
      subsize = bsize;
      partition = PARTITION_NONE;
    }
  }
  if (do_partition_search &&
      cpi->sf.partition_search_type == SEARCH_PARTITION &&
      cpi->sf.adjust_partitioning_from_last_frame) {
    // Check if any of the sub blocks are further split.
    if (partition == PARTITION_SPLIT && subsize > BLOCK_8X8) {
      sub_subsize = get_subsize(subsize, PARTITION_SPLIT);
      splits_below = 1;
      for (i = 0; i < 4; i++) {
        int jj = i >> 1, ii = i & 0x01;
        MODE_INFO * this_mi = mi_8x8[jj * bss * mis + ii * bss];
        if (this_mi && this_mi->mbmi.sb_type >= sub_subsize) {
          splits_below = 0;
        }
      }
    }

    // If partition is not none try none unless each of the 4 splits are split
    // even further..
    if (partition != PARTITION_NONE && !splits_below &&
        mi_row + (mi_step >> 1) < cm->mi_rows &&
        mi_col + (mi_step >> 1) < cm->mi_cols) {
      pc_tree->partitioning = PARTITION_NONE;
      rd_pick_sb_modes(cpi, tile, mi_row, mi_col, &none_rate, &none_dist, bsize,
                       ctx, INT64_MAX, 0);

      pl = partition_plane_context(xd, mi_row, mi_col, bsize);

      if (none_rate < INT_MAX) {
        none_rate += x->partition_cost[pl][PARTITION_NONE];
        none_rd = RDCOST(x->rdmult, x->rddiv, none_rate, none_dist);
      }

      restore_context(cpi, mi_row, mi_col, a, l, sa, sl, bsize);
      mi_8x8[0]->mbmi.sb_type = bs_type;
      pc_tree->partitioning = partition;
    }
  }

  switch (partition) {
    case PARTITION_NONE:
      rd_pick_sb_modes(cpi, tile, mi_row, mi_col, &last_part_rate,
                       &last_part_dist, bsize, ctx, INT64_MAX, 0);
      break;
    case PARTITION_HORZ:
      rd_pick_sb_modes(cpi, tile, mi_row, mi_col, &last_part_rate,
                       &last_part_dist, subsize, &pc_tree->horizontal[0],
                       INT64_MAX, 0);
      if (last_part_rate != INT_MAX &&
          bsize >= BLOCK_8X8 && mi_row + (mi_step >> 1) < cm->mi_rows) {
        int rt = 0;
        int64_t dt = 0;
        PICK_MODE_CONTEXT *ctx = &pc_tree->horizontal[0];
        update_state(cpi, ctx, mi_row, mi_col, subsize, 0);
        encode_superblock(cpi, tp, 0, mi_row, mi_col, subsize, ctx);
        rd_pick_sb_modes(cpi, tile, mi_row + (mi_step >> 1), mi_col, &rt, &dt,
                         subsize, &pc_tree->horizontal[1], INT64_MAX, 1);
        if (rt == INT_MAX || dt == INT64_MAX) {
          last_part_rate = INT_MAX;
          last_part_dist = INT64_MAX;
          break;
        }

        last_part_rate += rt;
        last_part_dist += dt;
      }
      break;
    case PARTITION_VERT:
      rd_pick_sb_modes(cpi, tile, mi_row, mi_col, &last_part_rate,
                       &last_part_dist, subsize, &pc_tree->vertical[0],
                       INT64_MAX, 0);
      if (last_part_rate != INT_MAX &&
          bsize >= BLOCK_8X8 && mi_col + (mi_step >> 1) < cm->mi_cols) {
        int rt = 0;
        int64_t dt = 0;
        PICK_MODE_CONTEXT *ctx = &pc_tree->vertical[0];
        update_state(cpi, ctx, mi_row, mi_col, subsize, 0);
        encode_superblock(cpi, tp, 0, mi_row, mi_col, subsize, ctx);
        rd_pick_sb_modes(cpi, tile, mi_row, mi_col + (mi_step >> 1), &rt, &dt,
                         subsize, &pc_tree->vertical[bsize > BLOCK_8X8],
                         INT64_MAX, 1);
        if (rt == INT_MAX || dt == INT64_MAX) {
          last_part_rate = INT_MAX;
          last_part_dist = INT64_MAX;
          break;
        }
        last_part_rate += rt;
        last_part_dist += dt;
      }
      break;
    case PARTITION_SPLIT:
      if (bsize == BLOCK_8X8) {
        rd_pick_sb_modes(cpi, tile, mi_row, mi_col, &last_part_rate,
                         &last_part_dist, subsize, pc_tree->leaf_split[0],
                         INT64_MAX, 0);
        break;
      }
      last_part_rate = 0;
      last_part_dist = 0;
      for (i = 0; i < 4; i++) {
        int x_idx = (i & 1) * (mi_step >> 1);
        int y_idx = (i >> 1) * (mi_step >> 1);
        int jj = i >> 1, ii = i & 0x01;
        int rt;
        int64_t dt;

        if ((mi_row + y_idx >= cm->mi_rows) || (mi_col + x_idx >= cm->mi_cols))
          continue;

        rd_use_partition(cpi, tile, mi_8x8 + jj * bss * mis + ii * bss, tp,
                         mi_row + y_idx, mi_col + x_idx, subsize, &rt, &dt,
                         i != 3, pc_tree->split[i], i);
        if (rt == INT_MAX || dt == INT64_MAX) {
          last_part_rate = INT_MAX;
          last_part_dist = INT64_MAX;
          break;
        }
        last_part_rate += rt;
        last_part_dist += dt;
      }
      break;
    default:
      assert(0);
  }

  pl = partition_plane_context(xd, mi_row, mi_col, bsize);
  if (last_part_rate < INT_MAX) {
    last_part_rate += x->partition_cost[pl][partition];
    last_part_rd = RDCOST(x->rdmult, x->rddiv, last_part_rate, last_part_dist);
  }

  if (do_partition_search
      && cpi->sf.adjust_partitioning_from_last_frame
      && cpi->sf.partition_search_type == SEARCH_PARTITION
      && partition != PARTITION_SPLIT && bsize > BLOCK_8X8
      && (mi_row + mi_step < cm->mi_rows ||
          mi_row + (mi_step >> 1) == cm->mi_rows)
      && (mi_col + mi_step < cm->mi_cols ||
          mi_col + (mi_step >> 1) == cm->mi_cols)) {
    BLOCK_SIZE split_subsize = get_subsize(bsize, PARTITION_SPLIT);
    chosen_rate = 0;
    chosen_dist = 0;
    restore_context(cpi, mi_row, mi_col, a, l, sa, sl, bsize);
    pc_tree->partitioning = PARTITION_SPLIT;

    // Split partition.
    for (i = 0; i < 4; i++) {
      int x_idx = (i & 1) * (mi_step >> 1);
      int y_idx = (i >> 1) * (mi_step >> 1);
      int rt = 0;
      int64_t dt = 0;
      ENTROPY_CONTEXT l[16 * MAX_MB_PLANE], a[16 * MAX_MB_PLANE];
      PARTITION_CONTEXT sl[8], sa[8];

      if ((mi_row + y_idx >= cm->mi_rows) || (mi_col + x_idx >= cm->mi_cols))
        continue;

      save_context(cpi, mi_row, mi_col, a, l, sa, sl, bsize);
      pc_tree->split[i]->partitioning = PARTITION_NONE;
      rd_pick_sb_modes(cpi, tile, mi_row + y_idx, mi_col + x_idx, &rt, &dt,
                       split_subsize, &pc_tree->split[i]->none,
                       INT64_MAX, i);

      restore_context(cpi, mi_row, mi_col, a, l, sa, sl, bsize);

      if (rt == INT_MAX || dt == INT64_MAX) {
        chosen_rate = INT_MAX;
        chosen_dist = INT64_MAX;
        break;
      }

      chosen_rate += rt;
      chosen_dist += dt;

      if (i != 3)
        encode_sb(cpi, tile, tp,  mi_row + y_idx, mi_col + x_idx, 0,
                  split_subsize, pc_tree->split[i]);

      pl = partition_plane_context(xd, mi_row + y_idx, mi_col + x_idx,
                                   split_subsize);
      chosen_rate += x->partition_cost[pl][PARTITION_NONE];
    }
    pl = partition_plane_context(xd, mi_row, mi_col, bsize);
    if (chosen_rate < INT_MAX) {
      chosen_rate += x->partition_cost[pl][PARTITION_SPLIT];
      chosen_rd = RDCOST(x->rdmult, x->rddiv, chosen_rate, chosen_dist);
    }
  }

  // If last_part is better set the partitioning to that.
  if (last_part_rd < chosen_rd) {
    mi_8x8[0]->mbmi.sb_type = bsize;
    if (bsize >= BLOCK_8X8)
      pc_tree->partitioning = partition;
    chosen_rate = last_part_rate;
    chosen_dist = last_part_dist;
    chosen_rd = last_part_rd;
  }
  // If none was better set the partitioning to that.
  if (none_rd < chosen_rd) {
    if (bsize >= BLOCK_8X8)
      pc_tree->partitioning = PARTITION_NONE;
    chosen_rate = none_rate;
    chosen_dist = none_dist;
  }

  restore_context(cpi, mi_row, mi_col, a, l, sa, sl, bsize);

  // We must have chosen a partitioning and encoding or we'll fail later on.
  // No other opportunities for success.
  if ( bsize == BLOCK_64X64)
    assert(chosen_rate < INT_MAX && chosen_dist < INT64_MAX);

  if (do_recon) {
    int output_enabled = (bsize == BLOCK_64X64);

    // Check the projected output rate for this SB against it's target
    // and and if necessary apply a Q delta using segmentation to get
    // closer to the target.
    if ((cpi->oxcf.aq_mode == COMPLEXITY_AQ) && cm->seg.update_map) {
      vp9_select_in_frame_q_segment(cpi, mi_row, mi_col,
                                    output_enabled, chosen_rate);
    }

    if (cpi->oxcf.aq_mode == CYCLIC_REFRESH_AQ)
      vp9_cyclic_refresh_set_rate_and_dist_sb(cpi->cyclic_refresh,
                                              chosen_rate, chosen_dist);
    encode_sb(cpi, tile, tp, mi_row, mi_col, output_enabled, bsize,
              pc_tree);
  }

  *rate = chosen_rate;
  *dist = chosen_dist;
}

static const BLOCK_SIZE min_partition_size[BLOCK_SIZES] = {
  BLOCK_4X4,   BLOCK_4X4,   BLOCK_4X4,
  BLOCK_4X4,   BLOCK_4X4,   BLOCK_4X4,
  BLOCK_8X8,   BLOCK_8X8,   BLOCK_8X8,
  BLOCK_16X16, BLOCK_16X16, BLOCK_16X16,
  BLOCK_16X16
};

static const BLOCK_SIZE max_partition_size[BLOCK_SIZES] = {
  BLOCK_8X8,   BLOCK_16X16, BLOCK_16X16,
  BLOCK_16X16, BLOCK_32X32, BLOCK_32X32,
  BLOCK_32X32, BLOCK_64X64, BLOCK_64X64,
  BLOCK_64X64, BLOCK_64X64, BLOCK_64X64,
  BLOCK_64X64
};

// Look at all the mode_info entries for blocks that are part of this
// partition and find the min and max values for sb_type.
// At the moment this is designed to work on a 64x64 SB but could be
// adjusted to use a size parameter.
//
// The min and max are assumed to have been initialized prior to calling this
// function so repeat calls can accumulate a min and max of more than one sb64.
static void get_sb_partition_size_range(VP9_COMP *cpi, MODE_INFO ** mi_8x8,
                                        BLOCK_SIZE * min_block_size,
                                        BLOCK_SIZE * max_block_size ) {
  MACROBLOCKD *const xd = &cpi->mb.e_mbd;
  int sb_width_in_blocks = MI_BLOCK_SIZE;
  int sb_height_in_blocks  = MI_BLOCK_SIZE;
  int i, j;
  int index = 0;

  // Check the sb_type for each block that belongs to this region.
  for (i = 0; i < sb_height_in_blocks; ++i) {
    for (j = 0; j < sb_width_in_blocks; ++j) {
      MODE_INFO * mi = mi_8x8[index+j];
      BLOCK_SIZE sb_type = mi ? mi->mbmi.sb_type : 0;
      *min_block_size = MIN(*min_block_size, sb_type);
      *max_block_size = MAX(*max_block_size, sb_type);
    }
    index += xd->mi_stride;
  }
}

// Next square block size less or equal than current block size.
static const BLOCK_SIZE next_square_size[BLOCK_SIZES] = {
  BLOCK_4X4, BLOCK_4X4, BLOCK_4X4,
  BLOCK_8X8, BLOCK_8X8, BLOCK_8X8,
  BLOCK_16X16, BLOCK_16X16, BLOCK_16X16,
  BLOCK_32X32, BLOCK_32X32, BLOCK_32X32,
  BLOCK_64X64
};

// Look at neighboring blocks and set a min and max partition size based on
// what they chose.
static void rd_auto_partition_range(VP9_COMP *cpi, const TileInfo *const tile,
                                    int mi_row, int mi_col,
                                    BLOCK_SIZE *min_block_size,
                                    BLOCK_SIZE *max_block_size) {
  VP9_COMMON *const cm = &cpi->common;
  MACROBLOCKD *const xd = &cpi->mb.e_mbd;
  MODE_INFO **mi_8x8 = xd->mi;
  const int left_in_image = xd->left_available && mi_8x8[-1];
  const int above_in_image = xd->up_available &&
                             mi_8x8[-xd->mi_stride];
  MODE_INFO **above_sb64_mi_8x8;
  MODE_INFO **left_sb64_mi_8x8;

  int row8x8_remaining = tile->mi_row_end - mi_row;
  int col8x8_remaining = tile->mi_col_end - mi_col;
  int bh, bw;
  BLOCK_SIZE min_size = BLOCK_4X4;
  BLOCK_SIZE max_size = BLOCK_64X64;
  // Trap case where we do not have a prediction.
  if (left_in_image || above_in_image || cm->frame_type != KEY_FRAME) {
    // Default "min to max" and "max to min"
    min_size = BLOCK_64X64;
    max_size = BLOCK_4X4;

    // NOTE: each call to get_sb_partition_size_range() uses the previous
    // passed in values for min and max as a starting point.
    // Find the min and max partition used in previous frame at this location
    if (cm->frame_type != KEY_FRAME) {
      MODE_INFO **const prev_mi =
          &cm->prev_mi_grid_visible[mi_row * xd->mi_stride + mi_col];
      get_sb_partition_size_range(cpi, prev_mi, &min_size, &max_size);
    }
    // Find the min and max partition sizes used in the left SB64
    if (left_in_image) {
      left_sb64_mi_8x8 = &mi_8x8[-MI_BLOCK_SIZE];
      get_sb_partition_size_range(cpi, left_sb64_mi_8x8,
                                  &min_size, &max_size);
    }
    // Find the min and max partition sizes used in the above SB64.
    if (above_in_image) {
      above_sb64_mi_8x8 = &mi_8x8[-xd->mi_stride * MI_BLOCK_SIZE];
      get_sb_partition_size_range(cpi, above_sb64_mi_8x8,
                                  &min_size, &max_size);
    }
    // adjust observed min and max
    if (cpi->sf.auto_min_max_partition_size == RELAXED_NEIGHBORING_MIN_MAX) {
      min_size = min_partition_size[min_size];
      max_size = max_partition_size[max_size];
    }
  }

  // Check border cases where max and min from neighbors may not be legal.
  max_size = find_partition_size(max_size,
                                 row8x8_remaining, col8x8_remaining,
                                 &bh, &bw);
  min_size = MIN(min_size, max_size);

  // When use_square_partition_only is true, make sure at least one square
  // partition is allowed by selecting the next smaller square size as
  // *min_block_size.
  if (cpi->sf.use_square_partition_only &&
      next_square_size[max_size] < min_size) {
     min_size = next_square_size[max_size];
  }
  *min_block_size = min_size;
  *max_block_size = max_size;
}

static INLINE void store_pred_mv(MACROBLOCK *x, PICK_MODE_CONTEXT *ctx) {
  vpx_memcpy(ctx->pred_mv, x->pred_mv, sizeof(x->pred_mv));
}

static INLINE void load_pred_mv(MACROBLOCK *x, PICK_MODE_CONTEXT *ctx) {
  vpx_memcpy(x->pred_mv, ctx->pred_mv, sizeof(x->pred_mv));
}

// TODO(jingning,jimbankoski,rbultje): properly skip partition types that are
// unlikely to be selected depending on previous rate-distortion optimization
// results, for encoding speed-up.
static void rd_pick_partition(VP9_COMP *cpi, const TileInfo *const tile,
                              TOKENEXTRA **tp, int mi_row,
                              int mi_col, BLOCK_SIZE bsize, int *rate,
                              int64_t *dist, int do_recon, int64_t best_rd,
                              PC_TREE *pc_tree, int block) {
  VP9_COMMON *const cm = &cpi->common;
  MACROBLOCK *const x = &cpi->mb;
  MACROBLOCKD *const xd = &x->e_mbd;
  const int mi_step = num_8x8_blocks_wide_lookup[bsize] / 2;
  ENTROPY_CONTEXT l[16 * MAX_MB_PLANE], a[16 * MAX_MB_PLANE];
  PARTITION_CONTEXT sl[8], sa[8];
  TOKENEXTRA *tp_orig = *tp;
  PICK_MODE_CONTEXT *ctx = &pc_tree->none;
  int i, pl;
  BLOCK_SIZE subsize;
  int this_rate, sum_rate = 0, best_rate = INT_MAX;
  int64_t this_dist, sum_dist = 0, best_dist = INT64_MAX;
  int64_t sum_rd = 0;
  int do_split = bsize >= BLOCK_8X8;
  int do_rect = 1;
  // Override skipping rectangular partition operations for edge blocks
  const int force_horz_split = (mi_row + mi_step >= cm->mi_rows);
  const int force_vert_split = (mi_col + mi_step >= cm->mi_cols);
  const int xss = x->e_mbd.plane[1].subsampling_x;
  const int yss = x->e_mbd.plane[1].subsampling_y;

  int partition_none_allowed = !force_horz_split && !force_vert_split;
  int partition_horz_allowed = !force_vert_split && yss <= xss &&
                               bsize >= BLOCK_8X8;
  int partition_vert_allowed = !force_horz_split && xss <= yss &&
                               bsize >= BLOCK_8X8;
  (void) *tp_orig;

  assert(num_8x8_blocks_wide_lookup[bsize] ==
             num_8x8_blocks_high_lookup[bsize]);

  if (bsize == BLOCK_16X16) {
    set_offsets(cpi, tile, mi_row, mi_col, bsize);
    x->mb_energy = vp9_block_energy(cpi, x, bsize);
  } else {
    x->in_active_map = check_active_map(cpi, x, mi_row, mi_col, bsize);
  }
  // Determine partition types in search according to the speed features.
  // The threshold set here has to be of square block size.
  if (cpi->sf.auto_min_max_partition_size) {
    partition_none_allowed &= (bsize <= cpi->sf.max_partition_size &&
                               bsize >= cpi->sf.min_partition_size);
    partition_horz_allowed &= ((bsize <= cpi->sf.max_partition_size &&
                                bsize >  cpi->sf.min_partition_size) ||
                                force_horz_split);
    partition_vert_allowed &= ((bsize <= cpi->sf.max_partition_size &&
                                bsize >  cpi->sf.min_partition_size) ||
                                force_vert_split);
    do_split &= bsize > cpi->sf.min_partition_size;
  }
  if (cpi->sf.use_square_partition_only) {
    partition_horz_allowed &= force_horz_split;
    partition_vert_allowed &= force_vert_split;
  }

  save_context(cpi, mi_row, mi_col, a, l, sa, sl, bsize);

  if (cpi->sf.disable_split_var_thresh && partition_none_allowed) {
    unsigned int source_variancey;
    vp9_setup_src_planes(x, cpi->Source, mi_row, mi_col);
#if CONFIG_VP9_HIGH
    if (xd->cur_buf->flags&YV12_FLAG_HIGH) {
      source_variancey = high_get_sby_perpixel_variance(cpi, &x->plane[0].src,
                                                        bsize, xd->bps);
    } else {
      source_variancey = get_sby_perpixel_variance(cpi, &x->plane[0].src,
                                                   bsize);
    }
#else
    source_variancey = get_sby_perpixel_variance(cpi, &x->plane[0].src, bsize);
#endif
    if (source_variancey < cpi->sf.disable_split_var_thresh) {
      do_split = 0;
      if (source_variancey < cpi->sf.disable_split_var_thresh / 2)
        do_rect = 0;
    }
  }

  if (!x->in_active_map && (partition_horz_allowed || partition_vert_allowed))
    do_split = 0;
  // PARTITION_NONE
  if (partition_none_allowed) {
    rd_pick_sb_modes(cpi, tile, mi_row, mi_col, &this_rate, &this_dist, bsize,
                     ctx, best_rd, 0);
    if (this_rate != INT_MAX) {
      if (bsize >= BLOCK_8X8) {
        pl = partition_plane_context(xd, mi_row, mi_col, bsize);
        this_rate += x->partition_cost[pl][PARTITION_NONE];
      }
      sum_rd = RDCOST(x->rdmult, x->rddiv, this_rate, this_dist);
      if (sum_rd < best_rd) {
        int64_t stop_thresh = 4096;
        int64_t stop_thresh_rd;

        best_rate = this_rate;
        best_dist = this_dist;
        best_rd = sum_rd;
        if (bsize >= BLOCK_8X8)
          pc_tree->partitioning = PARTITION_NONE;

        // Adjust threshold according to partition size.
        stop_thresh >>= 8 - (b_width_log2_lookup[bsize] +
            b_height_log2_lookup[bsize]);

        stop_thresh_rd = RDCOST(x->rdmult, x->rddiv, 0, stop_thresh);
        // If obtained distortion is very small, choose current partition
        // and stop splitting.
        if (!x->e_mbd.lossless && best_rd < stop_thresh_rd) {
          do_split = 0;
          do_rect = 0;
        }
      }
    }
    if (!x->in_active_map) {
      do_split = 0;
      do_rect = 0;
    }
    restore_context(cpi, mi_row, mi_col, a, l, sa, sl, bsize);
  }

  // store estimated motion vector
  if (cpi->sf.adaptive_motion_search)
    store_pred_mv(x, ctx);

  // PARTITION_SPLIT
  sum_rd = 0;
  // TODO(jingning): use the motion vectors given by the above search as
  // the starting point of motion search in the following partition type check.
  if (do_split) {
    subsize = get_subsize(bsize, PARTITION_SPLIT);
    if (bsize == BLOCK_8X8) {
      i = 4;
      if (cpi->sf.adaptive_pred_interp_filter && partition_none_allowed)
        pc_tree->leaf_split[0]->pred_interp_filter =
            ctx->mic.mbmi.interp_filter;
      rd_pick_sb_modes(cpi, tile, mi_row, mi_col, &sum_rate, &sum_dist, subsize,
                       pc_tree->leaf_split[0], best_rd, 0);
      if (sum_rate == INT_MAX) {
        sum_rd = INT64_MAX;
      } else {
        sum_rd = RDCOST(x->rdmult, x->rddiv, sum_rate, sum_dist);
        if (sum_rd < best_rd) {
          update_state(cpi, pc_tree->leaf_split[0], mi_row, mi_col, subsize, 0);
          encode_superblock(cpi, tp, 0, mi_row, mi_col, subsize,
                            pc_tree->leaf_split[0]);
          update_partition_context(xd, mi_row, mi_col, subsize, bsize);
        }
      }
    } else {
      for (i = 0; i < 4 && sum_rd < best_rd; ++i) {
      const int x_idx = (i & 1) * mi_step;
      const int y_idx = (i >> 1) * mi_step;

        if (mi_row + y_idx >= cm->mi_rows || mi_col + x_idx >= cm->mi_cols)
          continue;

        if (cpi->sf.adaptive_motion_search)
          load_pred_mv(x, ctx);

        rd_pick_partition(cpi, tile, tp, mi_row + y_idx, mi_col + x_idx,
                          subsize, &this_rate, &this_dist, i != 3,
                          best_rd - sum_rd, pc_tree->split[i], i);

        if (this_rate == INT_MAX) {
          sum_rd = INT64_MAX;
        } else {
          sum_rate += this_rate;
          sum_dist += this_dist;
          sum_rd = RDCOST(x->rdmult, x->rddiv, sum_rate, sum_dist);
        }
      }
    }

    if (sum_rd < best_rd && i == 4) {
      pl = partition_plane_context(xd, mi_row, mi_col, bsize);
      sum_rate += x->partition_cost[pl][PARTITION_SPLIT];
      sum_rd = RDCOST(x->rdmult, x->rddiv, sum_rate, sum_dist);
      if (sum_rd < best_rd) {
        best_rate = sum_rate;
        best_dist = sum_dist;
        best_rd = sum_rd;
        pc_tree->partitioning = PARTITION_SPLIT;
      }
    } else {
      // skip rectangular partition test when larger block size
      // gives better rd cost
      if (cpi->sf.less_rectangular_check)
        do_rect &= !partition_none_allowed;
    }
    restore_context(cpi, mi_row, mi_col, a, l, sa, sl, bsize);
  }

  // PARTITION_HORZ
  if (partition_horz_allowed && do_rect) {
    subsize = get_subsize(bsize, PARTITION_HORZ);
    if (cpi->sf.adaptive_motion_search)
      load_pred_mv(x, ctx);
    if (cpi->sf.adaptive_pred_interp_filter && bsize == BLOCK_8X8 &&
        partition_none_allowed)
      pc_tree->horizontal[0].pred_interp_filter =
          ctx->mic.mbmi.interp_filter;
    rd_pick_sb_modes(cpi, tile, mi_row, mi_col, &sum_rate, &sum_dist, subsize,
                     &pc_tree->horizontal[0], best_rd, 0);
    sum_rd = RDCOST(x->rdmult, x->rddiv, sum_rate, sum_dist);

    if (sum_rd < best_rd && mi_row + mi_step < cm->mi_rows) {
      PICK_MODE_CONTEXT *ctx = &pc_tree->horizontal[0];
      update_state(cpi, ctx, mi_row, mi_col, subsize, 0);
      encode_superblock(cpi, tp, 0, mi_row, mi_col, subsize, ctx);

      if (cpi->sf.adaptive_motion_search)
        load_pred_mv(x, ctx);
      if (cpi->sf.adaptive_pred_interp_filter && bsize == BLOCK_8X8 &&
          partition_none_allowed)
        pc_tree->horizontal[1].pred_interp_filter =
            ctx->mic.mbmi.interp_filter;
      rd_pick_sb_modes(cpi, tile, mi_row + mi_step, mi_col, &this_rate,
                       &this_dist, subsize, &pc_tree->horizontal[1],
                       best_rd - sum_rd, 1);
      if (this_rate == INT_MAX) {
        sum_rd = INT64_MAX;
      } else {
        sum_rate += this_rate;
        sum_dist += this_dist;
        sum_rd = RDCOST(x->rdmult, x->rddiv, sum_rate, sum_dist);
      }
    }
    if (sum_rd < best_rd) {
      pl = partition_plane_context(xd, mi_row, mi_col, bsize);
      sum_rate += x->partition_cost[pl][PARTITION_HORZ];
      sum_rd = RDCOST(x->rdmult, x->rddiv, sum_rate, sum_dist);
      if (sum_rd < best_rd) {
        best_rd = sum_rd;
        best_rate = sum_rate;
        best_dist = sum_dist;
        pc_tree->partitioning = PARTITION_HORZ;
      }
    }
    restore_context(cpi, mi_row, mi_col, a, l, sa, sl, bsize);
  }
  // PARTITION_VERT
  if (partition_vert_allowed && do_rect) {
    subsize = get_subsize(bsize, PARTITION_VERT);

    if (cpi->sf.adaptive_motion_search)
      load_pred_mv(x, ctx);
    if (cpi->sf.adaptive_pred_interp_filter && bsize == BLOCK_8X8 &&
        partition_none_allowed)
      pc_tree->vertical[0].pred_interp_filter =
          ctx->mic.mbmi.interp_filter;
    rd_pick_sb_modes(cpi, tile, mi_row, mi_col, &sum_rate, &sum_dist, subsize,
                     &pc_tree->vertical[0], best_rd, 0);
    sum_rd = RDCOST(x->rdmult, x->rddiv, sum_rate, sum_dist);
    if (sum_rd < best_rd && mi_col + mi_step < cm->mi_cols) {
      update_state(cpi, &pc_tree->vertical[0], mi_row, mi_col, subsize, 0);
      encode_superblock(cpi, tp, 0, mi_row, mi_col, subsize,
                        &pc_tree->vertical[0]);

      if (cpi->sf.adaptive_motion_search)
        load_pred_mv(x, ctx);
      if (cpi->sf.adaptive_pred_interp_filter && bsize == BLOCK_8X8 &&
          partition_none_allowed)
        pc_tree->vertical[1].pred_interp_filter =
            ctx->mic.mbmi.interp_filter;
      rd_pick_sb_modes(cpi, tile, mi_row, mi_col + mi_step, &this_rate,
                       &this_dist, subsize,
                       &pc_tree->vertical[1], best_rd - sum_rd,
                       1);
      if (this_rate == INT_MAX) {
        sum_rd = INT64_MAX;
      } else {
        sum_rate += this_rate;
        sum_dist += this_dist;
        sum_rd = RDCOST(x->rdmult, x->rddiv, sum_rate, sum_dist);
      }
    }
    if (sum_rd < best_rd) {
      pl = partition_plane_context(xd, mi_row, mi_col, bsize);
      sum_rate += x->partition_cost[pl][PARTITION_VERT];
      sum_rd = RDCOST(x->rdmult, x->rddiv, sum_rate, sum_dist);
      if (sum_rd < best_rd) {
        best_rate = sum_rate;
        best_dist = sum_dist;
        best_rd = sum_rd;
        pc_tree->partitioning = PARTITION_VERT;
      }
    }
    restore_context(cpi, mi_row, mi_col, a, l, sa, sl, bsize);
  }
  // TODO(jbb): This code added so that we avoid static analysis
  // warning related to the fact that best_rd isn't used after this
  // point.  This code should be refactored so that the duplicate
  // checks occur in some sub function and thus are used...
  (void) best_rd;
  *rate = best_rate;
  *dist = best_dist;

  if (best_rate < INT_MAX && best_dist < INT64_MAX && do_recon) {
    int output_enabled = (bsize == BLOCK_64X64);

    // Check the projected output rate for this SB against it's target
    // and and if necessary apply a Q delta using segmentation to get
    // closer to the target.
    if ((cpi->oxcf.aq_mode == COMPLEXITY_AQ) && cm->seg.update_map)
      vp9_select_in_frame_q_segment(cpi, mi_row, mi_col, output_enabled,
                                    best_rate);
    if (cpi->oxcf.aq_mode == CYCLIC_REFRESH_AQ)
      vp9_cyclic_refresh_set_rate_and_dist_sb(cpi->cyclic_refresh,
                                              best_rate, best_dist);

    encode_sb(cpi, tile, tp, mi_row, mi_col, output_enabled, bsize, pc_tree);
  }

  if (bsize == BLOCK_64X64) {
    assert(tp_orig < *tp);
    assert(best_rate < INT_MAX);
    assert(best_dist < INT64_MAX);
  } else {
    assert(tp_orig == *tp);
  }
}

static void encode_rd_sb_row(VP9_COMP *cpi, const TileInfo *const tile,
                             int mi_row, TOKENEXTRA **tp) {
  VP9_COMMON *const cm = &cpi->common;
  MACROBLOCKD *const xd = &cpi->mb.e_mbd;
  SPEED_FEATURES *const sf = &cpi->sf;
  int mi_col;

  // Initialize the left context for the new SB row
  vpx_memset(&xd->left_context, 0, sizeof(xd->left_context));
  vpx_memset(xd->left_seg_context, 0, sizeof(xd->left_seg_context));

  // Code each SB in the row
  for (mi_col = tile->mi_col_start; mi_col < tile->mi_col_end;
       mi_col += MI_BLOCK_SIZE) {
    int dummy_rate;
    int64_t dummy_dist;

    int i;
    MACROBLOCK *x = &cpi->mb;

    if (sf->adaptive_pred_interp_filter) {
      for (i = 0; i < 64; ++i)
        x->leaf_tree[i].pred_interp_filter = SWITCHABLE;

      for (i = 0; i < 64; ++i) {
        x->pc_tree[i].vertical[0].pred_interp_filter = SWITCHABLE;
        x->pc_tree[i].vertical[1].pred_interp_filter = SWITCHABLE;
        x->pc_tree[i].horizontal[0].pred_interp_filter = SWITCHABLE;
        x->pc_tree[i].horizontal[1].pred_interp_filter = SWITCHABLE;
      }
    }

    vp9_zero(cpi->mb.pred_mv);

    if ((sf->partition_search_type == SEARCH_PARTITION &&
         sf->use_lastframe_partitioning) ||
         sf->partition_search_type == FIXED_PARTITION ||
         sf->partition_search_type == VAR_BASED_PARTITION ||
         sf->partition_search_type == VAR_BASED_FIXED_PARTITION) {
      const int idx_str = cm->mi_stride * mi_row + mi_col;
      MODE_INFO **mi_8x8 = cm->mi_grid_visible + idx_str;
      MODE_INFO **prev_mi_8x8 = cm->prev_mi_grid_visible + idx_str;
      cpi->mb.source_variance = UINT_MAX;
      if (sf->partition_search_type == FIXED_PARTITION) {
        set_offsets(cpi, tile, mi_row, mi_col, BLOCK_64X64);
        set_fixed_partitioning(cpi, tile, mi_8x8, mi_row, mi_col,
                               sf->always_this_block_size);
        rd_use_partition(cpi, tile, mi_8x8, tp, mi_row, mi_col, BLOCK_64X64,
                         &dummy_rate, &dummy_dist, 1, x->pc_root, 0);
      } else if (sf->partition_search_type == VAR_BASED_FIXED_PARTITION) {
        BLOCK_SIZE bsize;
        set_offsets(cpi, tile, mi_row, mi_col, BLOCK_64X64);
        bsize = get_rd_var_based_fixed_partition(cpi, mi_row, mi_col);
        set_fixed_partitioning(cpi, tile, mi_8x8, mi_row, mi_col, bsize);
        rd_use_partition(cpi, tile, mi_8x8, tp, mi_row, mi_col, BLOCK_64X64,
                         &dummy_rate, &dummy_dist, 1, x->pc_root, 0);
      } else if (sf->partition_search_type == VAR_BASED_PARTITION) {
        choose_partitioning(cpi, tile, mi_row, mi_col);
        rd_use_partition(cpi, tile, mi_8x8, tp, mi_row, mi_col, BLOCK_64X64,
                         &dummy_rate, &dummy_dist, 1, x->pc_root, 0);
      } else {
        if ((cm->current_video_frame
            % sf->last_partitioning_redo_frequency) == 0
            || cm->prev_mi == 0
            || cm->show_frame == 0
            || cm->frame_type == KEY_FRAME
            || cpi->rc.is_src_frame_alt_ref
            || ((sf->use_lastframe_partitioning ==
                 LAST_FRAME_PARTITION_LOW_MOTION) &&
                 sb_has_motion(cm, prev_mi_8x8))) {
          // If required set upper and lower partition size limits
          if (sf->auto_min_max_partition_size) {
            set_offsets(cpi, tile, mi_row, mi_col, BLOCK_64X64);
            rd_auto_partition_range(cpi, tile, mi_row, mi_col,
                                    &sf->min_partition_size,
                                    &sf->max_partition_size);
          }
          rd_pick_partition(cpi, tile, tp, mi_row, mi_col, BLOCK_64X64,
                            &dummy_rate, &dummy_dist, 1, INT64_MAX, x->pc_root,
                            0);
        } else {
          if (sf->constrain_copy_partition &&
              sb_has_motion(cm, prev_mi_8x8))
            constrain_copy_partitioning(cpi, tile, mi_8x8, prev_mi_8x8,
                                        mi_row, mi_col, BLOCK_16X16);
          else
            copy_partitioning(cm, mi_8x8, prev_mi_8x8);
          rd_use_partition(cpi, tile, mi_8x8, tp, mi_row, mi_col, BLOCK_64X64,
                           &dummy_rate, &dummy_dist, 1, x->pc_root, 0);
        }
      }
    } else {
      // If required set upper and lower partition size limits
      if (sf->auto_min_max_partition_size) {
        set_offsets(cpi, tile, mi_row, mi_col, BLOCK_64X64);
        rd_auto_partition_range(cpi, tile, mi_row, mi_col,
                                &sf->min_partition_size,
                                &sf->max_partition_size);
      }
      rd_pick_partition(cpi, tile, tp, mi_row, mi_col, BLOCK_64X64,
                        &dummy_rate, &dummy_dist, 1, INT64_MAX, x->pc_root, 0);
    }
  }
}

static void init_encode_frame_mb_context(VP9_COMP *cpi) {
  MACROBLOCK *const x = &cpi->mb;
  VP9_COMMON *const cm = &cpi->common;
  MACROBLOCKD *const xd = &x->e_mbd;
  const int aligned_mi_cols = mi_cols_aligned_to_sb(cm->mi_cols);

  // Copy data over into macro block data structures.
  vp9_setup_src_planes(x, cpi->Source, 0, 0);

  vp9_setup_block_planes(&x->e_mbd, cm->subsampling_x, cm->subsampling_y);

  // Note: this memset assumes above_context[0], [1] and [2]
  // are allocated as part of the same buffer.
  vpx_memset(xd->above_context[0], 0,
             sizeof(*xd->above_context[0]) *
             2 * aligned_mi_cols * MAX_MB_PLANE);
  vpx_memset(xd->above_seg_context, 0,
             sizeof(*xd->above_seg_context) * aligned_mi_cols);
}

static void switch_lossless_mode(VP9_COMP *cpi, int lossless) {
  if (lossless) {
    // printf("Switching to lossless\n");
    cpi->mb.fwd_txm4x4 = vp9_fwht4x4;
    cpi->mb.e_mbd.itxm_add = vp9_iwht4x4_add;
#if CONFIG_VP9_HIGH
    if (cpi->oxcf.use_high) {
      cpi->mb.fwd_txm4x4 = vp9_high_fwht4x4;
      cpi->mb.e_mbd.high_itxm_add = vp9_high_iwht4x4_add;
    }
#endif
    cpi->mb.optimize = 0;
    cpi->common.lf.filter_level = 0;
    cpi->zbin_mode_boost_enabled = 0;
    cpi->common.tx_mode = ONLY_4X4;
  } else {
    // printf("Not lossless\n");
    cpi->mb.fwd_txm4x4 = vp9_fdct4x4;
    cpi->mb.e_mbd.itxm_add = vp9_idct4x4_add;
#if CONFIG_VP9_HIGH
    if (cpi->oxcf.use_high) {
      cpi->mb.fwd_txm4x4 = vp9_high_fdct4x4;
      cpi->mb.e_mbd.high_itxm_add = vp9_high_idct4x4_add;
    }
#endif
  }
}

static int check_dual_ref_flags(VP9_COMP *cpi) {
  const int ref_flags = cpi->ref_frame_flags;

  if (vp9_segfeature_active(&cpi->common.seg, 1, SEG_LVL_REF_FRAME)) {
    return 0;
  } else {
    return (!!(ref_flags & VP9_GOLD_FLAG) + !!(ref_flags & VP9_LAST_FLAG)
        + !!(ref_flags & VP9_ALT_FLAG)) >= 2;
  }
}

static void reset_skip_txfm_size(VP9_COMMON *cm, TX_SIZE txfm_max) {
  int mi_row, mi_col;
  const int mis = cm->mi_stride;
  MODE_INFO **mi_ptr = cm->mi_grid_visible;

  for (mi_row = 0; mi_row < cm->mi_rows; ++mi_row, mi_ptr += mis) {
    for (mi_col = 0; mi_col < cm->mi_cols; ++mi_col) {
      if (mi_ptr[mi_col]->mbmi.tx_size > txfm_max)
        mi_ptr[mi_col]->mbmi.tx_size = txfm_max;
    }
  }
}

static MV_REFERENCE_FRAME get_frame_type(const VP9_COMP *cpi) {
  if (frame_is_intra_only(&cpi->common))
    return INTRA_FRAME;
  else if (cpi->rc.is_src_frame_alt_ref && cpi->refresh_golden_frame)
    return ALTREF_FRAME;
  else if (cpi->refresh_golden_frame || cpi->refresh_alt_ref_frame)
    return LAST_FRAME;
  else
    return GOLDEN_FRAME;
}

static TX_MODE select_tx_mode(const VP9_COMP *cpi) {
  if (cpi->oxcf.lossless) {
    return ONLY_4X4;
  } else if (cpi->common.current_video_frame == 0) {
    return TX_MODE_SELECT;
  } else {
    if (cpi->sf.tx_size_search_method == USE_LARGESTALL) {
      return ALLOW_32X32;
    } else if (cpi->sf.tx_size_search_method == USE_FULL_RD) {
      const RD_OPT *const rd_opt = &cpi->rd;
      const MV_REFERENCE_FRAME frame_type = get_frame_type(cpi);
      return rd_opt->tx_select_threshes[frame_type][ALLOW_32X32] >
                 rd_opt->tx_select_threshes[frame_type][TX_MODE_SELECT] ?
                     ALLOW_32X32 : TX_MODE_SELECT;
    } else {
      unsigned int total = 0;
      int i;
      for (i = 0; i < TX_SIZES; ++i)
        total += cpi->tx_stepdown_count[i];

      if (total) {
        const double fraction = (double)cpi->tx_stepdown_count[0] / total;
        return fraction > 0.90 ? ALLOW_32X32 : TX_MODE_SELECT;
      } else {
        return cpi->common.tx_mode;
      }
    }
  }
}

// Start RTC Exploration
typedef enum {
  BOTH_ZERO = 0,
  ZERO_PLUS_PREDICTED = 1,
  BOTH_PREDICTED = 2,
  NEW_PLUS_NON_INTRA = 3,
  BOTH_NEW = 4,
  INTRA_PLUS_NON_INTRA = 5,
  BOTH_INTRA = 6,
  INVALID_CASE = 9
} motion_vector_context;

static void set_mode_info(MB_MODE_INFO *mbmi, BLOCK_SIZE bsize,
                          PREDICTION_MODE mode) {
  mbmi->mode = mode;
  mbmi->uv_mode = mode;
  mbmi->mv[0].as_int = 0;
  mbmi->mv[1].as_int = 0;
  mbmi->ref_frame[0] = INTRA_FRAME;
  mbmi->ref_frame[1] = NONE;
  mbmi->tx_size = max_txsize_lookup[bsize];
  mbmi->skip = 0;
  mbmi->sb_type = bsize;
  mbmi->segment_id = 0;
}

static void nonrd_pick_sb_modes(VP9_COMP *cpi, const TileInfo *const tile,
                                int mi_row, int mi_col,
                                int *rate, int64_t *dist,
                                BLOCK_SIZE bsize) {
  VP9_COMMON *const cm = &cpi->common;
  MACROBLOCK *const x = &cpi->mb;
  MACROBLOCKD *const xd = &x->e_mbd;
  set_offsets(cpi, tile, mi_row, mi_col, bsize);
  xd->mi[0]->mbmi.sb_type = bsize;

  if (cpi->oxcf.aq_mode == CYCLIC_REFRESH_AQ && cm->seg.enabled) {
    if (xd->mi[0]->mbmi.segment_id && x->in_static_area)
      x->rdmult = vp9_cyclic_refresh_get_rdmult(cpi->cyclic_refresh);
  }

  if (!frame_is_intra_only(cm)) {
    vp9_pick_inter_mode(cpi, x, tile, mi_row, mi_col,
                        rate, dist, bsize);
  } else {
    set_mode_info(&xd->mi[0]->mbmi, bsize, DC_PRED);
  }
  duplicate_mode_info_in_sb(cm, xd, mi_row, mi_col, bsize);
}

static void fill_mode_info_sb(VP9_COMMON *cm, MACROBLOCK *x,
                              int mi_row, int mi_col,
                              BLOCK_SIZE bsize, BLOCK_SIZE subsize,
                              PC_TREE *pc_tree) {
  MACROBLOCKD *xd = &x->e_mbd;
  int bsl = b_width_log2(bsize), hbs = (1 << bsl) / 4;
  PARTITION_TYPE partition = pc_tree->partitioning;

  assert(bsize >= BLOCK_8X8);

  if (mi_row >= cm->mi_rows || mi_col >= cm->mi_cols)
    return;

  switch (partition) {
    case PARTITION_NONE:
      set_modeinfo_offsets(cm, xd, mi_row, mi_col);
      *(xd->mi[0]) = pc_tree->none.mic;
      duplicate_mode_info_in_sb(cm, xd, mi_row, mi_col, bsize);
      break;
    case PARTITION_VERT:
      set_modeinfo_offsets(cm, xd, mi_row, mi_col);
      *(xd->mi[0]) = pc_tree->vertical[0].mic;
      duplicate_mode_info_in_sb(cm, xd, mi_row, mi_col, bsize);

      if (mi_col + hbs < cm->mi_cols) {
        set_modeinfo_offsets(cm, xd, mi_row, mi_col + hbs);
        *(xd->mi[0]) = pc_tree->vertical[1].mic;
        duplicate_mode_info_in_sb(cm, xd, mi_row, mi_col + hbs, bsize);
      }
      break;
    case PARTITION_HORZ:
      set_modeinfo_offsets(cm, xd, mi_row, mi_col);
      *(xd->mi[0]) = pc_tree->horizontal[0].mic;
      duplicate_mode_info_in_sb(cm, xd, mi_row, mi_col, bsize);
      if (mi_row + hbs < cm->mi_rows) {
        set_modeinfo_offsets(cm, xd, mi_row + hbs, mi_col);
        *(xd->mi[0]) = pc_tree->horizontal[1].mic;
        duplicate_mode_info_in_sb(cm, xd, mi_row + hbs, mi_col, bsize);
      }
      break;
    case PARTITION_SPLIT: {
      BLOCK_SIZE subsubsize = get_subsize(subsize, PARTITION_SPLIT);
      fill_mode_info_sb(cm, x, mi_row, mi_col, subsize,
                        subsubsize, pc_tree->split[0]);
      fill_mode_info_sb(cm, x, mi_row, mi_col + hbs, subsize,
                        subsubsize, pc_tree->split[1]);
      fill_mode_info_sb(cm, x, mi_row + hbs, mi_col, subsize,
                        subsubsize, pc_tree->split[2]);
      fill_mode_info_sb(cm, x, mi_row + hbs, mi_col + hbs, subsize,
                        subsubsize, pc_tree->split[3]);
      break;
    }
    default:
      break;
  }
}

static void nonrd_pick_partition(VP9_COMP *cpi, const TileInfo *const tile,
                                 TOKENEXTRA **tp, int mi_row,
                                 int mi_col, BLOCK_SIZE bsize, int *rate,
                                 int64_t *dist, int do_recon, int64_t best_rd,
                                 PC_TREE *pc_tree) {
  VP9_COMMON *const cm = &cpi->common;
  MACROBLOCK *const x = &cpi->mb;
  MACROBLOCKD *const xd = &x->e_mbd;
  const int ms = num_8x8_blocks_wide_lookup[bsize] / 2;
  TOKENEXTRA *tp_orig = *tp;
  PICK_MODE_CONTEXT *ctx = &pc_tree->none;
  int i;
  BLOCK_SIZE subsize = bsize;
  int this_rate, sum_rate = 0, best_rate = INT_MAX;
  int64_t this_dist, sum_dist = 0, best_dist = INT64_MAX;
  int64_t sum_rd = 0;
  int do_split = bsize >= BLOCK_8X8;
  int do_rect = 1;
  // Override skipping rectangular partition operations for edge blocks
  const int force_horz_split = (mi_row + ms >= cm->mi_rows);
  const int force_vert_split = (mi_col + ms >= cm->mi_cols);
  const int xss = x->e_mbd.plane[1].subsampling_x;
  const int yss = x->e_mbd.plane[1].subsampling_y;

  int partition_none_allowed = !force_horz_split && !force_vert_split;
  int partition_horz_allowed = !force_vert_split && yss <= xss &&
                               bsize >= BLOCK_8X8;
  int partition_vert_allowed = !force_horz_split && xss <= yss &&
                               bsize >= BLOCK_8X8;
  (void) *tp_orig;

  assert(num_8x8_blocks_wide_lookup[bsize] ==
             num_8x8_blocks_high_lookup[bsize]);

  x->in_active_map = check_active_map(cpi, x, mi_row, mi_col, bsize);

  // Determine partition types in search according to the speed features.
  // The threshold set here has to be of square block size.
  if (cpi->sf.auto_min_max_partition_size) {
    partition_none_allowed &= (bsize <= cpi->sf.max_partition_size &&
                               bsize >= cpi->sf.min_partition_size);
    partition_horz_allowed &= ((bsize <= cpi->sf.max_partition_size &&
                                bsize >  cpi->sf.min_partition_size) ||
                                force_horz_split);
    partition_vert_allowed &= ((bsize <= cpi->sf.max_partition_size &&
                                bsize >  cpi->sf.min_partition_size) ||
                                force_vert_split);
    do_split &= bsize > cpi->sf.min_partition_size;
  }
  if (cpi->sf.use_square_partition_only) {
    partition_horz_allowed &= force_horz_split;
    partition_vert_allowed &= force_vert_split;
  }

  if (!x->in_active_map && (partition_horz_allowed || partition_vert_allowed))
    do_split = 0;

  // PARTITION_NONE
  if (partition_none_allowed) {
    nonrd_pick_sb_modes(cpi, tile, mi_row, mi_col,
                        &this_rate, &this_dist, bsize);
    ctx->mic.mbmi = xd->mi[0]->mbmi;

    if (this_rate != INT_MAX) {
      int pl = partition_plane_context(xd, mi_row, mi_col, bsize);
      this_rate += x->partition_cost[pl][PARTITION_NONE];
      sum_rd = RDCOST(x->rdmult, x->rddiv, this_rate, this_dist);
      if (sum_rd < best_rd) {
        int64_t stop_thresh = 4096;
        int64_t stop_thresh_rd;

        best_rate = this_rate;
        best_dist = this_dist;
        best_rd = sum_rd;
        if (bsize >= BLOCK_8X8)
          pc_tree->partitioning = PARTITION_NONE;

        // Adjust threshold according to partition size.
        stop_thresh >>= 8 - (b_width_log2_lookup[bsize] +
            b_height_log2_lookup[bsize]);

        stop_thresh_rd = RDCOST(x->rdmult, x->rddiv, 0, stop_thresh);
        // If obtained distortion is very small, choose current partition
        // and stop splitting.
        if (!x->e_mbd.lossless && best_rd < stop_thresh_rd) {
          do_split = 0;
          do_rect = 0;
        }
      }
    }
    if (!x->in_active_map) {
      do_split = 0;
      do_rect = 0;
    }
  }

  // store estimated motion vector
  store_pred_mv(x, ctx);

  // PARTITION_SPLIT
  sum_rd = 0;
  if (do_split) {
    int pl = partition_plane_context(xd, mi_row, mi_col, bsize);
    sum_rate += x->partition_cost[pl][PARTITION_SPLIT];
    subsize = get_subsize(bsize, PARTITION_SPLIT);
    for (i = 0; i < 4 && sum_rd < best_rd; ++i) {
      const int x_idx = (i & 1) * ms;
      const int y_idx = (i >> 1) * ms;

      if (mi_row + y_idx >= cm->mi_rows || mi_col + x_idx >= cm->mi_cols)
        continue;

      load_pred_mv(x, ctx);

      nonrd_pick_partition(cpi, tile, tp, mi_row + y_idx, mi_col + x_idx,
                           subsize, &this_rate, &this_dist, 0,
                           best_rd - sum_rd, pc_tree->split[i]);

      if (this_rate == INT_MAX) {
        sum_rd = INT64_MAX;
      } else {
        sum_rate += this_rate;
        sum_dist += this_dist;
        sum_rd = RDCOST(x->rdmult, x->rddiv, sum_rate, sum_dist);
      }
    }

    if (sum_rd < best_rd) {
      best_rate = sum_rate;
      best_dist = sum_dist;
      best_rd = sum_rd;
      pc_tree->partitioning = PARTITION_SPLIT;
    } else {
      // skip rectangular partition test when larger block size
      // gives better rd cost
      if (cpi->sf.less_rectangular_check)
        do_rect &= !partition_none_allowed;
    }
  }

  // PARTITION_HORZ
  if (partition_horz_allowed && do_rect) {
    subsize = get_subsize(bsize, PARTITION_HORZ);
    if (cpi->sf.adaptive_motion_search)
      load_pred_mv(x, ctx);

    nonrd_pick_sb_modes(cpi, tile, mi_row, mi_col,
                        &this_rate, &this_dist, subsize);

    pc_tree->horizontal[0].mic.mbmi = xd->mi[0]->mbmi;

    sum_rd = RDCOST(x->rdmult, x->rddiv, sum_rate, sum_dist);

    if (sum_rd < best_rd && mi_row + ms < cm->mi_rows) {
      load_pred_mv(x, ctx);
      nonrd_pick_sb_modes(cpi, tile, mi_row + ms, mi_col,
                          &this_rate, &this_dist, subsize);

      pc_tree->horizontal[1].mic.mbmi = xd->mi[0]->mbmi;

      if (this_rate == INT_MAX) {
        sum_rd = INT64_MAX;
      } else {
        int pl = partition_plane_context(xd, mi_row, mi_col, bsize);
        this_rate += x->partition_cost[pl][PARTITION_HORZ];
        sum_rate += this_rate;
        sum_dist += this_dist;
        sum_rd = RDCOST(x->rdmult, x->rddiv, sum_rate, sum_dist);
      }
    }
    if (sum_rd < best_rd) {
      best_rd = sum_rd;
      best_rate = sum_rate;
      best_dist = sum_dist;
      pc_tree->partitioning = PARTITION_HORZ;
    }
  }

  // PARTITION_VERT
  if (partition_vert_allowed && do_rect) {
    subsize = get_subsize(bsize, PARTITION_VERT);

    if (cpi->sf.adaptive_motion_search)
      load_pred_mv(x, ctx);

    nonrd_pick_sb_modes(cpi, tile, mi_row, mi_col,
                        &this_rate, &this_dist, subsize);
    pc_tree->vertical[0].mic.mbmi = xd->mi[0]->mbmi;
    sum_rd = RDCOST(x->rdmult, x->rddiv, sum_rate, sum_dist);
    if (sum_rd < best_rd && mi_col + ms < cm->mi_cols) {
      load_pred_mv(x, ctx);
      nonrd_pick_sb_modes(cpi, tile, mi_row, mi_col + ms,
                          &this_rate, &this_dist, subsize);
      pc_tree->vertical[1].mic.mbmi = xd->mi[0]->mbmi;
      if (this_rate == INT_MAX) {
        sum_rd = INT64_MAX;
      } else {
        int pl = partition_plane_context(xd, mi_row, mi_col, bsize);
        this_rate += x->partition_cost[pl][PARTITION_VERT];
        sum_rate += this_rate;
        sum_dist += this_dist;
        sum_rd = RDCOST(x->rdmult, x->rddiv, sum_rate, sum_dist);
      }
    }
    if (sum_rd < best_rd) {
      best_rate = sum_rate;
      best_dist = sum_dist;
      best_rd = sum_rd;
      pc_tree->partitioning = PARTITION_VERT;
    }
  }
  // TODO(JBB): The following line is here just to avoid a static warning
  // that occurs because at this point we never again reuse best_rd
  // despite setting it here.  The code should be refactored to avoid this.
  (void) best_rd;

  *rate = best_rate;
  *dist = best_dist;

  if (best_rate == INT_MAX)
    return;

  // update mode info array
  subsize = get_subsize(bsize, pc_tree->partitioning);
  fill_mode_info_sb(cm, x, mi_row, mi_col, bsize, subsize,
                    pc_tree);

  if (best_rate < INT_MAX && best_dist < INT64_MAX && do_recon) {
    int output_enabled = (bsize == BLOCK_64X64);

    // Check the projected output rate for this SB against it's target
    // and and if necessary apply a Q delta using segmentation to get
    // closer to the target.
    if ((cpi->oxcf.aq_mode == COMPLEXITY_AQ) && cm->seg.update_map) {
      vp9_select_in_frame_q_segment(cpi, mi_row, mi_col, output_enabled,
                                    best_rate);
    }

    if (cpi->oxcf.aq_mode == CYCLIC_REFRESH_AQ)
      vp9_cyclic_refresh_set_rate_and_dist_sb(cpi->cyclic_refresh,
                                              best_rate, best_dist);

    encode_sb_rt(cpi, tile, tp, mi_row, mi_col, output_enabled, bsize, pc_tree);
  }

  if (bsize == BLOCK_64X64) {
    assert(tp_orig < *tp);
    assert(best_rate < INT_MAX);
    assert(best_dist < INT64_MAX);
  } else {
    assert(tp_orig == *tp);
  }
}

static void nonrd_use_partition(VP9_COMP *cpi,
                                const TileInfo *const tile,
                                MODE_INFO **mi_8x8,
                                TOKENEXTRA **tp,
                                int mi_row, int mi_col,
                                BLOCK_SIZE bsize, int output_enabled,
                                int *totrate, int64_t *totdist,
                                PC_TREE *pc_tree) {
  VP9_COMMON *const cm = &cpi->common;
  MACROBLOCK *const x = &cpi->mb;
  MACROBLOCKD *const xd = &x->e_mbd;
  const int bsl = b_width_log2(bsize), hbs = (1 << bsl) / 4;
  const int mis = cm->mi_stride;
  PARTITION_TYPE partition;
  BLOCK_SIZE subsize;
  int rate = INT_MAX;
  int64_t dist = INT64_MAX;

  if (mi_row >= cm->mi_rows || mi_col >= cm->mi_cols)
    return;

  subsize = (bsize >= BLOCK_8X8) ? mi_8x8[0]->mbmi.sb_type : BLOCK_4X4;
  partition = partition_lookup[bsl][subsize];

  switch (partition) {
    case PARTITION_NONE:
      nonrd_pick_sb_modes(cpi, tile, mi_row, mi_col, totrate, totdist, subsize);
      pc_tree->none.mic.mbmi = xd->mi[0]->mbmi;
      break;
    case PARTITION_VERT:
      nonrd_pick_sb_modes(cpi, tile, mi_row, mi_col, totrate, totdist, subsize);
      pc_tree->vertical[0].mic.mbmi = xd->mi[0]->mbmi;
      if (mi_col + hbs < cm->mi_cols) {
        nonrd_pick_sb_modes(cpi, tile, mi_row, mi_col + hbs,
                            &rate, &dist, subsize);
        pc_tree->vertical[1].mic.mbmi = xd->mi[0]->mbmi;
        if (rate != INT_MAX && dist != INT64_MAX &&
            *totrate != INT_MAX && *totdist != INT64_MAX) {
          *totrate += rate;
          *totdist += dist;
        }
      }
      break;
    case PARTITION_HORZ:
      nonrd_pick_sb_modes(cpi, tile, mi_row, mi_col, totrate, totdist, subsize);
      pc_tree->horizontal[0].mic.mbmi = xd->mi[0]->mbmi;
      if (mi_row + hbs < cm->mi_rows) {
        nonrd_pick_sb_modes(cpi, tile, mi_row + hbs, mi_col,
                            &rate, &dist, subsize);
        pc_tree->horizontal[1].mic.mbmi = mi_8x8[0]->mbmi;
        if (rate != INT_MAX && dist != INT64_MAX &&
            *totrate != INT_MAX && *totdist != INT64_MAX) {
          *totrate += rate;
          *totdist += dist;
        }
      }
      break;
    case PARTITION_SPLIT:
      subsize = get_subsize(bsize, PARTITION_SPLIT);
      nonrd_use_partition(cpi, tile, mi_8x8, tp, mi_row, mi_col,
                          subsize, output_enabled, totrate, totdist,
                          pc_tree->split[0]);
      nonrd_use_partition(cpi, tile, mi_8x8 + hbs, tp,
                          mi_row, mi_col + hbs, subsize, output_enabled,
                          &rate, &dist, pc_tree->split[1]);
      if (rate != INT_MAX && dist != INT64_MAX &&
          *totrate != INT_MAX && *totdist != INT64_MAX) {
        *totrate += rate;
        *totdist += dist;
      }
      nonrd_use_partition(cpi, tile, mi_8x8 + hbs * mis, tp,
                          mi_row + hbs, mi_col, subsize, output_enabled,
                          &rate, &dist, pc_tree->split[2]);
      if (rate != INT_MAX && dist != INT64_MAX &&
          *totrate != INT_MAX && *totdist != INT64_MAX) {
        *totrate += rate;
        *totdist += dist;
      }
      nonrd_use_partition(cpi, tile, mi_8x8 + hbs * mis + hbs, tp,
                          mi_row + hbs, mi_col + hbs, subsize, output_enabled,
                          &rate, &dist, pc_tree->split[3]);
      if (rate != INT_MAX && dist != INT64_MAX &&
          *totrate != INT_MAX && *totdist != INT64_MAX) {
        *totrate += rate;
        *totdist += dist;
      }
      break;
    default:
      assert("Invalid partition type.");
  }

  if (bsize == BLOCK_64X64 && output_enabled) {
    if (cpi->oxcf.aq_mode == CYCLIC_REFRESH_AQ)
      vp9_cyclic_refresh_set_rate_and_dist_sb(cpi->cyclic_refresh,
                                              *totrate, *totdist);
    encode_sb_rt(cpi, tile, tp, mi_row, mi_col, 1, bsize, pc_tree);
  }
}

static void encode_nonrd_sb_row(VP9_COMP *cpi, const TileInfo *const tile,
                                int mi_row, TOKENEXTRA **tp) {
  VP9_COMMON *cm = &cpi->common;
  MACROBLOCK *x = &cpi->mb;
  MACROBLOCKD *xd = &x->e_mbd;
  int mi_col;

  // Initialize the left context for the new SB row
  vpx_memset(&xd->left_context, 0, sizeof(xd->left_context));
  vpx_memset(xd->left_seg_context, 0, sizeof(xd->left_seg_context));

  // Code each SB in the row
  for (mi_col = tile->mi_col_start; mi_col < tile->mi_col_end;
       mi_col += MI_BLOCK_SIZE) {
    MACROBLOCK *x = &cpi->mb;
    int dummy_rate = 0;
    int64_t dummy_dist = 0;
    const int idx_str = cm->mi_stride * mi_row + mi_col;
    MODE_INFO **mi_8x8 = cm->mi_grid_visible + idx_str;
    MODE_INFO **prev_mi_8x8 = cm->prev_mi_grid_visible + idx_str;
    BLOCK_SIZE bsize;

    x->in_static_area = 0;
    x->source_variance = UINT_MAX;
    vp9_zero(x->pred_mv);

    // Set the partition type of the 64X64 block
    switch (cpi->sf.partition_search_type) {
      case VAR_BASED_PARTITION:
        choose_partitioning(cpi, tile, mi_row, mi_col);
        nonrd_use_partition(cpi, tile, mi_8x8, tp, mi_row, mi_col, BLOCK_64X64,
                            1, &dummy_rate, &dummy_dist, x->pc_root);
        break;
      case SOURCE_VAR_BASED_PARTITION:
        set_source_var_based_partition(cpi, tile, mi_8x8, mi_row, mi_col);
        nonrd_use_partition(cpi, tile, mi_8x8, tp, mi_row, mi_col, BLOCK_64X64,
                            1, &dummy_rate, &dummy_dist, x->pc_root);
        break;
      case VAR_BASED_FIXED_PARTITION:
      case FIXED_PARTITION:
        bsize = cpi->sf.partition_search_type == FIXED_PARTITION ?
                cpi->sf.always_this_block_size :
                get_nonrd_var_based_fixed_partition(cpi, mi_row, mi_col);
        set_fixed_partitioning(cpi, tile, mi_8x8, mi_row, mi_col, bsize);
        nonrd_use_partition(cpi, tile, mi_8x8, tp, mi_row, mi_col, BLOCK_64X64,
                            1, &dummy_rate, &dummy_dist, x->pc_root);
        break;
      case REFERENCE_PARTITION:
        if (cpi->sf.partition_check ||
            !is_background(cpi, tile, mi_row, mi_col)) {
          nonrd_pick_partition(cpi, tile, tp, mi_row, mi_col, BLOCK_64X64,
                               &dummy_rate, &dummy_dist, 1, INT64_MAX,
                               x->pc_root);
        } else {
          copy_partitioning(cm, mi_8x8, prev_mi_8x8);
          nonrd_use_partition(cpi, tile, mi_8x8, tp, mi_row, mi_col,
                              BLOCK_64X64, 1, &dummy_rate, &dummy_dist,
                              x->pc_root);
        }
        break;
      default:
        assert(0);
    }
  }
}
// end RTC play code

static int get_skip_encode_frame(const VP9_COMMON *cm) {
  unsigned int intra_count = 0, inter_count = 0;
  int j;

  for (j = 0; j < INTRA_INTER_CONTEXTS; ++j) {
    intra_count += cm->counts.intra_inter[j][0];
    inter_count += cm->counts.intra_inter[j][1];
  }

  return (intra_count << 2) < inter_count &&
         cm->frame_type != KEY_FRAME &&
         cm->show_frame;
}

static void encode_frame_internal(VP9_COMP *cpi) {
  SPEED_FEATURES *const sf = &cpi->sf;
  RD_OPT *const rd_opt = &cpi->rd;
  MACROBLOCK *const x = &cpi->mb;
  VP9_COMMON *const cm = &cpi->common;
  MACROBLOCKD *const xd = &x->e_mbd;

  xd->mi = cm->mi_grid_visible;
  xd->mi[0] = cm->mi;

  vp9_zero(cm->counts);
  vp9_zero(cpi->coef_counts);
  vp9_zero(cpi->tx_stepdown_count);
  vp9_zero(rd_opt->comp_pred_diff);
  vp9_zero(rd_opt->filter_diff);
  vp9_zero(rd_opt->tx_select_diff);
  vp9_zero(rd_opt->tx_select_threshes);

  cm->tx_mode = select_tx_mode(cpi);

  cpi->mb.e_mbd.lossless = cm->base_qindex == 0 &&
                           cm->y_dc_delta_q == 0 &&
                           cm->uv_dc_delta_q == 0 &&
                           cm->uv_ac_delta_q == 0;
  switch_lossless_mode(cpi, cpi->mb.e_mbd.lossless);

  vp9_frame_init_quantizer(cpi);

  vp9_initialize_rd_consts(cpi);
  vp9_initialize_me_consts(cpi, cm->base_qindex);
  init_encode_frame_mb_context(cpi);
  set_prev_mi(cm);

  if (sf->use_nonrd_pick_mode) {
    // Initialize internal buffer pointers for rtc coding, where non-RD
    // mode decision is used and hence no buffer pointer swap needed.
    int i;
    struct macroblock_plane *const p = x->plane;
    struct macroblockd_plane *const pd = xd->plane;
    PICK_MODE_CONTEXT *ctx = &x->pc_root->none;

    for (i = 0; i < MAX_MB_PLANE; ++i) {
      p[i].coeff = ctx->coeff_pbuf[i][0];
      p[i].qcoeff = ctx->qcoeff_pbuf[i][0];
      pd[i].dqcoeff = ctx->dqcoeff_pbuf[i][0];
      p[i].eobs = ctx->eobs_pbuf[i][0];
    }
    vp9_zero(x->zcoeff_blk);

    if (sf->partition_search_type == SOURCE_VAR_BASED_PARTITION &&
        cm->current_video_frame > 0) {
      int check_freq = sf->search_type_check_frequency;

      if ((cm->current_video_frame - 1) % check_freq == 0) {
        cpi->use_large_partition_rate = 0;
      }

      if ((cm->current_video_frame - 1) % check_freq == 1) {
        const int mbs_in_b32x32 = 1 << ((b_width_log2_lookup[BLOCK_32X32] -
                                  b_width_log2_lookup[BLOCK_16X16]) +
                                  (b_height_log2_lookup[BLOCK_32X32] -
                                  b_height_log2_lookup[BLOCK_16X16]));
        cpi->use_large_partition_rate = cpi->use_large_partition_rate * 100 *
                                        mbs_in_b32x32 / cm->MBs;
      }

      if ((cm->current_video_frame - 1) % check_freq >= 1) {
        if (cpi->use_large_partition_rate < 15)
          sf->partition_search_type = FIXED_PARTITION;
      }
    }
  }

  {
    struct vpx_usec_timer emr_timer;
    vpx_usec_timer_start(&emr_timer);

    {
      // Take tiles into account and give start/end MB
      int tile_col, tile_row;
      TOKENEXTRA *tp = cpi->tok;
      const int tile_cols = 1 << cm->log2_tile_cols;
      const int tile_rows = 1 << cm->log2_tile_rows;

      for (tile_row = 0; tile_row < tile_rows; tile_row++) {
        for (tile_col = 0; tile_col < tile_cols; tile_col++) {
          TileInfo tile;
          TOKENEXTRA *tp_old = tp;
          int mi_row;

          // For each row of SBs in the frame
          vp9_tile_init(&tile, cm, tile_row, tile_col);
          for (mi_row = tile.mi_row_start;
               mi_row < tile.mi_row_end; mi_row += MI_BLOCK_SIZE) {
            if (sf->use_nonrd_pick_mode && cm->frame_type != KEY_FRAME)
              encode_nonrd_sb_row(cpi, &tile, mi_row, &tp);
            else
              encode_rd_sb_row(cpi, &tile, mi_row, &tp);
          }
          cpi->tok_count[tile_row][tile_col] = (unsigned int)(tp - tp_old);
          assert(tp - cpi->tok <= get_token_alloc(cm->mb_rows, cm->mb_cols));
        }
      }
    }

    vpx_usec_timer_mark(&emr_timer);
    cpi->time_encode_sb_row += vpx_usec_timer_elapsed(&emr_timer);
  }

  sf->skip_encode_frame = sf->skip_encode_sb ? get_skip_encode_frame(cm) : 0;

#if 0
  // Keep record of the total distortion this time around for future use
  cpi->last_frame_distortion = cpi->frame_distortion;
#endif
}

void vp9_encode_frame(VP9_COMP *cpi) {
  VP9_COMMON *const cm = &cpi->common;
  RD_OPT *const rd_opt = &cpi->rd;

  // In the longer term the encoder should be generalized to match the
  // decoder such that we allow compound where one of the 3 buffers has a
  // different sign bias and that buffer is then the fixed ref. However, this
  // requires further work in the rd loop. For now the only supported encoder
  // side behavior is where the ALT ref buffer has opposite sign bias to
  // the other two.
  if (!frame_is_intra_only(cm)) {
    if ((cm->ref_frame_sign_bias[ALTREF_FRAME] ==
             cm->ref_frame_sign_bias[GOLDEN_FRAME]) ||
        (cm->ref_frame_sign_bias[ALTREF_FRAME] ==
             cm->ref_frame_sign_bias[LAST_FRAME])) {
      cm->allow_comp_inter_inter = 0;
    } else {
      cm->allow_comp_inter_inter = 1;
      cm->comp_fixed_ref = ALTREF_FRAME;
      cm->comp_var_ref[0] = LAST_FRAME;
      cm->comp_var_ref[1] = GOLDEN_FRAME;
    }
  }

  if (cpi->sf.frame_parameter_update) {
    int i;

    // This code does a single RD pass over the whole frame assuming
    // either compound, single or hybrid prediction as per whatever has
    // worked best for that type of frame in the past.
    // It also predicts whether another coding mode would have worked
    // better that this coding mode. If that is the case, it remembers
    // that for subsequent frames.
    // It does the same analysis for transform size selection also.
    const MV_REFERENCE_FRAME frame_type = get_frame_type(cpi);
    const int64_t *mode_thresh = rd_opt->prediction_type_threshes[frame_type];
    const int64_t *filter_thresh = rd_opt->filter_threshes[frame_type];

    /* prediction (compound, single or hybrid) mode selection */
    if (frame_type == ALTREF_FRAME || !cm->allow_comp_inter_inter)
      cm->reference_mode = SINGLE_REFERENCE;
    else if (mode_thresh[COMPOUND_REFERENCE] > mode_thresh[SINGLE_REFERENCE] &&
             mode_thresh[COMPOUND_REFERENCE] >
                 mode_thresh[REFERENCE_MODE_SELECT] &&
             check_dual_ref_flags(cpi) &&
             cpi->static_mb_pct == 100)
      cm->reference_mode = COMPOUND_REFERENCE;
    else if (mode_thresh[SINGLE_REFERENCE] > mode_thresh[REFERENCE_MODE_SELECT])
      cm->reference_mode = SINGLE_REFERENCE;
    else
      cm->reference_mode = REFERENCE_MODE_SELECT;

    if (cm->interp_filter == SWITCHABLE) {
      if (frame_type != ALTREF_FRAME &&
          filter_thresh[EIGHTTAP_SMOOTH] > filter_thresh[EIGHTTAP] &&
          filter_thresh[EIGHTTAP_SMOOTH] > filter_thresh[EIGHTTAP_SHARP] &&
          filter_thresh[EIGHTTAP_SMOOTH] > filter_thresh[SWITCHABLE - 1]) {
        cm->interp_filter = EIGHTTAP_SMOOTH;
      } else if (filter_thresh[EIGHTTAP_SHARP] > filter_thresh[EIGHTTAP] &&
          filter_thresh[EIGHTTAP_SHARP] > filter_thresh[SWITCHABLE - 1]) {
        cm->interp_filter = EIGHTTAP_SHARP;
      } else if (filter_thresh[EIGHTTAP] > filter_thresh[SWITCHABLE - 1]) {
        cm->interp_filter = EIGHTTAP;
      }
    }

    encode_frame_internal(cpi);

    for (i = 0; i < REFERENCE_MODES; ++i) {
      const int diff = (int) (rd_opt->comp_pred_diff[i] / cm->MBs);
      rd_opt->prediction_type_threshes[frame_type][i] += diff;
      rd_opt->prediction_type_threshes[frame_type][i] >>= 1;
    }

    for (i = 0; i < SWITCHABLE_FILTER_CONTEXTS; i++) {
      const int64_t diff = rd_opt->filter_diff[i] / cm->MBs;
      rd_opt->filter_threshes[frame_type][i] =
          (rd_opt->filter_threshes[frame_type][i] + diff) / 2;
    }

    for (i = 0; i < TX_MODES; ++i) {
      int64_t pd = rd_opt->tx_select_diff[i];
      int diff;
      if (i == TX_MODE_SELECT)
        pd -= RDCOST(cpi->mb.rdmult, cpi->mb.rddiv, 2048 * (TX_SIZES - 1), 0);
      diff = (int) (pd / cm->MBs);
      rd_opt->tx_select_threshes[frame_type][i] += diff;
      rd_opt->tx_select_threshes[frame_type][i] /= 2;
    }

    if (cm->reference_mode == REFERENCE_MODE_SELECT) {
      int single_count_zero = 0;
      int comp_count_zero = 0;

      for (i = 0; i < COMP_INTER_CONTEXTS; i++) {
        single_count_zero += cm->counts.comp_inter[i][0];
        comp_count_zero += cm->counts.comp_inter[i][1];
      }

      if (comp_count_zero == 0) {
        cm->reference_mode = SINGLE_REFERENCE;
        vp9_zero(cm->counts.comp_inter);
      } else if (single_count_zero == 0) {
        cm->reference_mode = COMPOUND_REFERENCE;
        vp9_zero(cm->counts.comp_inter);
      }
    }

    if (cm->tx_mode == TX_MODE_SELECT) {
      int count4x4 = 0;
      int count8x8_lp = 0, count8x8_8x8p = 0;
      int count16x16_16x16p = 0, count16x16_lp = 0;
      int count32x32 = 0;

      for (i = 0; i < TX_SIZE_CONTEXTS; ++i) {
        count4x4 += cm->counts.tx.p32x32[i][TX_4X4];
        count4x4 += cm->counts.tx.p16x16[i][TX_4X4];
        count4x4 += cm->counts.tx.p8x8[i][TX_4X4];

        count8x8_lp += cm->counts.tx.p32x32[i][TX_8X8];
        count8x8_lp += cm->counts.tx.p16x16[i][TX_8X8];
        count8x8_8x8p += cm->counts.tx.p8x8[i][TX_8X8];

        count16x16_16x16p += cm->counts.tx.p16x16[i][TX_16X16];
        count16x16_lp += cm->counts.tx.p32x32[i][TX_16X16];
        count32x32 += cm->counts.tx.p32x32[i][TX_32X32];
      }

      if (count4x4 == 0 && count16x16_lp == 0 && count16x16_16x16p == 0 &&
          count32x32 == 0) {
        cm->tx_mode = ALLOW_8X8;
        reset_skip_txfm_size(cm, TX_8X8);
      } else if (count8x8_8x8p == 0 && count16x16_16x16p == 0 &&
                 count8x8_lp == 0 && count16x16_lp == 0 && count32x32 == 0) {
        cm->tx_mode = ONLY_4X4;
        reset_skip_txfm_size(cm, TX_4X4);
      } else if (count8x8_lp == 0 && count16x16_lp == 0 && count4x4 == 0) {
        cm->tx_mode = ALLOW_32X32;
      } else if (count32x32 == 0 && count8x8_lp == 0 && count4x4 == 0) {
        cm->tx_mode = ALLOW_16X16;
        reset_skip_txfm_size(cm, TX_16X16);
      }
    }
  } else {
    cm->reference_mode = SINGLE_REFERENCE;
    cm->interp_filter = SWITCHABLE;
    encode_frame_internal(cpi);
  }
}

static void sum_intra_stats(FRAME_COUNTS *counts, const MODE_INFO *mi) {
  const PREDICTION_MODE y_mode = mi->mbmi.mode;
  const PREDICTION_MODE uv_mode = mi->mbmi.uv_mode;
  const BLOCK_SIZE bsize = mi->mbmi.sb_type;

  if (bsize < BLOCK_8X8) {
    int idx, idy;
    const int num_4x4_w = num_4x4_blocks_wide_lookup[bsize];
    const int num_4x4_h = num_4x4_blocks_high_lookup[bsize];
    for (idy = 0; idy < 2; idy += num_4x4_h)
      for (idx = 0; idx < 2; idx += num_4x4_w)
        ++counts->y_mode[0][mi->bmi[idy * 2 + idx].as_mode];
  } else {
    ++counts->y_mode[size_group_lookup[bsize]][y_mode];
  }

  ++counts->uv_mode[y_mode][uv_mode];
}

static int get_zbin_mode_boost(const MB_MODE_INFO *mbmi, int enabled) {
  if (enabled) {
    if (is_inter_block(mbmi)) {
      if (mbmi->mode == ZEROMV) {
        return mbmi->ref_frame[0] != LAST_FRAME ? GF_ZEROMV_ZBIN_BOOST
                                                : LF_ZEROMV_ZBIN_BOOST;
      } else {
        return mbmi->sb_type < BLOCK_8X8 ? SPLIT_MV_ZBIN_BOOST
                                         : MV_ZBIN_BOOST;
      }
    } else {
      return INTRA_ZBIN_BOOST;
    }
  } else {
    return 0;
  }
}

static void encode_superblock(VP9_COMP *cpi, TOKENEXTRA **t, int output_enabled,
                              int mi_row, int mi_col, BLOCK_SIZE bsize,
                              PICK_MODE_CONTEXT *ctx) {
  VP9_COMMON *const cm = &cpi->common;
  MACROBLOCK *const x = &cpi->mb;
  MACROBLOCKD *const xd = &x->e_mbd;
  MODE_INFO **mi_8x8 = xd->mi;
  MODE_INFO *mi = mi_8x8[0];
  MB_MODE_INFO *mbmi = &mi->mbmi;
  unsigned int segment_id = mbmi->segment_id;
  const int mis = cm->mi_stride;
  const int mi_width = num_8x8_blocks_wide_lookup[bsize];
  const int mi_height = num_8x8_blocks_high_lookup[bsize];

  x->skip_recode = !x->select_txfm_size && mbmi->sb_type >= BLOCK_8X8 &&
                   cpi->oxcf.aq_mode != COMPLEXITY_AQ &&
                   cpi->oxcf.aq_mode != CYCLIC_REFRESH_AQ &&
                   cpi->sf.allow_skip_recode;

  x->skip_optimize = ctx->is_coded;
  ctx->is_coded = 1;
  x->use_lp32x32fdct = cpi->sf.use_lp32x32fdct;
  x->skip_encode = (!output_enabled && cpi->sf.skip_encode_frame &&
                    x->q_index < QIDX_SKIP_THRESH);

  if (x->skip_encode)
    return;

  set_ref_ptrs(cm, xd, mbmi->ref_frame[0], mbmi->ref_frame[1]);

  // Experimental code. Special case for gf and arf zeromv modes.
  // Increase zbin size to suppress noise
  cpi->zbin_mode_boost = get_zbin_mode_boost(mbmi,
                                             cpi->zbin_mode_boost_enabled);
  vp9_update_zbin_extra(cpi, x);

  if (!is_inter_block(mbmi)) {
    int plane;
    mbmi->skip = 1;
    for (plane = 0; plane < MAX_MB_PLANE; ++plane)
      vp9_encode_intra_block_plane(x, MAX(bsize, BLOCK_8X8), plane);
    if (output_enabled)
      sum_intra_stats(&cm->counts, mi);
    vp9_tokenize_sb(cpi, t, !output_enabled, MAX(bsize, BLOCK_8X8));
  } else {
    int ref;
    const int is_compound = has_second_ref(mbmi);
    for (ref = 0; ref < 1 + is_compound; ++ref) {
      YV12_BUFFER_CONFIG *cfg = get_ref_frame_buffer(cpi,
                                                     mbmi->ref_frame[ref]);
      vp9_setup_pre_planes(xd, ref, cfg, mi_row, mi_col,
                           &xd->block_refs[ref]->sf);
    }
    vp9_build_inter_predictors_sb(xd, mi_row, mi_col, MAX(bsize, BLOCK_8X8));

    if (!x->skip) {
      mbmi->skip = 1;
      vp9_encode_sb(x, MAX(bsize, BLOCK_8X8));
      vp9_tokenize_sb(cpi, t, !output_enabled, MAX(bsize, BLOCK_8X8));
    } else {
      mbmi->skip = 1;
      if (output_enabled)
        cm->counts.skip[vp9_get_skip_context(xd)][1]++;
      reset_skip_context(xd, MAX(bsize, BLOCK_8X8));
    }
  }

  if (output_enabled) {
    if (cm->tx_mode == TX_MODE_SELECT &&
        mbmi->sb_type >= BLOCK_8X8  &&
        !(is_inter_block(mbmi) &&
            (mbmi->skip ||
             vp9_segfeature_active(&cm->seg, segment_id, SEG_LVL_SKIP)))) {
      ++get_tx_counts(max_txsize_lookup[bsize], vp9_get_tx_size_context(xd),
                      &cm->counts.tx)[mbmi->tx_size];
    } else {
      int x, y;
      TX_SIZE tx_size;
      // The new intra coding scheme requires no change of transform size
      if (is_inter_block(&mi->mbmi)) {
        tx_size = MIN(tx_mode_to_biggest_tx_size[cm->tx_mode],
                      max_txsize_lookup[bsize]);
      } else {
        tx_size = (bsize >= BLOCK_8X8) ? mbmi->tx_size : TX_4X4;
      }

      for (y = 0; y < mi_height; y++)
        for (x = 0; x < mi_width; x++)
          if (mi_col + x < cm->mi_cols && mi_row + y < cm->mi_rows)
            mi_8x8[mis * y + x]->mbmi.tx_size = tx_size;
    }
  }
}<|MERGE_RESOLUTION|>--- conflicted
+++ resolved
@@ -70,7 +70,6 @@
   128, 128, 128, 128, 128, 128, 128, 128
 };
 
-<<<<<<< HEAD
 #if CONFIG_VP9_HIGH
 // TODO(Peter): should these value scale with bit depth?
 static const uint16_t VP9_HIGH_VAR_OFFS_8[64] = {
@@ -107,7 +106,6 @@
 };
 #endif
 
-=======
 static void get_sse_sum_8x8(const uint8_t *src, int src_stride,
                             const uint8_t *ref, int ref_stride,
                             unsigned int *sse, int *sum) {
@@ -119,7 +117,20 @@
                               unsigned int *sse, int *sum) {
   variance(src, src_stride, ref, ref_stride, 16, 16, sse, sum);
 }
->>>>>>> 9e7b09bc
+
+#if CONFIG_VP9_HIGH
+static void high_get_sse_sum_8x8(const uint8_t *src, int src_stride,
+                                 const uint8_t *ref, int ref_stride,
+                                 unsigned int *sse, int *sum) {
+  high_variance(src, src_stride, ref, ref_stride, 8, 8, sse, sum);
+}
+
+static void high_get_sse_sum_16x16(const uint8_t *src, int src_stride,
+                                   const uint8_t *ref, int ref_stride,
+                                   unsigned int *sse, int *sum) {
+  high_variance(src, src_stride, ref, ref_stride, 16, 16, sse, sum);
+}
+#endif
 
 static unsigned int get_sby_perpixel_variance(VP9_COMP *cpi,
                                               const struct buf_2d *ref,
@@ -1339,13 +1350,11 @@
         int b_mi_col = coord_lookup[i * 4 + j].col;
         int b_offset = b_mi_row * MI_SIZE * src_stride +
                        b_mi_col * MI_SIZE;
-<<<<<<< HEAD
 #if CONFIG_VP9_HIGH
         if (cm->use_high) {
-          vp9_high_get_sse_sum_16x16(src + b_offset,
-                                     src_stride,
-                                     pre_src + b_offset,
-                                     pre_stride, &d16[j].sse, &d16[j].sum);
+          high_get_sse_sum_16x16(src + b_offset, src_stride,
+                                 pre_src + b_offset, pre_stride,
+                                 &d16[j].sse, &d16[j].sum);
           switch (cm->bit_depth) {
             case BITS_10:
               d16[j].sse >>= 4;
@@ -1360,24 +1369,15 @@
               break;
           }
         } else {
-          vp9_get_sse_sum_16x16(src + b_offset,
-                                src_stride,
-                                pre_src + b_offset,
-                                pre_stride, &d16[j].sse, &d16[j].sum);
+          get_sse_sum_16x16(src + b_offset, src_stride,
+                            pre_src + b_offset, pre_stride,
+                            &d16[j].sse, &d16[j].sum);
         }
 #else
-        vp9_get_sse_sum_16x16(src + b_offset,
-                              src_stride,
-                              pre_src + b_offset,
-                              pre_stride, &d16[j].sse, &d16[j].sum);
-#endif
-=======
-
         get_sse_sum_16x16(src + b_offset, src_stride,
                           pre_src + b_offset, pre_stride,
                           &d16[j].sse, &d16[j].sum);
-
->>>>>>> 9e7b09bc
+#endif
         d16[j].var = d16[j].sse -
             (((uint32_t)d16[j].sum * d16[j].sum) >> 8);
 
