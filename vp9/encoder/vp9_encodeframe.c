/*
 *  Copyright (c) 2010 The WebM project authors. All Rights Reserved.
 *
 *  Use of this source code is governed by a BSD-style license
 *  that can be found in the LICENSE file in the root of the source
 *  tree. An additional intellectual property rights grant can be found
 *  in the file PATENTS.  All contributing project authors may
 *  be found in the AUTHORS file in the root of the source tree.
 */

#include <limits.h>
#include <math.h>
#include <stdio.h>

#include "./vp9_rtcd.h"
#include "./vpx_config.h"

#include "vpx_ports/vpx_timer.h"

#include "vp9/common/vp9_common.h"
#include "vp9/common/vp9_entropy.h"
#include "vp9/common/vp9_entropymode.h"
#include "vp9/common/vp9_idct.h"
#include "vp9/common/vp9_mvref_common.h"
#include "vp9/common/vp9_pred_common.h"
#include "vp9/common/vp9_quant_common.h"
#include "vp9/common/vp9_reconintra.h"
#include "vp9/common/vp9_reconinter.h"
#include "vp9/common/vp9_seg_common.h"
#include "vp9/common/vp9_systemdependent.h"
#include "vp9/common/vp9_tile_common.h"

#include "vp9/encoder/vp9_aq_complexity.h"
#include "vp9/encoder/vp9_aq_cyclicrefresh.h"
#include "vp9/encoder/vp9_aq_variance.h"
#include "vp9/encoder/vp9_encodeframe.h"
#include "vp9/encoder/vp9_encodemb.h"
#include "vp9/encoder/vp9_encodemv.h"
#include "vp9/encoder/vp9_extend.h"
#include "vp9/encoder/vp9_pickmode.h"
#include "vp9/encoder/vp9_rdopt.h"
#include "vp9/encoder/vp9_segmentation.h"
#include "vp9/encoder/vp9_tokenize.h"

#define GF_ZEROMV_ZBIN_BOOST 0
#define LF_ZEROMV_ZBIN_BOOST 0
#define MV_ZBIN_BOOST        0
#define SPLIT_MV_ZBIN_BOOST  0
#define INTRA_ZBIN_BOOST     0

static void encode_superblock(VP9_COMP *cpi, TOKENEXTRA **t, int output_enabled,
                              int mi_row, int mi_col, BLOCK_SIZE bsize,
                              PICK_MODE_CONTEXT *ctx);

// Motion vector component magnitude threshold for defining fast motion.
#define FAST_MOTION_MV_THRESH 24

// This is used as a reference when computing the source variance for the
//  purposes of activity masking.
// Eventually this should be replaced by custom no-reference routines,
//  which will be faster.
static const uint8_t VP9_VAR_OFFS[64] = {
  128, 128, 128, 128, 128, 128, 128, 128,
  128, 128, 128, 128, 128, 128, 128, 128,
  128, 128, 128, 128, 128, 128, 128, 128,
  128, 128, 128, 128, 128, 128, 128, 128,
  128, 128, 128, 128, 128, 128, 128, 128,
  128, 128, 128, 128, 128, 128, 128, 128,
  128, 128, 128, 128, 128, 128, 128, 128,
  128, 128, 128, 128, 128, 128, 128, 128
};

#if CONFIG_VP9_HIGH
// TODO(Peter): should these value scale with bit depth?
static const uint16_t VP9_HIGH_VAR_OFFS_8[64] = {
  128, 128, 128, 128, 128, 128, 128, 128,
  128, 128, 128, 128, 128, 128, 128, 128,
  128, 128, 128, 128, 128, 128, 128, 128,
  128, 128, 128, 128, 128, 128, 128, 128,
  128, 128, 128, 128, 128, 128, 128, 128,
  128, 128, 128, 128, 128, 128, 128, 128,
  128, 128, 128, 128, 128, 128, 128, 128,
  128, 128, 128, 128, 128, 128, 128, 128
};

static const uint16_t VP9_HIGH_VAR_OFFS_10[64] = {
  128*4, 128*4, 128*4, 128*4, 128*4, 128*4, 128*4, 128*4,
  128*4, 128*4, 128*4, 128*4, 128*4, 128*4, 128*4, 128*4,
  128*4, 128*4, 128*4, 128*4, 128*4, 128*4, 128*4, 128*4,
  128*4, 128*4, 128*4, 128*4, 128*4, 128*4, 128*4, 128*4,
  128*4, 128*4, 128*4, 128*4, 128*4, 128*4, 128*4, 128*4,
  128*4, 128*4, 128*4, 128*4, 128*4, 128*4, 128*4, 128*4,
  128*4, 128*4, 128*4, 128*4, 128*4, 128*4, 128*4, 128*4,
  128*4, 128*4, 128*4, 128*4, 128*4, 128*4, 128*4, 128*4
};

static const uint16_t VP9_HIGH_VAR_OFFS_12[64] = {
  128*16, 128*16, 128*16, 128*16, 128*16, 128*16, 128*16, 128*16,
  128*16, 128*16, 128*16, 128*16, 128*16, 128*16, 128*16, 128*16,
  128*16, 128*16, 128*16, 128*16, 128*16, 128*16, 128*16, 128*16,
  128*16, 128*16, 128*16, 128*16, 128*16, 128*16, 128*16, 128*16,
  128*16, 128*16, 128*16, 128*16, 128*16, 128*16, 128*16, 128*16,
  128*16, 128*16, 128*16, 128*16, 128*16, 128*16, 128*16, 128*16,
  128*16, 128*16, 128*16, 128*16, 128*16, 128*16, 128*16, 128*16,
  128*16, 128*16, 128*16, 128*16, 128*16, 128*16, 128*16, 128*16
};
#endif

typedef struct {
  unsigned int sse;
  int sum;
  unsigned int var;
} diff;

<<<<<<< HEAD
static void get_sse_sum_8x8(const uint8_t *src, int src_stride,
                            const uint8_t *ref, int ref_stride,
                            unsigned int *sse, int *sum) {
  variance(src, src_stride, ref, ref_stride, 8, 8, sse, sum);
}

static void get_sse_sum_16x16(const uint8_t *src, int src_stride,
                              const uint8_t *ref, int ref_stride,
                              unsigned int *sse, int *sum) {
  variance(src, src_stride, ref, ref_stride, 16, 16, sse, sum);
}

#if CONFIG_VP9_HIGH
static void high_get_sse_sum_8x8(const uint8_t *src, int src_stride,
                                 const uint8_t *ref, int ref_stride,
                                 unsigned int *sse, int *sum) {
  high_variance(src, src_stride, ref, ref_stride, 8, 8, sse, sum);
}

static void high_get_sse_sum_16x16(const uint8_t *src, int src_stride,
                                   const uint8_t *ref, int ref_stride,
                                   unsigned int *sse, int *sum) {
  high_variance(src, src_stride, ref, ref_stride, 16, 16, sse, sum);
}
#endif

=======
>>>>>>> 19125ae1
static unsigned int get_sby_perpixel_variance(VP9_COMP *cpi,
                                              const struct buf_2d *ref,
                                              BLOCK_SIZE bs) {
  unsigned int sse;
  const unsigned int var = cpi->fn_ptr[bs].vf(ref->buf, ref->stride,
                                              VP9_VAR_OFFS, 0, &sse);
  return ROUND_POWER_OF_TWO(var, num_pels_log2_lookup[bs]);
}

#if CONFIG_VP9_HIGH
static unsigned int high_get_sby_perpixel_variance(VP9_COMP *cpi,
                                              const struct buf_2d *ref,
                                              BLOCK_SIZE bs, int bps) {
  unsigned int var, sse;
  switch (bps) {
    default:
      var = cpi->fn_ptr[bs].vf(ref->buf, ref->stride,
                         CONVERT_TO_BYTEPTR(VP9_HIGH_VAR_OFFS_8), 0, &sse);
      break;
    case 10:
      var = cpi->fn_ptr[bs].vf(ref->buf, ref->stride,
                         CONVERT_TO_BYTEPTR(VP9_HIGH_VAR_OFFS_10), 0, &sse);
      break;
    case 12:
      var = cpi->fn_ptr[bs].vf(ref->buf, ref->stride,
                         CONVERT_TO_BYTEPTR(VP9_HIGH_VAR_OFFS_12), 0, &sse);
      break;
  }
  return ROUND_POWER_OF_TWO(var, num_pels_log2_lookup[bs]);
}
#endif

static unsigned int get_sby_perpixel_diff_variance(VP9_COMP *cpi,
                                                   const struct buf_2d *ref,
                                                   int mi_row, int mi_col,
                                                   BLOCK_SIZE bs) {
  const YV12_BUFFER_CONFIG *last = get_ref_frame_buffer(cpi, LAST_FRAME);
  const uint8_t* last_y = &last->y_buffer[mi_row * MI_SIZE * last->y_stride +
                                              mi_col * MI_SIZE];
  unsigned int sse;
  const unsigned int var = cpi->fn_ptr[bs].vf(ref->buf, ref->stride,
                                              last_y, last->y_stride, &sse);
  return ROUND_POWER_OF_TWO(var, num_pels_log2_lookup[bs]);
}

static BLOCK_SIZE get_rd_var_based_fixed_partition(VP9_COMP *cpi,
                                                   int mi_row,
                                                   int mi_col) {
  unsigned int var = get_sby_perpixel_diff_variance(cpi, &cpi->mb.plane[0].src,
                                                    mi_row, mi_col,
                                                    BLOCK_64X64);
  if (var < 8)
    return BLOCK_64X64;
  else if (var < 128)
    return BLOCK_32X32;
  else if (var < 2048)
    return BLOCK_16X16;
  else
    return BLOCK_8X8;
}

static BLOCK_SIZE get_nonrd_var_based_fixed_partition(VP9_COMP *cpi,
                                                      int mi_row,
                                                      int mi_col) {
  unsigned int var = get_sby_perpixel_diff_variance(cpi, &cpi->mb.plane[0].src,
                                                    mi_row, mi_col,
                                                    BLOCK_64X64);
  if (var < 4)
    return BLOCK_64X64;
  else if (var < 10)
    return BLOCK_32X32;
  else
    return BLOCK_16X16;
}

// Lighter version of set_offsets that only sets the mode info
// pointers.
static INLINE void set_modeinfo_offsets(VP9_COMMON *const cm,
                                        MACROBLOCKD *const xd,
                                        int mi_row,
                                        int mi_col) {
  const int idx_str = xd->mi_stride * mi_row + mi_col;
  xd->mi = cm->mi_grid_visible + idx_str;
  xd->mi[0] = cm->mi + idx_str;
}

static int is_block_in_mb_map(const VP9_COMP *cpi, int mi_row, int mi_col,
                              BLOCK_SIZE bsize) {
  const VP9_COMMON *const cm = &cpi->common;
  const int mb_rows = cm->mb_rows;
  const int mb_cols = cm->mb_cols;
  const int mb_row = mi_row >> 1;
  const int mb_col = mi_col >> 1;
  const int mb_width = num_8x8_blocks_wide_lookup[bsize] >> 1;
  const int mb_height = num_8x8_blocks_high_lookup[bsize] >> 1;
  int r, c;
  if (bsize <= BLOCK_16X16) {
    return cpi->active_map[mb_row * mb_cols + mb_col];
  }
  for (r = 0; r < mb_height; ++r) {
    for (c = 0; c < mb_width; ++c) {
      int row = mb_row + r;
      int col = mb_col + c;
      if (row >= mb_rows || col >= mb_cols)
        continue;
      if (cpi->active_map[row * mb_cols + col])
        return 1;
    }
  }
  return 0;
}

static int check_active_map(const VP9_COMP *cpi, const MACROBLOCK *x,
                            int mi_row, int mi_col,
                            BLOCK_SIZE bsize) {
  if (cpi->active_map_enabled && !x->e_mbd.lossless) {
    return is_block_in_mb_map(cpi, mi_row, mi_col, bsize);
  } else {
    return 1;
  }
}

static void set_offsets(VP9_COMP *cpi, const TileInfo *const tile,
                        int mi_row, int mi_col, BLOCK_SIZE bsize) {
  MACROBLOCK *const x = &cpi->mb;
  VP9_COMMON *const cm = &cpi->common;
  MACROBLOCKD *const xd = &x->e_mbd;
  MB_MODE_INFO *mbmi;
  const int mi_width = num_8x8_blocks_wide_lookup[bsize];
  const int mi_height = num_8x8_blocks_high_lookup[bsize];
  const struct segmentation *const seg = &cm->seg;

  set_skip_context(xd, mi_row, mi_col);

  // Activity map pointer
  x->in_active_map = check_active_map(cpi, x, mi_row, mi_col, bsize);

  set_modeinfo_offsets(cm, xd, mi_row, mi_col);

  mbmi = &xd->mi[0]->mbmi;

  // Set up destination pointers.
  vp9_setup_dst_planes(xd->plane, get_frame_new_buffer(cm), mi_row, mi_col);

  // Set up limit values for MV components.
  // Mv beyond the range do not produce new/different prediction block.
  x->mv_row_min = -(((mi_row + mi_height) * MI_SIZE) + VP9_INTERP_EXTEND);
  x->mv_col_min = -(((mi_col + mi_width) * MI_SIZE) + VP9_INTERP_EXTEND);
  x->mv_row_max = (cm->mi_rows - mi_row) * MI_SIZE + VP9_INTERP_EXTEND;
  x->mv_col_max = (cm->mi_cols - mi_col) * MI_SIZE + VP9_INTERP_EXTEND;

  // Set up distance of MB to edge of frame in 1/8th pel units.
  assert(!(mi_col & (mi_width - 1)) && !(mi_row & (mi_height - 1)));
  set_mi_row_col(xd, tile, mi_row, mi_height, mi_col, mi_width,
                 cm->mi_rows, cm->mi_cols);

  // Set up source buffers.
  vp9_setup_src_planes(x, cpi->Source, mi_row, mi_col);

  // R/D setup.
  x->rddiv = cpi->rd.RDDIV;
  x->rdmult = cpi->rd.RDMULT;

  // Setup segment ID.
  if (seg->enabled) {
    if (cpi->oxcf.aq_mode != VARIANCE_AQ) {
      const uint8_t *const map = seg->update_map ? cpi->segmentation_map
                                                 : cm->last_frame_seg_map;
      mbmi->segment_id = vp9_get_segment_id(cm, map, bsize, mi_row, mi_col);
    }
    vp9_init_plane_quantizers(cpi, x);

    x->encode_breakout = cpi->segment_encode_breakout[mbmi->segment_id];
  } else {
    mbmi->segment_id = 0;
    x->encode_breakout = cpi->encode_breakout;
  }
}

static void duplicate_mode_info_in_sb(VP9_COMMON * const cm,
                                     MACROBLOCKD *const xd,
                                     int mi_row,
                                     int mi_col,
                                     BLOCK_SIZE bsize) {
  const int block_width = num_8x8_blocks_wide_lookup[bsize];
  const int block_height = num_8x8_blocks_high_lookup[bsize];
  int i, j;
  for (j = 0; j < block_height; ++j)
    for (i = 0; i < block_width; ++i) {
      if (mi_row + j < cm->mi_rows && mi_col + i < cm->mi_cols)
        xd->mi[j * xd->mi_stride + i] = xd->mi[0];
    }
}

static void set_block_size(VP9_COMP * const cpi,
                           int mi_row, int mi_col,
                           BLOCK_SIZE bsize) {
  if (cpi->common.mi_cols > mi_col && cpi->common.mi_rows > mi_row) {
    MACROBLOCKD *const xd = &cpi->mb.e_mbd;
    set_modeinfo_offsets(&cpi->common, xd, mi_row, mi_col);
    xd->mi[0]->mbmi.sb_type = bsize;
    duplicate_mode_info_in_sb(&cpi->common, xd, mi_row, mi_col, bsize);
  }
}

typedef struct {
  int64_t sum_square_error;
  int64_t sum_error;
  int count;
  int variance;
} var;

typedef struct {
  var none;
  var horz[2];
  var vert[2];
} partition_variance;

typedef struct {
  partition_variance part_variances;
  var split[4];
} v8x8;

typedef struct {
  partition_variance part_variances;
  v8x8 split[4];
} v16x16;

typedef struct {
  partition_variance part_variances;
  v16x16 split[4];
} v32x32;

typedef struct {
  partition_variance part_variances;
  v32x32 split[4];
} v64x64;

typedef struct {
  partition_variance *part_variances;
  var *split[4];
} variance_node;

typedef enum {
  V16X16,
  V32X32,
  V64X64,
} TREE_LEVEL;

static void tree_to_node(void *data, BLOCK_SIZE bsize, variance_node *node) {
  int i;
  switch (bsize) {
    case BLOCK_64X64: {
      v64x64 *vt = (v64x64 *) data;
      node->part_variances = &vt->part_variances;
      for (i = 0; i < 4; i++)
        node->split[i] = &vt->split[i].part_variances.none;
      break;
    }
    case BLOCK_32X32: {
      v32x32 *vt = (v32x32 *) data;
      node->part_variances = &vt->part_variances;
      for (i = 0; i < 4; i++)
        node->split[i] = &vt->split[i].part_variances.none;
      break;
    }
    case BLOCK_16X16: {
      v16x16 *vt = (v16x16 *) data;
      node->part_variances = &vt->part_variances;
      for (i = 0; i < 4; i++)
        node->split[i] = &vt->split[i].part_variances.none;
      break;
    }
    case BLOCK_8X8: {
      v8x8 *vt = (v8x8 *) data;
      node->part_variances = &vt->part_variances;
      for (i = 0; i < 4; i++)
        node->split[i] = &vt->split[i];
      break;
    }
    default: {
      assert(0);
    }
  }
}

// Set variance values given sum square error, sum error, count.
static void fill_variance(int64_t s2, int64_t s, int c, var *v) {
  v->sum_square_error = s2;
  v->sum_error = s;
  v->count = c;
  if (c > 0)
    v->variance = (int)(256 *
                        (v->sum_square_error - v->sum_error * v->sum_error /
                         v->count) / v->count);
  else
    v->variance = 0;
}

void sum_2_variances(const var *a, const var *b, var *r) {
  fill_variance(a->sum_square_error + b->sum_square_error,
                a->sum_error + b->sum_error, a->count + b->count, r);
}

static void fill_variance_tree(void *data, BLOCK_SIZE bsize) {
  variance_node node;
  tree_to_node(data, bsize, &node);
  sum_2_variances(node.split[0], node.split[1], &node.part_variances->horz[0]);
  sum_2_variances(node.split[2], node.split[3], &node.part_variances->horz[1]);
  sum_2_variances(node.split[0], node.split[2], &node.part_variances->vert[0]);
  sum_2_variances(node.split[1], node.split[3], &node.part_variances->vert[1]);
  sum_2_variances(&node.part_variances->vert[0], &node.part_variances->vert[1],
                  &node.part_variances->none);
}

static int set_vt_partitioning(VP9_COMP *cpi,
                               void *data,
                               BLOCK_SIZE bsize,
                               int mi_row,
                               int mi_col) {
  VP9_COMMON * const cm = &cpi->common;
  variance_node vt;
  const int block_width = num_8x8_blocks_wide_lookup[bsize];
  const int block_height = num_8x8_blocks_high_lookup[bsize];
  // TODO(debargha): Choose this more intelligently.
  const int64_t threshold_multiplier = 25;
  int64_t threshold = threshold_multiplier * cpi->common.base_qindex;
  assert(block_height == block_width);

  tree_to_node(data, bsize, &vt);

  // Split none is available only if we have more than half a block size
  // in width and height inside the visible image.
  if (mi_col + block_width / 2 < cm->mi_cols &&
      mi_row + block_height / 2 < cm->mi_rows &&
      vt.part_variances->none.variance < threshold) {
    set_block_size(cpi, mi_row, mi_col, bsize);
    return 1;
  }

  // Vertical split is available on all but the bottom border.
  if (mi_row + block_height / 2 < cm->mi_rows &&
      vt.part_variances->vert[0].variance < threshold &&
      vt.part_variances->vert[1].variance < threshold) {
    BLOCK_SIZE subsize = get_subsize(bsize, PARTITION_VERT);
    set_block_size(cpi, mi_row, mi_col, subsize);
    set_block_size(cpi, mi_row, mi_col + block_width / 2, subsize);
    return 1;
  }

  // Horizontal split is available on all but the right border.
  if (mi_col + block_width / 2 < cm->mi_cols &&
      vt.part_variances->horz[0].variance < threshold &&
      vt.part_variances->horz[1].variance < threshold) {
    BLOCK_SIZE subsize = get_subsize(bsize, PARTITION_HORZ);
    set_block_size(cpi, mi_row, mi_col, subsize);
    set_block_size(cpi, mi_row + block_height / 2, mi_col, subsize);
    return 1;
  }
  return 0;
}

// TODO(debargha): Fix this function and make it work as expected.
static void choose_partitioning(VP9_COMP *cpi,
                                const TileInfo *const tile,
                                int mi_row, int mi_col) {
  VP9_COMMON * const cm = &cpi->common;
  MACROBLOCK *x = &cpi->mb;
  MACROBLOCKD *xd = &cpi->mb.e_mbd;

  int i, j, k;
  v64x64 vt;
  uint8_t *s;
  const uint8_t *d;
  int sp;
  int dp;
  int pixels_wide = 64, pixels_high = 64;
  int_mv nearest_mv, near_mv;
  const YV12_BUFFER_CONFIG *yv12 = get_ref_frame_buffer(cpi, LAST_FRAME);
  const struct scale_factors *const sf = &cm->frame_refs[LAST_FRAME - 1].sf;

  vp9_zero(vt);
  set_offsets(cpi, tile, mi_row, mi_col, BLOCK_64X64);

  if (xd->mb_to_right_edge < 0)
    pixels_wide += (xd->mb_to_right_edge >> 3);
  if (xd->mb_to_bottom_edge < 0)
    pixels_high += (xd->mb_to_bottom_edge >> 3);

  s = x->plane[0].src.buf;
  sp = x->plane[0].src.stride;

  if (cm->frame_type != KEY_FRAME) {
    vp9_setup_pre_planes(xd, 0, yv12, mi_row, mi_col, sf);

    xd->mi[0]->mbmi.ref_frame[0] = LAST_FRAME;
    xd->mi[0]->mbmi.sb_type = BLOCK_64X64;
    vp9_find_best_ref_mvs(xd, cm->allow_high_precision_mv,
                          xd->mi[0]->mbmi.ref_mvs[LAST_FRAME],
                          &nearest_mv, &near_mv);

    xd->mi[0]->mbmi.mv[0] = nearest_mv;
    vp9_build_inter_predictors_sby(xd, mi_row, mi_col, BLOCK_64X64);

    d = xd->plane[0].dst.buf;
    dp = xd->plane[0].dst.stride;
  } else {
    d = VP9_VAR_OFFS;
    dp = 0;
#if CONFIG_VP9_HIGH
    if (xd->cur_buf->flags&YV12_FLAG_HIGH) {
      switch (xd->bps) {
      default:
        d = CONVERT_TO_BYTEPTR(VP9_HIGH_VAR_OFFS_8);
        break;
      case 10:
        d = CONVERT_TO_BYTEPTR(VP9_HIGH_VAR_OFFS_10);
        break;
      case 12:
        d = CONVERT_TO_BYTEPTR(VP9_HIGH_VAR_OFFS_12);
        break;
      }
    }
#endif
  }

  // Fill in the entire tree of 8x8 variances for splits.
  for (i = 0; i < 4; i++) {
    const int x32_idx = ((i & 1) << 5);
    const int y32_idx = ((i >> 1) << 5);
    for (j = 0; j < 4; j++) {
      const int x16_idx = x32_idx + ((j & 1) << 4);
      const int y16_idx = y32_idx + ((j >> 1) << 4);
      v16x16 *vst = &vt.split[i].split[j];
      for (k = 0; k < 4; k++) {
        int x_idx = x16_idx + ((k & 1) << 3);
        int y_idx = y16_idx + ((k >> 1) << 3);
        unsigned int sse = 0;
        int sum = 0;
        if (x_idx < pixels_wide && y_idx < pixels_high)
          vp9_get8x8var(s + y_idx * sp + x_idx, sp,
                        d + y_idx * dp + x_idx, dp, &sse, &sum);
        fill_variance(sse, sum, 64, &vst->split[k].part_variances.none);
      }
    }
  }
  // Fill the rest of the variance tree by summing split partition values.
  for (i = 0; i < 4; i++) {
    for (j = 0; j < 4; j++) {
      fill_variance_tree(&vt.split[i].split[j], BLOCK_16X16);
    }
    fill_variance_tree(&vt.split[i], BLOCK_32X32);
  }
  fill_variance_tree(&vt, BLOCK_64X64);

  // Now go through the entire structure,  splitting every block size until
  // we get to one that's got a variance lower than our threshold,  or we
  // hit 8x8.
  if (!set_vt_partitioning(cpi, &vt, BLOCK_64X64,
                           mi_row, mi_col)) {
    for (i = 0; i < 4; ++i) {
      const int x32_idx = ((i & 1) << 2);
      const int y32_idx = ((i >> 1) << 2);
      if (!set_vt_partitioning(cpi, &vt.split[i], BLOCK_32X32,
                               (mi_row + y32_idx), (mi_col + x32_idx))) {
        for (j = 0; j < 4; ++j) {
          const int x16_idx = ((j & 1) << 1);
          const int y16_idx = ((j >> 1) << 1);
          // NOTE: This is a temporary hack to disable 8x8 partitions,
          // since it works really bad - possibly due to a bug
#define DISABLE_8X8_VAR_BASED_PARTITION
#ifdef DISABLE_8X8_VAR_BASED_PARTITION
          if (mi_row + y32_idx + y16_idx + 1 < cm->mi_rows &&
              mi_row + x32_idx + x16_idx + 1 < cm->mi_cols) {
            set_block_size(cpi,
                           (mi_row + y32_idx + y16_idx),
                           (mi_col + x32_idx + x16_idx),
                           BLOCK_16X16);
          } else {
            for (k = 0; k < 4; ++k) {
              const int x8_idx = (k & 1);
              const int y8_idx = (k >> 1);
              set_block_size(cpi,
                             (mi_row + y32_idx + y16_idx + y8_idx),
                             (mi_col + x32_idx + x16_idx + x8_idx),
                             BLOCK_8X8);
            }
          }
#else
          if (!set_vt_partitioning(cpi, &vt.split[i].split[j], tile,
                                   BLOCK_16X16,
                                   (mi_row + y32_idx + y16_idx),
                                   (mi_col + x32_idx + x16_idx), 2)) {
            for (k = 0; k < 4; ++k) {
              const int x8_idx = (k & 1);
              const int y8_idx = (k >> 1);
              set_block_size(cpi,
                             (mi_row + y32_idx + y16_idx + y8_idx),
                             (mi_col + x32_idx + x16_idx + x8_idx),
                             BLOCK_8X8);
            }
          }
#endif
        }
      }
    }
  }
}

<<<<<<< HEAD
// Original activity measure from Tim T's code.
static unsigned int tt_activity_measure(MACROBLOCK *x) {
  unsigned int sse;
  // TODO: This could also be done over smaller areas (8x8), but that would
  // require extensive changes elsewhere, as lambda is assumed to be fixed
  // over an entire MB in most of the code.
  // Another option is to compute four 8x8 variances, and pick a single
  // lambda using a non-linear combination (e.g., the smallest, or second
  // smallest, etc.).
#if CONFIG_VP9_HIGH
  unsigned int act;
  if (x->e_mbd.cur_buf->flags & YV12_FLAG_HIGH) {
    switch (x->e_mbd.bps) {
      default:
        act = vp9_high_variance16x16(x->plane[0].src.buf,
                                     x->plane[0].src.stride,
                                     CONVERT_TO_BYTEPTR(VP9_HIGH_VAR_OFFS_8),
                                     0, &sse) << 4;
        break;
      case 10:
        act = vp9_high_variance16x16(x->plane[0].src.buf,
                                     x->plane[0].src.stride,
                                     CONVERT_TO_BYTEPTR(VP9_HIGH_VAR_OFFS_10),
                                     0, &sse);
        break;
      case 12:
        act = vp9_high_variance16x16(x->plane[0].src.buf,
                                     x->plane[0].src.stride,
                                     CONVERT_TO_BYTEPTR(VP9_HIGH_VAR_OFFS_12),
                                     0, &sse) >> 4;
        break;
    }
  } else {
    act = vp9_variance16x16(x->plane[0].src.buf,
                            x->plane[0].src.stride,
                            VP9_VAR_OFFS, 0, &sse) << 4;
  }
#else
  const unsigned int act = vp9_variance16x16(x->plane[0].src.buf,
                                             x->plane[0].src.stride,
                                             VP9_VAR_OFFS, 0, &sse) << 4;
#endif
  // If the region is flat, lower the activity some more.
  return act < (8 << 12) ? MIN(act, 5 << 12) : act;
}

=======
>>>>>>> 19125ae1
static void update_state(VP9_COMP *cpi, PICK_MODE_CONTEXT *ctx,
                         int mi_row, int mi_col, BLOCK_SIZE bsize,
                         int output_enabled) {
  int i, x_idx, y;
  VP9_COMMON *const cm = &cpi->common;
  RD_OPT *const rd_opt = &cpi->rd;
  MACROBLOCK *const x = &cpi->mb;
  MACROBLOCKD *const xd = &x->e_mbd;
  struct macroblock_plane *const p = x->plane;
  struct macroblockd_plane *const pd = xd->plane;
  MODE_INFO *mi = &ctx->mic;
  MB_MODE_INFO *const mbmi = &xd->mi[0]->mbmi;
  MODE_INFO *mi_addr = xd->mi[0];
  const struct segmentation *const seg = &cm->seg;

  const int mis = cm->mi_stride;
  const int mi_width = num_8x8_blocks_wide_lookup[bsize];
  const int mi_height = num_8x8_blocks_high_lookup[bsize];
  int max_plane;

  assert(mi->mbmi.sb_type == bsize);

  *mi_addr = *mi;

  // If segmentation in use
  if (seg->enabled && output_enabled) {
    // For in frame complexity AQ copy the segment id from the segment map.
    if (cpi->oxcf.aq_mode == COMPLEXITY_AQ) {
      const uint8_t *const map = seg->update_map ? cpi->segmentation_map
                                                 : cm->last_frame_seg_map;
      mi_addr->mbmi.segment_id =
        vp9_get_segment_id(cm, map, bsize, mi_row, mi_col);
    }
    // Else for cyclic refresh mode update the segment map, set the segment id
    // and then update the quantizer.
    else if (cpi->oxcf.aq_mode == CYCLIC_REFRESH_AQ) {
      vp9_cyclic_refresh_update_segment(cpi, &xd->mi[0]->mbmi,
                                        mi_row, mi_col, bsize, 1);
      vp9_init_plane_quantizers(cpi, x);
    }
  }

  max_plane = is_inter_block(mbmi) ? MAX_MB_PLANE : 1;
  for (i = 0; i < max_plane; ++i) {
    p[i].coeff = ctx->coeff_pbuf[i][1];
    p[i].qcoeff = ctx->qcoeff_pbuf[i][1];
    pd[i].dqcoeff = ctx->dqcoeff_pbuf[i][1];
    p[i].eobs = ctx->eobs_pbuf[i][1];
  }

  for (i = max_plane; i < MAX_MB_PLANE; ++i) {
    p[i].coeff = ctx->coeff_pbuf[i][2];
    p[i].qcoeff = ctx->qcoeff_pbuf[i][2];
    pd[i].dqcoeff = ctx->dqcoeff_pbuf[i][2];
    p[i].eobs = ctx->eobs_pbuf[i][2];
  }

  // Restore the coding context of the MB to that that was in place
  // when the mode was picked for it
  for (y = 0; y < mi_height; y++)
    for (x_idx = 0; x_idx < mi_width; x_idx++)
      if ((xd->mb_to_right_edge >> (3 + MI_SIZE_LOG2)) + mi_width > x_idx
        && (xd->mb_to_bottom_edge >> (3 + MI_SIZE_LOG2)) + mi_height > y) {
        xd->mi[x_idx + y * mis] = mi_addr;
      }

  if (cpi->oxcf.aq_mode)
    vp9_init_plane_quantizers(cpi, x);

  // FIXME(rbultje) I'm pretty sure this should go to the end of this block
  // (i.e. after the output_enabled)
  if (bsize < BLOCK_32X32) {
    if (bsize < BLOCK_16X16)
      ctx->tx_rd_diff[ALLOW_16X16] = ctx->tx_rd_diff[ALLOW_8X8];
    ctx->tx_rd_diff[ALLOW_32X32] = ctx->tx_rd_diff[ALLOW_16X16];
  }

  if (is_inter_block(mbmi) && mbmi->sb_type < BLOCK_8X8) {
    mbmi->mv[0].as_int = mi->bmi[3].as_mv[0].as_int;
    mbmi->mv[1].as_int = mi->bmi[3].as_mv[1].as_int;
  }

  x->skip = ctx->skip;
  vpx_memcpy(x->zcoeff_blk[mbmi->tx_size], ctx->zcoeff_blk,
             sizeof(uint8_t) * ctx->num_4x4_blk);

  if (!output_enabled)
    return;

  if (!vp9_segfeature_active(&cm->seg, mbmi->segment_id, SEG_LVL_SKIP)) {
    for (i = 0; i < TX_MODES; i++)
      rd_opt->tx_select_diff[i] += ctx->tx_rd_diff[i];
  }

#if CONFIG_INTERNAL_STATS
  if (frame_is_intra_only(cm)) {
    static const int kf_mode_index[] = {
      THR_DC        /*DC_PRED*/,
      THR_V_PRED    /*V_PRED*/,
      THR_H_PRED    /*H_PRED*/,
      THR_D45_PRED  /*D45_PRED*/,
      THR_D135_PRED /*D135_PRED*/,
      THR_D117_PRED /*D117_PRED*/,
      THR_D153_PRED /*D153_PRED*/,
      THR_D207_PRED /*D207_PRED*/,
      THR_D63_PRED  /*D63_PRED*/,
      THR_TM        /*TM_PRED*/,
    };
    ++cpi->mode_chosen_counts[kf_mode_index[mbmi->mode]];
  } else {
    // Note how often each mode chosen as best
    ++cpi->mode_chosen_counts[ctx->best_mode_index];
  }
#endif
  if (!frame_is_intra_only(cm)) {
    if (is_inter_block(mbmi)) {
      vp9_update_mv_count(cm, xd);

      if (cm->interp_filter == SWITCHABLE) {
        const int ctx = vp9_get_pred_context_switchable_interp(xd);
        ++cm->counts.switchable_interp[ctx][mbmi->interp_filter];
      }
    }

    rd_opt->comp_pred_diff[SINGLE_REFERENCE] += ctx->single_pred_diff;
    rd_opt->comp_pred_diff[COMPOUND_REFERENCE] += ctx->comp_pred_diff;
    rd_opt->comp_pred_diff[REFERENCE_MODE_SELECT] += ctx->hybrid_pred_diff;

    for (i = 0; i < SWITCHABLE_FILTER_CONTEXTS; ++i)
      rd_opt->filter_diff[i] += ctx->best_filter_diff[i];
  }
}

void vp9_setup_src_planes(MACROBLOCK *x, const YV12_BUFFER_CONFIG *src,
                          int mi_row, int mi_col) {
  uint8_t *const buffers[4] = {src->y_buffer, src->u_buffer, src->v_buffer,
                               src->alpha_buffer};
  const int strides[4] = {src->y_stride, src->uv_stride, src->uv_stride,
                          src->alpha_stride};
  int i;

  // Set current frame pointer.
  x->e_mbd.cur_buf = src;

  for (i = 0; i < MAX_MB_PLANE; i++)
    setup_pred_plane(&x->plane[i].src, buffers[i], strides[i], mi_row, mi_col,
                     NULL, x->e_mbd.plane[i].subsampling_x,
                     x->e_mbd.plane[i].subsampling_y);
}

static void set_mode_info_seg_skip(MACROBLOCK *x, TX_MODE tx_mode, int *rate,
                                   int64_t *dist, BLOCK_SIZE bsize) {
  MACROBLOCKD *const xd = &x->e_mbd;
  MB_MODE_INFO *const mbmi = &xd->mi[0]->mbmi;
  INTERP_FILTER filter_ref;

  if (xd->up_available)
    filter_ref = xd->mi[-xd->mi_stride]->mbmi.interp_filter;
  else if (xd->left_available)
    filter_ref = xd->mi[-1]->mbmi.interp_filter;
  else
    filter_ref = EIGHTTAP;

  mbmi->sb_type = bsize;
  mbmi->mode = ZEROMV;
  mbmi->tx_size = MIN(max_txsize_lookup[bsize],
                      tx_mode_to_biggest_tx_size[tx_mode]);
  mbmi->skip = 1;
  mbmi->uv_mode = DC_PRED;
  mbmi->ref_frame[0] = LAST_FRAME;
  mbmi->ref_frame[1] = NONE;
  mbmi->mv[0].as_int = 0;
  mbmi->interp_filter = filter_ref;

  xd->mi[0]->bmi[0].as_mv[0].as_int = 0;
  x->skip = 1;
  x->skip_encode = 1;

  *rate = 0;
  *dist = 0;
}

static void rd_pick_sb_modes(VP9_COMP *cpi, const TileInfo *const tile,
                             int mi_row, int mi_col,
                             int *totalrate, int64_t *totaldist,
                             BLOCK_SIZE bsize, PICK_MODE_CONTEXT *ctx,
                             int64_t best_rd, int block) {
  VP9_COMMON *const cm = &cpi->common;
  MACROBLOCK *const x = &cpi->mb;
  MACROBLOCKD *const xd = &x->e_mbd;
  MB_MODE_INFO *mbmi;
  struct macroblock_plane *const p = x->plane;
  struct macroblockd_plane *const pd = xd->plane;
  const AQ_MODE aq_mode = cpi->oxcf.aq_mode;
  int i, orig_rdmult;
  double rdmult_ratio;

  vp9_clear_system_state();
  rdmult_ratio = 1.0;  // avoid uninitialized warnings

  // Use the lower precision, but faster, 32x32 fdct for mode selection.
  x->use_lp32x32fdct = 1;

  // TODO(JBB): Most other places in the code instead of calling the function
  // and then checking if its not the first 8x8 we put the check in the
  // calling function.  Do that here.
  if (bsize < BLOCK_8X8) {
    // When ab_index = 0 all sub-blocks are handled, so for ab_index != 0
    // there is nothing to be done.
    if (block != 0) {
      *totalrate = 0;
      *totaldist = 0;
      return;
    }
  }

  set_offsets(cpi, tile, mi_row, mi_col, bsize);
  mbmi = &xd->mi[0]->mbmi;
  mbmi->sb_type = bsize;

  for (i = 0; i < MAX_MB_PLANE; ++i) {
    p[i].coeff = ctx->coeff_pbuf[i][0];
    p[i].qcoeff = ctx->qcoeff_pbuf[i][0];
    pd[i].dqcoeff = ctx->dqcoeff_pbuf[i][0];
    p[i].eobs = ctx->eobs_pbuf[i][0];
  }
  ctx->is_coded = 0;
  x->skip_recode = 0;

  // Set to zero to make sure we do not use the previous encoded frame stats
  mbmi->skip = 0;
#if CONFIG_VP9_HIGH
  if (xd->cur_buf->flags&YV12_FLAG_HIGH) {
    x->source_variance = high_get_sby_perpixel_variance(
        cpi, &x->plane[0].src, bsize, xd->bps);
  } else {
    x->source_variance = get_sby_perpixel_variance(
        cpi, &x->plane[0].src, bsize);
  }
#else
  x->source_variance = get_sby_perpixel_variance(
      cpi, &x->plane[0].src, bsize);
#endif

  // Save rdmult before it might be changed, so it can be restored later.
  orig_rdmult = x->rdmult;

  if (aq_mode == VARIANCE_AQ) {
    const int energy = bsize <= BLOCK_16X16 ? x->mb_energy
                                            : vp9_block_energy(cpi, x, bsize);
    if (cm->frame_type == KEY_FRAME ||
        cpi->refresh_alt_ref_frame ||
        (cpi->refresh_golden_frame && !cpi->rc.is_src_frame_alt_ref)) {
      mbmi->segment_id = vp9_vaq_segment_id(energy);
    } else {
      const uint8_t *const map = cm->seg.update_map ? cpi->segmentation_map
                                                    : cm->last_frame_seg_map;
      mbmi->segment_id = vp9_get_segment_id(cm, map, bsize, mi_row, mi_col);
    }

    rdmult_ratio = vp9_vaq_rdmult_ratio(energy);
    vp9_init_plane_quantizers(cpi, x);
    vp9_clear_system_state();
    x->rdmult = (int)round(x->rdmult * rdmult_ratio);
  } else if (aq_mode == COMPLEXITY_AQ) {
    const int mi_offset = mi_row * cm->mi_cols + mi_col;
    unsigned char complexity = cpi->complexity_map[mi_offset];
    const int is_edge = (mi_row <= 1) || (mi_row >= (cm->mi_rows - 2)) ||
                        (mi_col <= 1) || (mi_col >= (cm->mi_cols - 2));
    if (!is_edge && (complexity > 128))
      x->rdmult += ((x->rdmult * (complexity - 128)) / 256);
  } else if (aq_mode == CYCLIC_REFRESH_AQ) {
    const uint8_t *const map = cm->seg.update_map ? cpi->segmentation_map
                                                  : cm->last_frame_seg_map;
    // If segment 1, use rdmult for that segment.
    if (vp9_get_segment_id(cm, map, bsize, mi_row, mi_col))
      x->rdmult = vp9_cyclic_refresh_get_rdmult(cpi->cyclic_refresh);
  }

  // Find best coding mode & reconstruct the MB so it is available
  // as a predictor for MBs that follow in the SB
  if (frame_is_intra_only(cm)) {
    vp9_rd_pick_intra_mode_sb(cpi, x, totalrate, totaldist, bsize, ctx,
                              best_rd);
  } else {
    if (bsize >= BLOCK_8X8)
      vp9_rd_pick_inter_mode_sb(cpi, x, tile, mi_row, mi_col,
                                totalrate, totaldist, bsize, ctx, best_rd);
    else
      vp9_rd_pick_inter_mode_sub8x8(cpi, x, tile, mi_row, mi_col, totalrate,
                                    totaldist, bsize, ctx, best_rd);
  }

  x->rdmult = orig_rdmult;

  if (aq_mode == VARIANCE_AQ && *totalrate != INT_MAX) {
    vp9_clear_system_state();
    *totalrate = (int)round(*totalrate * rdmult_ratio);
  }
}

static void update_stats(VP9_COMP *cpi) {
  VP9_COMMON *const cm = &cpi->common;
  const MACROBLOCK *const x = &cpi->mb;
  const MACROBLOCKD *const xd = &x->e_mbd;
  const MODE_INFO *const mi = xd->mi[0];
  const MB_MODE_INFO *const mbmi = &mi->mbmi;

  if (!frame_is_intra_only(cm)) {
    const int seg_ref_active = vp9_segfeature_active(&cm->seg, mbmi->segment_id,
                                                     SEG_LVL_REF_FRAME);
    if (!seg_ref_active) {
      FRAME_COUNTS *const counts = &cm->counts;
      const int inter_block = is_inter_block(mbmi);

      counts->intra_inter[vp9_get_intra_inter_context(xd)][inter_block]++;

      // If the segment reference feature is enabled we have only a single
      // reference frame allowed for the segment so exclude it from
      // the reference frame counts used to work out probabilities.
      if (inter_block) {
        const MV_REFERENCE_FRAME ref0 = mbmi->ref_frame[0];

        if (cm->reference_mode == REFERENCE_MODE_SELECT)
          counts->comp_inter[vp9_get_reference_mode_context(cm, xd)]
                            [has_second_ref(mbmi)]++;

        if (has_second_ref(mbmi)) {
          counts->comp_ref[vp9_get_pred_context_comp_ref_p(cm, xd)]
                          [ref0 == GOLDEN_FRAME]++;
        } else {
          counts->single_ref[vp9_get_pred_context_single_ref_p1(xd)][0]
                            [ref0 != LAST_FRAME]++;
          if (ref0 != LAST_FRAME)
            counts->single_ref[vp9_get_pred_context_single_ref_p2(xd)][1]
                              [ref0 != GOLDEN_FRAME]++;
        }
      }
    }
  }
}

static void restore_context(VP9_COMP *cpi, int mi_row, int mi_col,
                            ENTROPY_CONTEXT a[16 * MAX_MB_PLANE],
                            ENTROPY_CONTEXT l[16 * MAX_MB_PLANE],
                            PARTITION_CONTEXT sa[8], PARTITION_CONTEXT sl[8],
                            BLOCK_SIZE bsize) {
  MACROBLOCK *const x = &cpi->mb;
  MACROBLOCKD *const xd = &x->e_mbd;
  int p;
  const int num_4x4_blocks_wide = num_4x4_blocks_wide_lookup[bsize];
  const int num_4x4_blocks_high = num_4x4_blocks_high_lookup[bsize];
  int mi_width = num_8x8_blocks_wide_lookup[bsize];
  int mi_height = num_8x8_blocks_high_lookup[bsize];
  for (p = 0; p < MAX_MB_PLANE; p++) {
    vpx_memcpy(
        xd->above_context[p] + ((mi_col * 2) >> xd->plane[p].subsampling_x),
        a + num_4x4_blocks_wide * p,
        (sizeof(ENTROPY_CONTEXT) * num_4x4_blocks_wide) >>
        xd->plane[p].subsampling_x);
    vpx_memcpy(
        xd->left_context[p]
            + ((mi_row & MI_MASK) * 2 >> xd->plane[p].subsampling_y),
        l + num_4x4_blocks_high * p,
        (sizeof(ENTROPY_CONTEXT) * num_4x4_blocks_high) >>
        xd->plane[p].subsampling_y);
  }
  vpx_memcpy(xd->above_seg_context + mi_col, sa,
             sizeof(*xd->above_seg_context) * mi_width);
  vpx_memcpy(xd->left_seg_context + (mi_row & MI_MASK), sl,
             sizeof(xd->left_seg_context[0]) * mi_height);
}
static void save_context(VP9_COMP *cpi, int mi_row, int mi_col,
                         ENTROPY_CONTEXT a[16 * MAX_MB_PLANE],
                         ENTROPY_CONTEXT l[16 * MAX_MB_PLANE],
                         PARTITION_CONTEXT sa[8], PARTITION_CONTEXT sl[8],
                         BLOCK_SIZE bsize) {
  const MACROBLOCK *const x = &cpi->mb;
  const MACROBLOCKD *const xd = &x->e_mbd;
  int p;
  const int num_4x4_blocks_wide = num_4x4_blocks_wide_lookup[bsize];
  const int num_4x4_blocks_high = num_4x4_blocks_high_lookup[bsize];
  int mi_width = num_8x8_blocks_wide_lookup[bsize];
  int mi_height = num_8x8_blocks_high_lookup[bsize];

  // buffer the above/left context information of the block in search.
  for (p = 0; p < MAX_MB_PLANE; ++p) {
    vpx_memcpy(
        a + num_4x4_blocks_wide * p,
        xd->above_context[p] + (mi_col * 2 >> xd->plane[p].subsampling_x),
        (sizeof(ENTROPY_CONTEXT) * num_4x4_blocks_wide) >>
        xd->plane[p].subsampling_x);
    vpx_memcpy(
        l + num_4x4_blocks_high * p,
        xd->left_context[p]
            + ((mi_row & MI_MASK) * 2 >> xd->plane[p].subsampling_y),
        (sizeof(ENTROPY_CONTEXT) * num_4x4_blocks_high) >>
        xd->plane[p].subsampling_y);
  }
  vpx_memcpy(sa, xd->above_seg_context + mi_col,
             sizeof(*xd->above_seg_context) * mi_width);
  vpx_memcpy(sl, xd->left_seg_context + (mi_row & MI_MASK),
             sizeof(xd->left_seg_context[0]) * mi_height);
}

static void encode_b(VP9_COMP *cpi, const TileInfo *const tile,
                     TOKENEXTRA **tp, int mi_row, int mi_col,
                     int output_enabled, BLOCK_SIZE bsize,
                     PICK_MODE_CONTEXT *ctx) {

  set_offsets(cpi, tile, mi_row, mi_col, bsize);
  update_state(cpi, ctx, mi_row, mi_col, bsize, output_enabled);
  encode_superblock(cpi, tp, output_enabled, mi_row, mi_col, bsize, ctx);

  if (output_enabled) {
    update_stats(cpi);

    (*tp)->token = EOSB_TOKEN;
    (*tp)++;
  }
}

static void encode_sb(VP9_COMP *cpi, const TileInfo *const tile,
                      TOKENEXTRA **tp, int mi_row, int mi_col,
                      int output_enabled, BLOCK_SIZE bsize,
                      PC_TREE *pc_tree) {
  VP9_COMMON *const cm = &cpi->common;
  MACROBLOCK *const x = &cpi->mb;
  MACROBLOCKD *const xd = &x->e_mbd;

  const int bsl = b_width_log2(bsize), hbs = (1 << bsl) / 4;
  int ctx;
  PARTITION_TYPE partition;
  BLOCK_SIZE subsize = bsize;

  if (mi_row >= cm->mi_rows || mi_col >= cm->mi_cols)
    return;

  if (bsize >= BLOCK_8X8) {
    ctx = partition_plane_context(xd, mi_row, mi_col, bsize);
    subsize = get_subsize(bsize, pc_tree->partitioning);
  } else {
    ctx = 0;
    subsize = BLOCK_4X4;
  }

  partition = partition_lookup[bsl][subsize];
  if (output_enabled && bsize != BLOCK_4X4)
    cm->counts.partition[ctx][partition]++;

  switch (partition) {
    case PARTITION_NONE:
      encode_b(cpi, tile, tp, mi_row, mi_col, output_enabled, subsize,
               &pc_tree->none);
      break;
    case PARTITION_VERT:
      encode_b(cpi, tile, tp, mi_row, mi_col, output_enabled, subsize,
               &pc_tree->vertical[0]);
      if (mi_col + hbs < cm->mi_cols && bsize > BLOCK_8X8) {
        encode_b(cpi, tile, tp, mi_row, mi_col + hbs, output_enabled, subsize,
                 &pc_tree->vertical[1]);
      }
      break;
    case PARTITION_HORZ:
      encode_b(cpi, tile, tp, mi_row, mi_col, output_enabled, subsize,
               &pc_tree->horizontal[0]);
      if (mi_row + hbs < cm->mi_rows && bsize > BLOCK_8X8) {
        encode_b(cpi, tile, tp, mi_row + hbs, mi_col, output_enabled, subsize,
                 &pc_tree->horizontal[1]);
      }
      break;
    case PARTITION_SPLIT:
      if (bsize == BLOCK_8X8) {
        encode_b(cpi, tile, tp, mi_row, mi_col, output_enabled, subsize,
                 pc_tree->leaf_split[0]);
      } else {
        encode_sb(cpi, tile, tp, mi_row, mi_col, output_enabled, subsize,
                  pc_tree->split[0]);
        encode_sb(cpi, tile, tp, mi_row, mi_col + hbs, output_enabled, subsize,
                  pc_tree->split[1]);
        encode_sb(cpi, tile, tp, mi_row + hbs, mi_col, output_enabled, subsize,
                  pc_tree->split[2]);
        encode_sb(cpi, tile, tp, mi_row + hbs, mi_col + hbs, output_enabled,
                  subsize, pc_tree->split[3]);
      }
      break;
    default:
      assert("Invalid partition type.");
  }

  if (partition != PARTITION_SPLIT || bsize == BLOCK_8X8)
    update_partition_context(xd, mi_row, mi_col, subsize, bsize);
}

// Check to see if the given partition size is allowed for a specified number
// of 8x8 block rows and columns remaining in the image.
// If not then return the largest allowed partition size
static BLOCK_SIZE find_partition_size(BLOCK_SIZE bsize,
                                      int rows_left, int cols_left,
                                      int *bh, int *bw) {
  if (rows_left <= 0 || cols_left <= 0) {
    return MIN(bsize, BLOCK_8X8);
  } else {
    for (; bsize > 0; bsize -= 3) {
      *bh = num_8x8_blocks_high_lookup[bsize];
      *bw = num_8x8_blocks_wide_lookup[bsize];
      if ((*bh <= rows_left) && (*bw <= cols_left)) {
        break;
      }
    }
  }
  return bsize;
}

static void set_partial_b64x64_partition(MODE_INFO *mi, int mis,
    int bh_in, int bw_in, int row8x8_remaining, int col8x8_remaining,
    BLOCK_SIZE bsize, MODE_INFO **mi_8x8) {
  int bh = bh_in;
  int r, c;
  for (r = 0; r < MI_BLOCK_SIZE; r += bh) {
    int bw = bw_in;
    for (c = 0; c < MI_BLOCK_SIZE; c += bw) {
      const int index = r * mis + c;
      mi_8x8[index] = mi + index;
      mi_8x8[index]->mbmi.sb_type = find_partition_size(bsize,
          row8x8_remaining - r, col8x8_remaining - c, &bh, &bw);
    }
  }
}

// This function attempts to set all mode info entries in a given SB64
// to the same block partition size.
// However, at the bottom and right borders of the image the requested size
// may not be allowed in which case this code attempts to choose the largest
// allowable partition.
static void set_fixed_partitioning(VP9_COMP *cpi, const TileInfo *const tile,
                                   MODE_INFO **mi_8x8, int mi_row, int mi_col,
                                   BLOCK_SIZE bsize) {
  VP9_COMMON *const cm = &cpi->common;
  const int mis = cm->mi_stride;
  const int row8x8_remaining = tile->mi_row_end - mi_row;
  const int col8x8_remaining = tile->mi_col_end - mi_col;
  int block_row, block_col;
  MODE_INFO *mi_upper_left = cm->mi + mi_row * mis + mi_col;
  int bh = num_8x8_blocks_high_lookup[bsize];
  int bw = num_8x8_blocks_wide_lookup[bsize];

  assert((row8x8_remaining > 0) && (col8x8_remaining > 0));

  // Apply the requested partition size to the SB64 if it is all "in image"
  if ((col8x8_remaining >= MI_BLOCK_SIZE) &&
      (row8x8_remaining >= MI_BLOCK_SIZE)) {
    for (block_row = 0; block_row < MI_BLOCK_SIZE; block_row += bh) {
      for (block_col = 0; block_col < MI_BLOCK_SIZE; block_col += bw) {
        int index = block_row * mis + block_col;
        mi_8x8[index] = mi_upper_left + index;
        mi_8x8[index]->mbmi.sb_type = bsize;
      }
    }
  } else {
    // Else this is a partial SB64.
    set_partial_b64x64_partition(mi_upper_left, mis, bh, bw, row8x8_remaining,
        col8x8_remaining, bsize, mi_8x8);
  }
}

static void copy_partitioning(VP9_COMMON *cm, MODE_INFO **mi_8x8,
  MODE_INFO **prev_mi_8x8) {
  const int mis = cm->mi_stride;
  int block_row, block_col;

  for (block_row = 0; block_row < 8; ++block_row) {
    for (block_col = 0; block_col < 8; ++block_col) {
      MODE_INFO *const prev_mi = prev_mi_8x8[block_row * mis + block_col];
      const BLOCK_SIZE sb_type = prev_mi ? prev_mi->mbmi.sb_type : 0;

      if (prev_mi) {
        const ptrdiff_t offset = prev_mi - cm->prev_mi;
        mi_8x8[block_row * mis + block_col] = cm->mi + offset;
        mi_8x8[block_row * mis + block_col]->mbmi.sb_type = sb_type;
      }
    }
  }
}

static void constrain_copy_partitioning(VP9_COMP *const cpi,
                                        const TileInfo *const tile,
                                        MODE_INFO **mi_8x8,
                                        MODE_INFO **prev_mi_8x8,
                                        int mi_row, int mi_col,
                                        BLOCK_SIZE bsize) {
  VP9_COMMON *const cm = &cpi->common;
  const int mis = cm->mi_stride;
  const int row8x8_remaining = tile->mi_row_end - mi_row;
  const int col8x8_remaining = tile->mi_col_end - mi_col;
  MODE_INFO *const mi_upper_left = cm->mi + mi_row * mis + mi_col;
  const int bh = num_8x8_blocks_high_lookup[bsize];
  const int bw = num_8x8_blocks_wide_lookup[bsize];
  int block_row, block_col;

  assert((row8x8_remaining > 0) && (col8x8_remaining > 0));

  // If the SB64 if it is all "in image".
  if ((col8x8_remaining >= MI_BLOCK_SIZE) &&
      (row8x8_remaining >= MI_BLOCK_SIZE)) {
    for (block_row = 0; block_row < MI_BLOCK_SIZE; block_row += bh) {
      for (block_col = 0; block_col < MI_BLOCK_SIZE; block_col += bw) {
        const int index = block_row * mis + block_col;
        MODE_INFO *prev_mi = prev_mi_8x8[index];
        const BLOCK_SIZE sb_type = prev_mi ? prev_mi->mbmi.sb_type : 0;
        // Use previous partition if block size is not larger than bsize.
        if (prev_mi && sb_type <= bsize) {
          int block_row2, block_col2;
          for (block_row2 = 0; block_row2 < bh; ++block_row2) {
            for (block_col2 = 0; block_col2 < bw; ++block_col2) {
              const int index2 = (block_row + block_row2) * mis +
                  block_col + block_col2;
              prev_mi = prev_mi_8x8[index2];
              if (prev_mi) {
                const ptrdiff_t offset = prev_mi - cm->prev_mi;
                mi_8x8[index2] = cm->mi + offset;
                mi_8x8[index2]->mbmi.sb_type = prev_mi->mbmi.sb_type;
              }
            }
          }
        } else {
          // Otherwise, use fixed partition of size bsize.
          mi_8x8[index] = mi_upper_left + index;
          mi_8x8[index]->mbmi.sb_type = bsize;
        }
      }
    }
  } else {
    // Else this is a partial SB64, copy previous partition.
    copy_partitioning(cm, mi_8x8, prev_mi_8x8);
  }
}


const struct {
  int row;
  int col;
} coord_lookup[16] = {
    // 32x32 index = 0
    {0, 0}, {0, 2}, {2, 0}, {2, 2},
    // 32x32 index = 1
    {0, 4}, {0, 6}, {2, 4}, {2, 6},
    // 32x32 index = 2
    {4, 0}, {4, 2}, {6, 0}, {6, 2},
    // 32x32 index = 3
    {4, 4}, {4, 6}, {6, 4}, {6, 6},
};

static void set_source_var_based_partition(VP9_COMP *cpi,
                                           const TileInfo *const tile,
                                           MODE_INFO **mi_8x8,
                                           int mi_row, int mi_col) {
  VP9_COMMON *const cm = &cpi->common;
  MACROBLOCK *const x = &cpi->mb;
  const int mis = cm->mi_stride;
  const int row8x8_remaining = tile->mi_row_end - mi_row;
  const int col8x8_remaining = tile->mi_col_end - mi_col;
  MODE_INFO *mi_upper_left = cm->mi + mi_row * mis + mi_col;

  vp9_setup_src_planes(x, cpi->Source, mi_row, mi_col);

  assert((row8x8_remaining > 0) && (col8x8_remaining > 0));

  // In-image SB64
  if ((col8x8_remaining >= MI_BLOCK_SIZE) &&
      (row8x8_remaining >= MI_BLOCK_SIZE)) {
    const int src_stride = x->plane[0].src.stride;
    const int pre_stride = cpi->Last_Source->y_stride;
    const uint8_t *src = x->plane[0].src.buf;
    const int pre_offset = (mi_row * MI_SIZE) * pre_stride +
                           (mi_col * MI_SIZE);
    const uint8_t *pre_src = cpi->Last_Source->y_buffer + pre_offset;
    const unsigned int thr_32x32 = cpi->sf.source_var_thresh;
    const unsigned int thr_64x64 = thr_32x32 << 1;
    int i, j;
    int index;
    diff d32[4];
    int use16x16 = 0;

    for (i = 0; i < 4; i++) {
      diff d16[4];

      for (j = 0; j < 4; j++) {
        int b_mi_row = coord_lookup[i * 4 + j].row;
        int b_mi_col = coord_lookup[i * 4 + j].col;
        int b_offset = b_mi_row * MI_SIZE * src_stride +
                       b_mi_col * MI_SIZE;
<<<<<<< HEAD
#if CONFIG_VP9_HIGH
        if (cm->use_high) {
          high_get_sse_sum_16x16(src + b_offset, src_stride,
                                 pre_src + b_offset, pre_stride,
                                 &d16[j].sse, &d16[j].sum);
          switch (cm->bit_depth) {
            case VPX_BITS_10:
              d16[j].sse >>= 4;
              d16[j].sum >>= 2;
              break;
            case VPX_BITS_12:
              d16[j].sse >>= 8;
              d16[j].sum >>= 4;
              break;
            case VPX_BITS_8:
              break;
            default:
              assert(0 && "cm->bit_depth should be VPX_BITS_8, "
                          "VPX_BITS_10 or VPX_BITS_12");
          }
        } else {
          get_sse_sum_16x16(src + b_offset, src_stride,
                            pre_src + b_offset, pre_stride,
                            &d16[j].sse, &d16[j].sum);
        }
#else
        get_sse_sum_16x16(src + b_offset, src_stride,
                          pre_src + b_offset, pre_stride,
                          &d16[j].sse, &d16[j].sum);
#endif
=======

        vp9_get16x16var(src + b_offset, src_stride,
                        pre_src + b_offset, pre_stride,
                        &d16[j].sse, &d16[j].sum);

>>>>>>> 19125ae1
        d16[j].var = d16[j].sse -
            (((uint32_t)d16[j].sum * d16[j].sum) >> 8);

        index = b_mi_row * mis + b_mi_col;
        mi_8x8[index] = mi_upper_left + index;
        mi_8x8[index]->mbmi.sb_type = BLOCK_16X16;

        // TODO(yunqingwang): If d16[j].var is very large, use 8x8 partition
        // size to further improve quality.
      }

      if (d16[0].var < thr_32x32 && d16[1].var < thr_32x32 &&
          d16[2].var < thr_32x32 && d16[3].var < thr_32x32) {
        d32[i].sse = d16[0].sse;
        d32[i].sum = d16[0].sum;

        for (j = 1; j < 4; j++) {
          d32[i].sse += d16[j].sse;
          d32[i].sum += d16[j].sum;
        }

        d32[i].var = d32[i].sse - (((int64_t)d32[i].sum * d32[i].sum) >> 10);

        index = coord_lookup[i*4].row * mis + coord_lookup[i*4].col;
        mi_8x8[index] = mi_upper_left + index;
        mi_8x8[index]->mbmi.sb_type = BLOCK_32X32;

        if (!((cm->current_video_frame - 1) %
            cpi->sf.search_type_check_frequency))
          cpi->use_large_partition_rate += 1;
      } else {
        use16x16 = 1;
      }
    }

    if (!use16x16) {
      if (d32[0].var < thr_64x64 && d32[1].var < thr_64x64 &&
          d32[2].var < thr_64x64 && d32[3].var < thr_64x64)  {
        mi_8x8[0] = mi_upper_left;
        mi_8x8[0]->mbmi.sb_type = BLOCK_64X64;
      }
    }
  } else {   // partial in-image SB64
    int bh = num_8x8_blocks_high_lookup[BLOCK_16X16];
    int bw = num_8x8_blocks_wide_lookup[BLOCK_16X16];
    set_partial_b64x64_partition(mi_upper_left, mis, bh, bw,
        row8x8_remaining, col8x8_remaining, BLOCK_16X16, mi_8x8);
  }
}

static int is_background(VP9_COMP *cpi, const TileInfo *const tile,
                         int mi_row, int mi_col) {
  MACROBLOCK *x = &cpi->mb;
  uint8_t *src, *pre;
  int src_stride, pre_stride;

  const int row8x8_remaining = tile->mi_row_end - mi_row;
  const int col8x8_remaining = tile->mi_col_end - mi_col;

  int this_sad = 0;
  int threshold = 0;

  // This assumes the input source frames are of the same dimension.
  src_stride = cpi->Source->y_stride;
  src = cpi->Source->y_buffer + (mi_row * MI_SIZE) * src_stride +
            (mi_col * MI_SIZE);
  pre_stride = cpi->Last_Source->y_stride;
  pre = cpi->Last_Source->y_buffer + (mi_row * MI_SIZE) * pre_stride +
          (mi_col * MI_SIZE);

  if (row8x8_remaining >= MI_BLOCK_SIZE &&
      col8x8_remaining >= MI_BLOCK_SIZE) {
    this_sad = cpi->fn_ptr[BLOCK_64X64].sdf(src, src_stride,
                                            pre, pre_stride);
    threshold = (1 << 12);
  } else {
    int r, c;
    for (r = 0; r < row8x8_remaining; r += 2)
      for (c = 0; c < col8x8_remaining; c += 2)
        this_sad += cpi->fn_ptr[BLOCK_16X16].sdf(src, src_stride,
                                                 pre, pre_stride);
    threshold = (row8x8_remaining * col8x8_remaining) << 6;
  }

  x->in_static_area = (this_sad < 2 * threshold);
  return x->in_static_area;
}

static int sb_has_motion(const VP9_COMMON *cm, MODE_INFO **prev_mi_8x8,
                         const int motion_thresh) {
  const int mis = cm->mi_stride;
  int block_row, block_col;

  if (cm->prev_mi) {
    for (block_row = 0; block_row < 8; ++block_row) {
      for (block_col = 0; block_col < 8; ++block_col) {
        const MODE_INFO *prev_mi = prev_mi_8x8[block_row * mis + block_col];
        if (prev_mi) {
          if (abs(prev_mi->mbmi.mv[0].as_mv.row) > motion_thresh ||
              abs(prev_mi->mbmi.mv[0].as_mv.col) > motion_thresh)
            return 1;
        }
      }
    }
  }
  return 0;
}

static void update_state_rt(VP9_COMP *cpi, PICK_MODE_CONTEXT *ctx,
                            int mi_row, int mi_col, int bsize) {
  VP9_COMMON *const cm = &cpi->common;
  MACROBLOCK *const x = &cpi->mb;
  MACROBLOCKD *const xd = &x->e_mbd;
  MB_MODE_INFO *const mbmi = &xd->mi[0]->mbmi;
  const struct segmentation *const seg = &cm->seg;

  *(xd->mi[0]) = ctx->mic;

  // For in frame adaptive Q, check for reseting the segment_id and updating
  // the cyclic refresh map.
  if ((cpi->oxcf.aq_mode == CYCLIC_REFRESH_AQ) && seg->enabled) {
    vp9_cyclic_refresh_update_segment(cpi, &xd->mi[0]->mbmi,
                                      mi_row, mi_col, bsize, 1);
    vp9_init_plane_quantizers(cpi, x);
  }

  if (is_inter_block(mbmi)) {
    vp9_update_mv_count(cm, xd);

    if (cm->interp_filter == SWITCHABLE) {
      const int pred_ctx = vp9_get_pred_context_switchable_interp(xd);
      ++cm->counts.switchable_interp[pred_ctx][mbmi->interp_filter];
    }
  }

  x->skip = ctx->skip;
  x->skip_txfm = mbmi->segment_id ? 0 : ctx->skip_txfm;
}

static void encode_b_rt(VP9_COMP *cpi, const TileInfo *const tile,
                        TOKENEXTRA **tp, int mi_row, int mi_col,
                     int output_enabled, BLOCK_SIZE bsize,
                     PICK_MODE_CONTEXT *ctx) {


  set_offsets(cpi, tile, mi_row, mi_col, bsize);
  update_state_rt(cpi, ctx, mi_row, mi_col, bsize);

  encode_superblock(cpi, tp, output_enabled, mi_row, mi_col, bsize, ctx);
  update_stats(cpi);

  (*tp)->token = EOSB_TOKEN;
  (*tp)++;
}

static void encode_sb_rt(VP9_COMP *cpi, const TileInfo *const tile,
                         TOKENEXTRA **tp, int mi_row, int mi_col,
                         int output_enabled, BLOCK_SIZE bsize,
                         PC_TREE *pc_tree) {
  VP9_COMMON *const cm = &cpi->common;
  MACROBLOCK *const x = &cpi->mb;
  MACROBLOCKD *const xd = &x->e_mbd;

  const int bsl = b_width_log2(bsize), hbs = (1 << bsl) / 4;
  int ctx;
  PARTITION_TYPE partition;
  BLOCK_SIZE subsize;

  if (mi_row >= cm->mi_rows || mi_col >= cm->mi_cols)
    return;

  if (bsize >= BLOCK_8X8) {
    MACROBLOCKD *const xd = &cpi->mb.e_mbd;
    const int idx_str = xd->mi_stride * mi_row + mi_col;
    MODE_INFO ** mi_8x8 = cm->mi_grid_visible + idx_str;
    ctx = partition_plane_context(xd, mi_row, mi_col, bsize);
    subsize = mi_8x8[0]->mbmi.sb_type;
  } else {
    ctx = 0;
    subsize = BLOCK_4X4;
  }

  partition = partition_lookup[bsl][subsize];
  if (output_enabled && bsize != BLOCK_4X4)
    cm->counts.partition[ctx][partition]++;

  switch (partition) {
    case PARTITION_NONE:
      encode_b_rt(cpi, tile, tp, mi_row, mi_col, output_enabled, subsize,
                  &pc_tree->none);
      break;
    case PARTITION_VERT:
      encode_b_rt(cpi, tile, tp, mi_row, mi_col, output_enabled, subsize,
                  &pc_tree->vertical[0]);
      if (mi_col + hbs < cm->mi_cols && bsize > BLOCK_8X8) {
        encode_b_rt(cpi, tile, tp, mi_row, mi_col + hbs, output_enabled,
                    subsize, &pc_tree->vertical[1]);
      }
      break;
    case PARTITION_HORZ:
      encode_b_rt(cpi, tile, tp, mi_row, mi_col, output_enabled, subsize,
                  &pc_tree->horizontal[0]);
      if (mi_row + hbs < cm->mi_rows && bsize > BLOCK_8X8) {
        encode_b_rt(cpi, tile, tp, mi_row + hbs, mi_col, output_enabled,
                    subsize, &pc_tree->horizontal[1]);
      }
      break;
    case PARTITION_SPLIT:
      subsize = get_subsize(bsize, PARTITION_SPLIT);
      encode_sb_rt(cpi, tile, tp, mi_row, mi_col, output_enabled, subsize,
                   pc_tree->split[0]);
      encode_sb_rt(cpi, tile, tp, mi_row, mi_col + hbs, output_enabled,
                   subsize, pc_tree->split[1]);
      encode_sb_rt(cpi, tile, tp, mi_row + hbs, mi_col, output_enabled,
                   subsize, pc_tree->split[2]);
      encode_sb_rt(cpi, tile, tp, mi_row + hbs, mi_col + hbs, output_enabled,
                   subsize, pc_tree->split[3]);
      break;
    default:
      assert("Invalid partition type.");
  }

  if (partition != PARTITION_SPLIT || bsize == BLOCK_8X8)
    update_partition_context(xd, mi_row, mi_col, subsize, bsize);
}

static void rd_use_partition(VP9_COMP *cpi,
                             const TileInfo *const tile,
                             MODE_INFO **mi_8x8,
                             TOKENEXTRA **tp, int mi_row, int mi_col,
                             BLOCK_SIZE bsize, int *rate, int64_t *dist,
                             int do_recon, PC_TREE *pc_tree) {
  VP9_COMMON *const cm = &cpi->common;
  MACROBLOCK *const x = &cpi->mb;
  MACROBLOCKD *const xd = &x->e_mbd;
  const int mis = cm->mi_stride;
  const int bsl = b_width_log2(bsize);
  const int mi_step = num_4x4_blocks_wide_lookup[bsize] / 2;
  const int bss = (1 << bsl) / 4;
  int i, pl;
  PARTITION_TYPE partition = PARTITION_NONE;
  BLOCK_SIZE subsize;
  ENTROPY_CONTEXT l[16 * MAX_MB_PLANE], a[16 * MAX_MB_PLANE];
  PARTITION_CONTEXT sl[8], sa[8];
  int last_part_rate = INT_MAX;
  int64_t last_part_dist = INT64_MAX;
  int64_t last_part_rd = INT64_MAX;
  int none_rate = INT_MAX;
  int64_t none_dist = INT64_MAX;
  int64_t none_rd = INT64_MAX;
  int chosen_rate = INT_MAX;
  int64_t chosen_dist = INT64_MAX;
  int64_t chosen_rd = INT64_MAX;
  BLOCK_SIZE sub_subsize = BLOCK_4X4;
  int splits_below = 0;
  BLOCK_SIZE bs_type = mi_8x8[0]->mbmi.sb_type;
  int do_partition_search = 1;
  PICK_MODE_CONTEXT *ctx = &pc_tree->none;

  if (mi_row >= cm->mi_rows || mi_col >= cm->mi_cols)
    return;

  assert(num_4x4_blocks_wide_lookup[bsize] ==
         num_4x4_blocks_high_lookup[bsize]);

  partition = partition_lookup[bsl][bs_type];
  subsize = get_subsize(bsize, partition);

  pc_tree->partitioning = partition;
  save_context(cpi, mi_row, mi_col, a, l, sa, sl, bsize);

  if (bsize == BLOCK_16X16) {
    set_offsets(cpi, tile, mi_row, mi_col, bsize);
    x->mb_energy = vp9_block_energy(cpi, x, bsize);
  } else {
    x->in_active_map = check_active_map(cpi, x, mi_row, mi_col, bsize);
  }

  if (!x->in_active_map) {
    do_partition_search = 0;
    if (mi_row + (mi_step >> 1) < cm->mi_rows &&
        mi_col + (mi_step >> 1) < cm->mi_cols) {
      pc_tree->partitioning = PARTITION_NONE;
      bs_type = mi_8x8[0]->mbmi.sb_type = bsize;
      subsize = bsize;
      partition = PARTITION_NONE;
    }
  }
  if (do_partition_search &&
      cpi->sf.partition_search_type == SEARCH_PARTITION &&
      cpi->sf.adjust_partitioning_from_last_frame) {
    // Check if any of the sub blocks are further split.
    if (partition == PARTITION_SPLIT && subsize > BLOCK_8X8) {
      sub_subsize = get_subsize(subsize, PARTITION_SPLIT);
      splits_below = 1;
      for (i = 0; i < 4; i++) {
        int jj = i >> 1, ii = i & 0x01;
        MODE_INFO * this_mi = mi_8x8[jj * bss * mis + ii * bss];
        if (this_mi && this_mi->mbmi.sb_type >= sub_subsize) {
          splits_below = 0;
        }
      }
    }

    // If partition is not none try none unless each of the 4 splits are split
    // even further..
    if (partition != PARTITION_NONE && !splits_below &&
        mi_row + (mi_step >> 1) < cm->mi_rows &&
        mi_col + (mi_step >> 1) < cm->mi_cols) {
      pc_tree->partitioning = PARTITION_NONE;
      rd_pick_sb_modes(cpi, tile, mi_row, mi_col, &none_rate, &none_dist, bsize,
                       ctx, INT64_MAX, 0);

      pl = partition_plane_context(xd, mi_row, mi_col, bsize);

      if (none_rate < INT_MAX) {
        none_rate += cpi->partition_cost[pl][PARTITION_NONE];
        none_rd = RDCOST(x->rdmult, x->rddiv, none_rate, none_dist);
      }

      restore_context(cpi, mi_row, mi_col, a, l, sa, sl, bsize);
      mi_8x8[0]->mbmi.sb_type = bs_type;
      pc_tree->partitioning = partition;
    }
  }

  switch (partition) {
    case PARTITION_NONE:
      rd_pick_sb_modes(cpi, tile, mi_row, mi_col, &last_part_rate,
                       &last_part_dist, bsize, ctx, INT64_MAX, 0);
      break;
    case PARTITION_HORZ:
      rd_pick_sb_modes(cpi, tile, mi_row, mi_col, &last_part_rate,
                       &last_part_dist, subsize, &pc_tree->horizontal[0],
                       INT64_MAX, 0);
      if (last_part_rate != INT_MAX &&
          bsize >= BLOCK_8X8 && mi_row + (mi_step >> 1) < cm->mi_rows) {
        int rt = 0;
        int64_t dt = 0;
        PICK_MODE_CONTEXT *ctx = &pc_tree->horizontal[0];
        update_state(cpi, ctx, mi_row, mi_col, subsize, 0);
        encode_superblock(cpi, tp, 0, mi_row, mi_col, subsize, ctx);
        rd_pick_sb_modes(cpi, tile, mi_row + (mi_step >> 1), mi_col, &rt, &dt,
                         subsize, &pc_tree->horizontal[1], INT64_MAX, 1);
        if (rt == INT_MAX || dt == INT64_MAX) {
          last_part_rate = INT_MAX;
          last_part_dist = INT64_MAX;
          break;
        }

        last_part_rate += rt;
        last_part_dist += dt;
      }
      break;
    case PARTITION_VERT:
      rd_pick_sb_modes(cpi, tile, mi_row, mi_col, &last_part_rate,
                       &last_part_dist, subsize, &pc_tree->vertical[0],
                       INT64_MAX, 0);
      if (last_part_rate != INT_MAX &&
          bsize >= BLOCK_8X8 && mi_col + (mi_step >> 1) < cm->mi_cols) {
        int rt = 0;
        int64_t dt = 0;
        PICK_MODE_CONTEXT *ctx = &pc_tree->vertical[0];
        update_state(cpi, ctx, mi_row, mi_col, subsize, 0);
        encode_superblock(cpi, tp, 0, mi_row, mi_col, subsize, ctx);
        rd_pick_sb_modes(cpi, tile, mi_row, mi_col + (mi_step >> 1), &rt, &dt,
                         subsize, &pc_tree->vertical[bsize > BLOCK_8X8],
                         INT64_MAX, 1);
        if (rt == INT_MAX || dt == INT64_MAX) {
          last_part_rate = INT_MAX;
          last_part_dist = INT64_MAX;
          break;
        }
        last_part_rate += rt;
        last_part_dist += dt;
      }
      break;
    case PARTITION_SPLIT:
      if (bsize == BLOCK_8X8) {
        rd_pick_sb_modes(cpi, tile, mi_row, mi_col, &last_part_rate,
                         &last_part_dist, subsize, pc_tree->leaf_split[0],
                         INT64_MAX, 0);
        break;
      }
      last_part_rate = 0;
      last_part_dist = 0;
      for (i = 0; i < 4; i++) {
        int x_idx = (i & 1) * (mi_step >> 1);
        int y_idx = (i >> 1) * (mi_step >> 1);
        int jj = i >> 1, ii = i & 0x01;
        int rt;
        int64_t dt;

        if ((mi_row + y_idx >= cm->mi_rows) || (mi_col + x_idx >= cm->mi_cols))
          continue;

        rd_use_partition(cpi, tile, mi_8x8 + jj * bss * mis + ii * bss, tp,
                         mi_row + y_idx, mi_col + x_idx, subsize, &rt, &dt,
                         i != 3, pc_tree->split[i]);
        if (rt == INT_MAX || dt == INT64_MAX) {
          last_part_rate = INT_MAX;
          last_part_dist = INT64_MAX;
          break;
        }
        last_part_rate += rt;
        last_part_dist += dt;
      }
      break;
    default:
      assert(0);
  }

  pl = partition_plane_context(xd, mi_row, mi_col, bsize);
  if (last_part_rate < INT_MAX) {
    last_part_rate += cpi->partition_cost[pl][partition];
    last_part_rd = RDCOST(x->rdmult, x->rddiv, last_part_rate, last_part_dist);
  }

  if (do_partition_search
      && cpi->sf.adjust_partitioning_from_last_frame
      && cpi->sf.partition_search_type == SEARCH_PARTITION
      && partition != PARTITION_SPLIT && bsize > BLOCK_8X8
      && (mi_row + mi_step < cm->mi_rows ||
          mi_row + (mi_step >> 1) == cm->mi_rows)
      && (mi_col + mi_step < cm->mi_cols ||
          mi_col + (mi_step >> 1) == cm->mi_cols)) {
    BLOCK_SIZE split_subsize = get_subsize(bsize, PARTITION_SPLIT);
    chosen_rate = 0;
    chosen_dist = 0;
    restore_context(cpi, mi_row, mi_col, a, l, sa, sl, bsize);
    pc_tree->partitioning = PARTITION_SPLIT;

    // Split partition.
    for (i = 0; i < 4; i++) {
      int x_idx = (i & 1) * (mi_step >> 1);
      int y_idx = (i >> 1) * (mi_step >> 1);
      int rt = 0;
      int64_t dt = 0;
      ENTROPY_CONTEXT l[16 * MAX_MB_PLANE], a[16 * MAX_MB_PLANE];
      PARTITION_CONTEXT sl[8], sa[8];

      if ((mi_row + y_idx >= cm->mi_rows) || (mi_col + x_idx >= cm->mi_cols))
        continue;

      save_context(cpi, mi_row, mi_col, a, l, sa, sl, bsize);
      pc_tree->split[i]->partitioning = PARTITION_NONE;
      rd_pick_sb_modes(cpi, tile, mi_row + y_idx, mi_col + x_idx, &rt, &dt,
                       split_subsize, &pc_tree->split[i]->none,
                       INT64_MAX, i);

      restore_context(cpi, mi_row, mi_col, a, l, sa, sl, bsize);

      if (rt == INT_MAX || dt == INT64_MAX) {
        chosen_rate = INT_MAX;
        chosen_dist = INT64_MAX;
        break;
      }

      chosen_rate += rt;
      chosen_dist += dt;

      if (i != 3)
        encode_sb(cpi, tile, tp,  mi_row + y_idx, mi_col + x_idx, 0,
                  split_subsize, pc_tree->split[i]);

      pl = partition_plane_context(xd, mi_row + y_idx, mi_col + x_idx,
                                   split_subsize);
      chosen_rate += cpi->partition_cost[pl][PARTITION_NONE];
    }
    pl = partition_plane_context(xd, mi_row, mi_col, bsize);
    if (chosen_rate < INT_MAX) {
      chosen_rate += cpi->partition_cost[pl][PARTITION_SPLIT];
      chosen_rd = RDCOST(x->rdmult, x->rddiv, chosen_rate, chosen_dist);
    }
  }

  // If last_part is better set the partitioning to that.
  if (last_part_rd < chosen_rd) {
    mi_8x8[0]->mbmi.sb_type = bsize;
    if (bsize >= BLOCK_8X8)
      pc_tree->partitioning = partition;
    chosen_rate = last_part_rate;
    chosen_dist = last_part_dist;
    chosen_rd = last_part_rd;
  }
  // If none was better set the partitioning to that.
  if (none_rd < chosen_rd) {
    if (bsize >= BLOCK_8X8)
      pc_tree->partitioning = PARTITION_NONE;
    chosen_rate = none_rate;
    chosen_dist = none_dist;
  }

  restore_context(cpi, mi_row, mi_col, a, l, sa, sl, bsize);

  // We must have chosen a partitioning and encoding or we'll fail later on.
  // No other opportunities for success.
  if ( bsize == BLOCK_64X64)
    assert(chosen_rate < INT_MAX && chosen_dist < INT64_MAX);

  if (do_recon) {
    int output_enabled = (bsize == BLOCK_64X64);

    // Check the projected output rate for this SB against it's target
    // and and if necessary apply a Q delta using segmentation to get
    // closer to the target.
    if ((cpi->oxcf.aq_mode == COMPLEXITY_AQ) && cm->seg.update_map) {
      vp9_select_in_frame_q_segment(cpi, mi_row, mi_col,
                                    output_enabled, chosen_rate);
    }

    if (cpi->oxcf.aq_mode == CYCLIC_REFRESH_AQ)
      vp9_cyclic_refresh_set_rate_and_dist_sb(cpi->cyclic_refresh,
                                              chosen_rate, chosen_dist);
    encode_sb(cpi, tile, tp, mi_row, mi_col, output_enabled, bsize,
              pc_tree);
  }

  *rate = chosen_rate;
  *dist = chosen_dist;
}

static const BLOCK_SIZE min_partition_size[BLOCK_SIZES] = {
  BLOCK_4X4,   BLOCK_4X4,   BLOCK_4X4,
  BLOCK_4X4,   BLOCK_4X4,   BLOCK_4X4,
  BLOCK_8X8,   BLOCK_8X8,   BLOCK_8X8,
  BLOCK_16X16, BLOCK_16X16, BLOCK_16X16,
  BLOCK_16X16
};

static const BLOCK_SIZE max_partition_size[BLOCK_SIZES] = {
  BLOCK_8X8,   BLOCK_16X16, BLOCK_16X16,
  BLOCK_16X16, BLOCK_32X32, BLOCK_32X32,
  BLOCK_32X32, BLOCK_64X64, BLOCK_64X64,
  BLOCK_64X64, BLOCK_64X64, BLOCK_64X64,
  BLOCK_64X64
};

// Look at all the mode_info entries for blocks that are part of this
// partition and find the min and max values for sb_type.
// At the moment this is designed to work on a 64x64 SB but could be
// adjusted to use a size parameter.
//
// The min and max are assumed to have been initialized prior to calling this
// function so repeat calls can accumulate a min and max of more than one sb64.
static void get_sb_partition_size_range(VP9_COMP *cpi, MODE_INFO ** mi_8x8,
                                        BLOCK_SIZE * min_block_size,
                                        BLOCK_SIZE * max_block_size ) {
  MACROBLOCKD *const xd = &cpi->mb.e_mbd;
  int sb_width_in_blocks = MI_BLOCK_SIZE;
  int sb_height_in_blocks  = MI_BLOCK_SIZE;
  int i, j;
  int index = 0;

  // Check the sb_type for each block that belongs to this region.
  for (i = 0; i < sb_height_in_blocks; ++i) {
    for (j = 0; j < sb_width_in_blocks; ++j) {
      MODE_INFO * mi = mi_8x8[index+j];
      BLOCK_SIZE sb_type = mi ? mi->mbmi.sb_type : 0;
      *min_block_size = MIN(*min_block_size, sb_type);
      *max_block_size = MAX(*max_block_size, sb_type);
    }
    index += xd->mi_stride;
  }
}

// Next square block size less or equal than current block size.
static const BLOCK_SIZE next_square_size[BLOCK_SIZES] = {
  BLOCK_4X4, BLOCK_4X4, BLOCK_4X4,
  BLOCK_8X8, BLOCK_8X8, BLOCK_8X8,
  BLOCK_16X16, BLOCK_16X16, BLOCK_16X16,
  BLOCK_32X32, BLOCK_32X32, BLOCK_32X32,
  BLOCK_64X64
};

// Look at neighboring blocks and set a min and max partition size based on
// what they chose.
static void rd_auto_partition_range(VP9_COMP *cpi, const TileInfo *const tile,
                                    int mi_row, int mi_col,
                                    BLOCK_SIZE *min_block_size,
                                    BLOCK_SIZE *max_block_size) {
  VP9_COMMON *const cm = &cpi->common;
  MACROBLOCKD *const xd = &cpi->mb.e_mbd;
  MODE_INFO **mi = xd->mi;
  const int left_in_image = xd->left_available && mi[-1];
  const int above_in_image = xd->up_available && mi[-xd->mi_stride];
  const int row8x8_remaining = tile->mi_row_end - mi_row;
  const int col8x8_remaining = tile->mi_col_end - mi_col;
  int bh, bw;
  BLOCK_SIZE min_size = BLOCK_4X4;
  BLOCK_SIZE max_size = BLOCK_64X64;
  // Trap case where we do not have a prediction.
  if (left_in_image || above_in_image || cm->frame_type != KEY_FRAME) {
    // Default "min to max" and "max to min"
    min_size = BLOCK_64X64;
    max_size = BLOCK_4X4;

    // NOTE: each call to get_sb_partition_size_range() uses the previous
    // passed in values for min and max as a starting point.
    // Find the min and max partition used in previous frame at this location
    if (cm->frame_type != KEY_FRAME) {
      MODE_INFO **const prev_mi =
          &cm->prev_mi_grid_visible[mi_row * xd->mi_stride + mi_col];
      get_sb_partition_size_range(cpi, prev_mi, &min_size, &max_size);
    }
    // Find the min and max partition sizes used in the left SB64
    if (left_in_image) {
      MODE_INFO **left_sb64_mi = &mi[-MI_BLOCK_SIZE];
      get_sb_partition_size_range(cpi, left_sb64_mi, &min_size, &max_size);
    }
    // Find the min and max partition sizes used in the above SB64.
    if (above_in_image) {
      MODE_INFO **above_sb64_mi = &mi[-xd->mi_stride * MI_BLOCK_SIZE];
      get_sb_partition_size_range(cpi, above_sb64_mi, &min_size, &max_size);
    }
    // adjust observed min and max
    if (cpi->sf.auto_min_max_partition_size == RELAXED_NEIGHBORING_MIN_MAX) {
      min_size = min_partition_size[min_size];
      max_size = max_partition_size[max_size];
    }
  }

  // Check border cases where max and min from neighbors may not be legal.
  max_size = find_partition_size(max_size,
                                 row8x8_remaining, col8x8_remaining,
                                 &bh, &bw);
  min_size = MIN(min_size, max_size);

  // When use_square_partition_only is true, make sure at least one square
  // partition is allowed by selecting the next smaller square size as
  // *min_block_size.
  if (cpi->sf.use_square_partition_only &&
      next_square_size[max_size] < min_size) {
     min_size = next_square_size[max_size];
  }
  *min_block_size = min_size;
  *max_block_size = max_size;
}

static void auto_partition_range(VP9_COMP *cpi, const TileInfo *const tile,
                                 int mi_row, int mi_col,
                                 BLOCK_SIZE *min_block_size,
                                 BLOCK_SIZE *max_block_size) {
  VP9_COMMON *const cm = &cpi->common;
  MACROBLOCKD *const xd = &cpi->mb.e_mbd;
  MODE_INFO **mi_8x8 = xd->mi;
  const int left_in_image = xd->left_available && mi_8x8[-1];
  const int above_in_image = xd->up_available &&
                             mi_8x8[-xd->mi_stride];
  int row8x8_remaining = tile->mi_row_end - mi_row;
  int col8x8_remaining = tile->mi_col_end - mi_col;
  int bh, bw;
  BLOCK_SIZE min_size = BLOCK_32X32;
  BLOCK_SIZE max_size = BLOCK_8X8;
  int bsl = mi_width_log2_lookup[BLOCK_64X64];
  const int search_range_ctrl = (((mi_row + mi_col) >> bsl) +
                                     get_chessboard_index(cm)) % 2;
  // Trap case where we do not have a prediction.
  if (search_range_ctrl &&
      (left_in_image || above_in_image || cm->frame_type != KEY_FRAME)) {
    int block;
    MODE_INFO **mi;
    BLOCK_SIZE sb_type;

    // Find the min and max partition sizes used in the left SB64.
    if (left_in_image) {
      MODE_INFO *cur_mi;
      mi = &mi_8x8[-1];
      for (block = 0; block < MI_BLOCK_SIZE; ++block) {
        cur_mi = mi[block * xd->mi_stride];
        sb_type = cur_mi ? cur_mi->mbmi.sb_type : 0;
        min_size = MIN(min_size, sb_type);
        max_size = MAX(max_size, sb_type);
      }
    }
    // Find the min and max partition sizes used in the above SB64.
    if (above_in_image) {
      mi = &mi_8x8[-xd->mi_stride * MI_BLOCK_SIZE];
      for (block = 0; block < MI_BLOCK_SIZE; ++block) {
        sb_type = mi[block] ? mi[block]->mbmi.sb_type : 0;
        min_size = MIN(min_size, sb_type);
        max_size = MAX(max_size, sb_type);
      }
    }

    min_size = min_partition_size[min_size];
    max_size = find_partition_size(max_size, row8x8_remaining, col8x8_remaining,
                                   &bh, &bw);
    min_size = MIN(min_size, max_size);
    min_size = MAX(min_size, BLOCK_8X8);
    max_size = MIN(max_size, BLOCK_32X32);
  } else {
    min_size = BLOCK_8X8;
    max_size = BLOCK_32X32;
  }

  *min_block_size = min_size;
  *max_block_size = max_size;
}

static INLINE void store_pred_mv(MACROBLOCK *x, PICK_MODE_CONTEXT *ctx) {
  vpx_memcpy(ctx->pred_mv, x->pred_mv, sizeof(x->pred_mv));
}

static INLINE void load_pred_mv(MACROBLOCK *x, PICK_MODE_CONTEXT *ctx) {
  vpx_memcpy(x->pred_mv, ctx->pred_mv, sizeof(x->pred_mv));
}

// TODO(jingning,jimbankoski,rbultje): properly skip partition types that are
// unlikely to be selected depending on previous rate-distortion optimization
// results, for encoding speed-up.
static void rd_pick_partition(VP9_COMP *cpi, const TileInfo *const tile,
                              TOKENEXTRA **tp, int mi_row,
                              int mi_col, BLOCK_SIZE bsize, int *rate,
                              int64_t *dist, int do_recon, int64_t best_rd,
                              PC_TREE *pc_tree) {
  VP9_COMMON *const cm = &cpi->common;
  MACROBLOCK *const x = &cpi->mb;
  MACROBLOCKD *const xd = &x->e_mbd;
  const int mi_step = num_8x8_blocks_wide_lookup[bsize] / 2;
  ENTROPY_CONTEXT l[16 * MAX_MB_PLANE], a[16 * MAX_MB_PLANE];
  PARTITION_CONTEXT sl[8], sa[8];
  TOKENEXTRA *tp_orig = *tp;
  PICK_MODE_CONTEXT *ctx = &pc_tree->none;
  int i, pl;
  BLOCK_SIZE subsize;
  int this_rate, sum_rate = 0, best_rate = INT_MAX;
  int64_t this_dist, sum_dist = 0, best_dist = INT64_MAX;
  int64_t sum_rd = 0;
  int do_split = bsize >= BLOCK_8X8;
  int do_rect = 1;
  // Override skipping rectangular partition operations for edge blocks
  const int force_horz_split = (mi_row + mi_step >= cm->mi_rows);
  const int force_vert_split = (mi_col + mi_step >= cm->mi_cols);
  const int xss = x->e_mbd.plane[1].subsampling_x;
  const int yss = x->e_mbd.plane[1].subsampling_y;

  int partition_none_allowed = !force_horz_split && !force_vert_split;
  int partition_horz_allowed = !force_vert_split && yss <= xss &&
                               bsize >= BLOCK_8X8;
  int partition_vert_allowed = !force_horz_split && xss <= yss &&
                               bsize >= BLOCK_8X8;
  (void) *tp_orig;

  assert(num_8x8_blocks_wide_lookup[bsize] ==
             num_8x8_blocks_high_lookup[bsize]);

  if (bsize == BLOCK_16X16) {
    set_offsets(cpi, tile, mi_row, mi_col, bsize);
    x->mb_energy = vp9_block_energy(cpi, x, bsize);
  } else {
    x->in_active_map = check_active_map(cpi, x, mi_row, mi_col, bsize);
  }
  // Determine partition types in search according to the speed features.
  // The threshold set here has to be of square block size.
  if (cpi->sf.auto_min_max_partition_size) {
    partition_none_allowed &= (bsize <= cpi->sf.max_partition_size &&
                               bsize >= cpi->sf.min_partition_size);
    partition_horz_allowed &= ((bsize <= cpi->sf.max_partition_size &&
                                bsize >  cpi->sf.min_partition_size) ||
                                force_horz_split);
    partition_vert_allowed &= ((bsize <= cpi->sf.max_partition_size &&
                                bsize >  cpi->sf.min_partition_size) ||
                                force_vert_split);
    do_split &= bsize > cpi->sf.min_partition_size;
  }
  if (cpi->sf.use_square_partition_only) {
    partition_horz_allowed &= force_horz_split;
    partition_vert_allowed &= force_vert_split;
  }

  save_context(cpi, mi_row, mi_col, a, l, sa, sl, bsize);

  if (cpi->sf.disable_split_var_thresh && partition_none_allowed) {
    unsigned int source_variancey;
    vp9_setup_src_planes(x, cpi->Source, mi_row, mi_col);
#if CONFIG_VP9_HIGH
    if (xd->cur_buf->flags&YV12_FLAG_HIGH) {
      source_variancey = high_get_sby_perpixel_variance(cpi, &x->plane[0].src,
                                                        bsize, xd->bps);
    } else {
      source_variancey = get_sby_perpixel_variance(cpi, &x->plane[0].src,
                                                   bsize);
    }
#else
    source_variancey = get_sby_perpixel_variance(cpi, &x->plane[0].src, bsize);
#endif
    if (source_variancey < cpi->sf.disable_split_var_thresh) {
      do_split = 0;
      if (source_variancey < cpi->sf.disable_split_var_thresh / 2)
        do_rect = 0;
    }
  }

  if (!x->in_active_map && (partition_horz_allowed || partition_vert_allowed))
    do_split = 0;
  // PARTITION_NONE
  if (partition_none_allowed) {
    rd_pick_sb_modes(cpi, tile, mi_row, mi_col, &this_rate, &this_dist, bsize,
                     ctx, best_rd, 0);
    if (this_rate != INT_MAX) {
      if (bsize >= BLOCK_8X8) {
        pl = partition_plane_context(xd, mi_row, mi_col, bsize);
        this_rate += cpi->partition_cost[pl][PARTITION_NONE];
      }
      sum_rd = RDCOST(x->rdmult, x->rddiv, this_rate, this_dist);
      if (sum_rd < best_rd) {
        int64_t stop_thresh = 4096;
        int64_t stop_thresh_rd;

        best_rate = this_rate;
        best_dist = this_dist;
        best_rd = sum_rd;
        if (bsize >= BLOCK_8X8)
          pc_tree->partitioning = PARTITION_NONE;

        // Adjust threshold according to partition size.
        stop_thresh >>= 8 - (b_width_log2_lookup[bsize] +
            b_height_log2_lookup[bsize]);

        stop_thresh_rd = RDCOST(x->rdmult, x->rddiv, 0, stop_thresh);
        // If obtained distortion is very small, choose current partition
        // and stop splitting.
        if (!x->e_mbd.lossless && best_rd < stop_thresh_rd) {
          do_split = 0;
          do_rect = 0;
        }
      }
    }
    if (!x->in_active_map) {
      do_split = 0;
      do_rect = 0;
    }
    restore_context(cpi, mi_row, mi_col, a, l, sa, sl, bsize);
  }

  // store estimated motion vector
  if (cpi->sf.adaptive_motion_search)
    store_pred_mv(x, ctx);

  // PARTITION_SPLIT
  sum_rd = 0;
  // TODO(jingning): use the motion vectors given by the above search as
  // the starting point of motion search in the following partition type check.
  if (do_split) {
    subsize = get_subsize(bsize, PARTITION_SPLIT);
    if (bsize == BLOCK_8X8) {
      i = 4;
      if (cpi->sf.adaptive_pred_interp_filter && partition_none_allowed)
        pc_tree->leaf_split[0]->pred_interp_filter =
            ctx->mic.mbmi.interp_filter;
      rd_pick_sb_modes(cpi, tile, mi_row, mi_col, &sum_rate, &sum_dist, subsize,
                       pc_tree->leaf_split[0], best_rd, 0);
      if (sum_rate == INT_MAX) {
        sum_rd = INT64_MAX;
      } else {
        sum_rd = RDCOST(x->rdmult, x->rddiv, sum_rate, sum_dist);
        if (sum_rd < best_rd) {
          update_state(cpi, pc_tree->leaf_split[0], mi_row, mi_col, subsize, 0);
          encode_superblock(cpi, tp, 0, mi_row, mi_col, subsize,
                            pc_tree->leaf_split[0]);
          update_partition_context(xd, mi_row, mi_col, subsize, bsize);
        }
      }
    } else {
      for (i = 0; i < 4 && sum_rd < best_rd; ++i) {
      const int x_idx = (i & 1) * mi_step;
      const int y_idx = (i >> 1) * mi_step;

        if (mi_row + y_idx >= cm->mi_rows || mi_col + x_idx >= cm->mi_cols)
          continue;

        if (cpi->sf.adaptive_motion_search)
          load_pred_mv(x, ctx);

        rd_pick_partition(cpi, tile, tp, mi_row + y_idx, mi_col + x_idx,
                          subsize, &this_rate, &this_dist, i != 3,
                          best_rd - sum_rd, pc_tree->split[i]);

        if (this_rate == INT_MAX) {
          sum_rd = INT64_MAX;
        } else {
          sum_rate += this_rate;
          sum_dist += this_dist;
          sum_rd = RDCOST(x->rdmult, x->rddiv, sum_rate, sum_dist);
        }
      }
    }

    if (sum_rd < best_rd && i == 4) {
      pl = partition_plane_context(xd, mi_row, mi_col, bsize);
      sum_rate += cpi->partition_cost[pl][PARTITION_SPLIT];
      sum_rd = RDCOST(x->rdmult, x->rddiv, sum_rate, sum_dist);
      if (sum_rd < best_rd) {
        best_rate = sum_rate;
        best_dist = sum_dist;
        best_rd = sum_rd;
        pc_tree->partitioning = PARTITION_SPLIT;
      }
    } else {
      // skip rectangular partition test when larger block size
      // gives better rd cost
      if (cpi->sf.less_rectangular_check)
        do_rect &= !partition_none_allowed;
    }
    restore_context(cpi, mi_row, mi_col, a, l, sa, sl, bsize);
  }

  // PARTITION_HORZ
  if (partition_horz_allowed && do_rect) {
    subsize = get_subsize(bsize, PARTITION_HORZ);
    if (cpi->sf.adaptive_motion_search)
      load_pred_mv(x, ctx);
    if (cpi->sf.adaptive_pred_interp_filter && bsize == BLOCK_8X8 &&
        partition_none_allowed)
      pc_tree->horizontal[0].pred_interp_filter =
          ctx->mic.mbmi.interp_filter;
    rd_pick_sb_modes(cpi, tile, mi_row, mi_col, &sum_rate, &sum_dist, subsize,
                     &pc_tree->horizontal[0], best_rd, 0);
    sum_rd = RDCOST(x->rdmult, x->rddiv, sum_rate, sum_dist);

    if (sum_rd < best_rd && mi_row + mi_step < cm->mi_rows) {
      PICK_MODE_CONTEXT *ctx = &pc_tree->horizontal[0];
      update_state(cpi, ctx, mi_row, mi_col, subsize, 0);
      encode_superblock(cpi, tp, 0, mi_row, mi_col, subsize, ctx);

      if (cpi->sf.adaptive_motion_search)
        load_pred_mv(x, ctx);
      if (cpi->sf.adaptive_pred_interp_filter && bsize == BLOCK_8X8 &&
          partition_none_allowed)
        pc_tree->horizontal[1].pred_interp_filter =
            ctx->mic.mbmi.interp_filter;
      rd_pick_sb_modes(cpi, tile, mi_row + mi_step, mi_col, &this_rate,
                       &this_dist, subsize, &pc_tree->horizontal[1],
                       best_rd - sum_rd, 1);
      if (this_rate == INT_MAX) {
        sum_rd = INT64_MAX;
      } else {
        sum_rate += this_rate;
        sum_dist += this_dist;
        sum_rd = RDCOST(x->rdmult, x->rddiv, sum_rate, sum_dist);
      }
    }
    if (sum_rd < best_rd) {
      pl = partition_plane_context(xd, mi_row, mi_col, bsize);
      sum_rate += cpi->partition_cost[pl][PARTITION_HORZ];
      sum_rd = RDCOST(x->rdmult, x->rddiv, sum_rate, sum_dist);
      if (sum_rd < best_rd) {
        best_rd = sum_rd;
        best_rate = sum_rate;
        best_dist = sum_dist;
        pc_tree->partitioning = PARTITION_HORZ;
      }
    }
    restore_context(cpi, mi_row, mi_col, a, l, sa, sl, bsize);
  }
  // PARTITION_VERT
  if (partition_vert_allowed && do_rect) {
    subsize = get_subsize(bsize, PARTITION_VERT);

    if (cpi->sf.adaptive_motion_search)
      load_pred_mv(x, ctx);
    if (cpi->sf.adaptive_pred_interp_filter && bsize == BLOCK_8X8 &&
        partition_none_allowed)
      pc_tree->vertical[0].pred_interp_filter =
          ctx->mic.mbmi.interp_filter;
    rd_pick_sb_modes(cpi, tile, mi_row, mi_col, &sum_rate, &sum_dist, subsize,
                     &pc_tree->vertical[0], best_rd, 0);
    sum_rd = RDCOST(x->rdmult, x->rddiv, sum_rate, sum_dist);
    if (sum_rd < best_rd && mi_col + mi_step < cm->mi_cols) {
      update_state(cpi, &pc_tree->vertical[0], mi_row, mi_col, subsize, 0);
      encode_superblock(cpi, tp, 0, mi_row, mi_col, subsize,
                        &pc_tree->vertical[0]);

      if (cpi->sf.adaptive_motion_search)
        load_pred_mv(x, ctx);
      if (cpi->sf.adaptive_pred_interp_filter && bsize == BLOCK_8X8 &&
          partition_none_allowed)
        pc_tree->vertical[1].pred_interp_filter =
            ctx->mic.mbmi.interp_filter;
      rd_pick_sb_modes(cpi, tile, mi_row, mi_col + mi_step, &this_rate,
                       &this_dist, subsize,
                       &pc_tree->vertical[1], best_rd - sum_rd,
                       1);
      if (this_rate == INT_MAX) {
        sum_rd = INT64_MAX;
      } else {
        sum_rate += this_rate;
        sum_dist += this_dist;
        sum_rd = RDCOST(x->rdmult, x->rddiv, sum_rate, sum_dist);
      }
    }
    if (sum_rd < best_rd) {
      pl = partition_plane_context(xd, mi_row, mi_col, bsize);
      sum_rate += cpi->partition_cost[pl][PARTITION_VERT];
      sum_rd = RDCOST(x->rdmult, x->rddiv, sum_rate, sum_dist);
      if (sum_rd < best_rd) {
        best_rate = sum_rate;
        best_dist = sum_dist;
        best_rd = sum_rd;
        pc_tree->partitioning = PARTITION_VERT;
      }
    }
    restore_context(cpi, mi_row, mi_col, a, l, sa, sl, bsize);
  }
  // TODO(jbb): This code added so that we avoid static analysis
  // warning related to the fact that best_rd isn't used after this
  // point.  This code should be refactored so that the duplicate
  // checks occur in some sub function and thus are used...
  (void) best_rd;
  *rate = best_rate;
  *dist = best_dist;

  if (best_rate < INT_MAX && best_dist < INT64_MAX && do_recon) {
    int output_enabled = (bsize == BLOCK_64X64);

    // Check the projected output rate for this SB against it's target
    // and and if necessary apply a Q delta using segmentation to get
    // closer to the target.
    if ((cpi->oxcf.aq_mode == COMPLEXITY_AQ) && cm->seg.update_map)
      vp9_select_in_frame_q_segment(cpi, mi_row, mi_col, output_enabled,
                                    best_rate);
    if (cpi->oxcf.aq_mode == CYCLIC_REFRESH_AQ)
      vp9_cyclic_refresh_set_rate_and_dist_sb(cpi->cyclic_refresh,
                                              best_rate, best_dist);

    encode_sb(cpi, tile, tp, mi_row, mi_col, output_enabled, bsize, pc_tree);
  }

  if (bsize == BLOCK_64X64) {
    assert(tp_orig < *tp);
    assert(best_rate < INT_MAX);
    assert(best_dist < INT64_MAX);
  } else {
    assert(tp_orig == *tp);
  }
}

static void encode_rd_sb_row(VP9_COMP *cpi, const TileInfo *const tile,
                             int mi_row, TOKENEXTRA **tp) {
  VP9_COMMON *const cm = &cpi->common;
  MACROBLOCKD *const xd = &cpi->mb.e_mbd;
  SPEED_FEATURES *const sf = &cpi->sf;
  int mi_col;

  // Initialize the left context for the new SB row
  vpx_memset(&xd->left_context, 0, sizeof(xd->left_context));
  vpx_memset(xd->left_seg_context, 0, sizeof(xd->left_seg_context));

  // Code each SB in the row
  for (mi_col = tile->mi_col_start; mi_col < tile->mi_col_end;
       mi_col += MI_BLOCK_SIZE) {
    int dummy_rate;
    int64_t dummy_dist;

    int i;

    if (sf->adaptive_pred_interp_filter) {
      for (i = 0; i < 64; ++i)
        cpi->leaf_tree[i].pred_interp_filter = SWITCHABLE;

      for (i = 0; i < 64; ++i) {
        cpi->pc_tree[i].vertical[0].pred_interp_filter = SWITCHABLE;
        cpi->pc_tree[i].vertical[1].pred_interp_filter = SWITCHABLE;
        cpi->pc_tree[i].horizontal[0].pred_interp_filter = SWITCHABLE;
        cpi->pc_tree[i].horizontal[1].pred_interp_filter = SWITCHABLE;
      }
    }

    vp9_zero(cpi->mb.pred_mv);

    if ((sf->partition_search_type == SEARCH_PARTITION &&
         sf->use_lastframe_partitioning) ||
         sf->partition_search_type == FIXED_PARTITION ||
         sf->partition_search_type == VAR_BASED_PARTITION ||
         sf->partition_search_type == VAR_BASED_FIXED_PARTITION) {
      const int idx_str = cm->mi_stride * mi_row + mi_col;
      MODE_INFO **mi = cm->mi_grid_visible + idx_str;
      MODE_INFO **prev_mi = cm->prev_mi_grid_visible + idx_str;
      cpi->mb.source_variance = UINT_MAX;
      if (sf->partition_search_type == FIXED_PARTITION) {
        set_offsets(cpi, tile, mi_row, mi_col, BLOCK_64X64);
        set_fixed_partitioning(cpi, tile, mi, mi_row, mi_col,
                               sf->always_this_block_size);
        rd_use_partition(cpi, tile, mi, tp, mi_row, mi_col, BLOCK_64X64,
                         &dummy_rate, &dummy_dist, 1, cpi->pc_root);
      } else if (sf->partition_search_type == VAR_BASED_FIXED_PARTITION) {
        BLOCK_SIZE bsize;
        set_offsets(cpi, tile, mi_row, mi_col, BLOCK_64X64);
        bsize = get_rd_var_based_fixed_partition(cpi, mi_row, mi_col);
        set_fixed_partitioning(cpi, tile, mi, mi_row, mi_col, bsize);
        rd_use_partition(cpi, tile, mi, tp, mi_row, mi_col, BLOCK_64X64,
                         &dummy_rate, &dummy_dist, 1, cpi->pc_root);
      } else if (sf->partition_search_type == VAR_BASED_PARTITION) {
        choose_partitioning(cpi, tile, mi_row, mi_col);
        rd_use_partition(cpi, tile, mi, tp, mi_row, mi_col, BLOCK_64X64,
                         &dummy_rate, &dummy_dist, 1, cpi->pc_root);
      } else {
        if ((cm->current_video_frame
            % sf->last_partitioning_redo_frequency) == 0
            || cm->prev_mi == 0
            || cm->show_frame == 0
            || cm->frame_type == KEY_FRAME
            || cpi->rc.is_src_frame_alt_ref
            || ((sf->use_lastframe_partitioning ==
                 LAST_FRAME_PARTITION_LOW_MOTION) &&
                 sb_has_motion(cm, prev_mi, sf->lf_motion_threshold))) {
          // If required set upper and lower partition size limits
          if (sf->auto_min_max_partition_size) {
            set_offsets(cpi, tile, mi_row, mi_col, BLOCK_64X64);
            rd_auto_partition_range(cpi, tile, mi_row, mi_col,
                                    &sf->min_partition_size,
                                    &sf->max_partition_size);
          }
          rd_pick_partition(cpi, tile, tp, mi_row, mi_col, BLOCK_64X64,
                            &dummy_rate, &dummy_dist, 1, INT64_MAX,
                            cpi->pc_root);
        } else {
          if (sf->constrain_copy_partition &&
              sb_has_motion(cm, prev_mi, sf->lf_motion_threshold))
            constrain_copy_partitioning(cpi, tile, mi, prev_mi,
                                        mi_row, mi_col, BLOCK_16X16);
          else
            copy_partitioning(cm, mi, prev_mi);
          rd_use_partition(cpi, tile, mi, tp, mi_row, mi_col, BLOCK_64X64,
                           &dummy_rate, &dummy_dist, 1, cpi->pc_root);
        }
      }
    } else {
      // If required set upper and lower partition size limits
      if (sf->auto_min_max_partition_size) {
        set_offsets(cpi, tile, mi_row, mi_col, BLOCK_64X64);
        rd_auto_partition_range(cpi, tile, mi_row, mi_col,
                                &sf->min_partition_size,
                                &sf->max_partition_size);
      }
      rd_pick_partition(cpi, tile, tp, mi_row, mi_col, BLOCK_64X64,
                        &dummy_rate, &dummy_dist, 1, INT64_MAX, cpi->pc_root);
    }
  }
}

static void init_encode_frame_mb_context(VP9_COMP *cpi) {
  MACROBLOCK *const x = &cpi->mb;
  VP9_COMMON *const cm = &cpi->common;
  MACROBLOCKD *const xd = &x->e_mbd;
  const int aligned_mi_cols = mi_cols_aligned_to_sb(cm->mi_cols);

  // Copy data over into macro block data structures.
  vp9_setup_src_planes(x, cpi->Source, 0, 0);

  vp9_setup_block_planes(&x->e_mbd, cm->subsampling_x, cm->subsampling_y);

  // Note: this memset assumes above_context[0], [1] and [2]
  // are allocated as part of the same buffer.
  vpx_memset(xd->above_context[0], 0,
             sizeof(*xd->above_context[0]) *
             2 * aligned_mi_cols * MAX_MB_PLANE);
  vpx_memset(xd->above_seg_context, 0,
             sizeof(*xd->above_seg_context) * aligned_mi_cols);
}

<<<<<<< HEAD
static void switch_lossless_mode(VP9_COMP *cpi, int lossless) {
  if (lossless) {
    // printf("Switching to lossless\n");
    cpi->mb.fwd_txm4x4 = vp9_fwht4x4;
    cpi->mb.e_mbd.itxm_add = vp9_iwht4x4_add;
#if CONFIG_VP9_HIGH
    if (cpi->oxcf.use_high) {
      cpi->mb.fwd_txm4x4 = vp9_high_fwht4x4;
      cpi->mb.e_mbd.high_itxm_add = vp9_high_iwht4x4_add;
    }
#endif
    cpi->mb.optimize = 0;
    cpi->common.lf.filter_level = 0;
    cpi->zbin_mode_boost_enabled = 0;
    cpi->common.tx_mode = ONLY_4X4;
  } else {
    // printf("Not lossless\n");
    cpi->mb.fwd_txm4x4 = vp9_fdct4x4;
    cpi->mb.e_mbd.itxm_add = vp9_idct4x4_add;
#if CONFIG_VP9_HIGH
    if (cpi->oxcf.use_high) {
      cpi->mb.fwd_txm4x4 = vp9_high_fdct4x4;
      cpi->mb.e_mbd.high_itxm_add = vp9_high_idct4x4_add;
    }
#endif
  }
}

=======
>>>>>>> 19125ae1
static int check_dual_ref_flags(VP9_COMP *cpi) {
  const int ref_flags = cpi->ref_frame_flags;

  if (vp9_segfeature_active(&cpi->common.seg, 1, SEG_LVL_REF_FRAME)) {
    return 0;
  } else {
    return (!!(ref_flags & VP9_GOLD_FLAG) + !!(ref_flags & VP9_LAST_FLAG)
        + !!(ref_flags & VP9_ALT_FLAG)) >= 2;
  }
}

static void reset_skip_tx_size(VP9_COMMON *cm, TX_SIZE max_tx_size) {
  int mi_row, mi_col;
  const int mis = cm->mi_stride;
  MODE_INFO **mi_ptr = cm->mi_grid_visible;

  for (mi_row = 0; mi_row < cm->mi_rows; ++mi_row, mi_ptr += mis) {
    for (mi_col = 0; mi_col < cm->mi_cols; ++mi_col) {
      if (mi_ptr[mi_col]->mbmi.tx_size > max_tx_size)
        mi_ptr[mi_col]->mbmi.tx_size = max_tx_size;
    }
  }
}

static MV_REFERENCE_FRAME get_frame_type(const VP9_COMP *cpi) {
  if (frame_is_intra_only(&cpi->common))
    return INTRA_FRAME;
  else if (cpi->rc.is_src_frame_alt_ref && cpi->refresh_golden_frame)
    return ALTREF_FRAME;
  else if (cpi->refresh_golden_frame || cpi->refresh_alt_ref_frame)
    return LAST_FRAME;
  else
    return GOLDEN_FRAME;
}

static TX_MODE select_tx_mode(const VP9_COMP *cpi) {
  if (cpi->mb.e_mbd.lossless) {
    return ONLY_4X4;
  } else if (cpi->common.current_video_frame == 0) {
    return TX_MODE_SELECT;
  } else {
    if (cpi->sf.tx_size_search_method == USE_LARGESTALL) {
      return ALLOW_32X32;
    } else if (cpi->sf.tx_size_search_method == USE_FULL_RD) {
      const RD_OPT *const rd_opt = &cpi->rd;
      const MV_REFERENCE_FRAME frame_type = get_frame_type(cpi);
      return rd_opt->tx_select_threshes[frame_type][ALLOW_32X32] >
                 rd_opt->tx_select_threshes[frame_type][TX_MODE_SELECT] ?
                     ALLOW_32X32 : TX_MODE_SELECT;
    } else if (cpi->sf.tx_size_search_method == USE_TX_8X8) {
      return ALLOW_8X8;
    } else {
      unsigned int total = 0;
      int i;
      for (i = 0; i < TX_SIZES; ++i)
        total += cpi->tx_stepdown_count[i];

      if (total) {
        const double fraction = (double)cpi->tx_stepdown_count[0] / total;
        return fraction > 0.90 ? ALLOW_32X32 : TX_MODE_SELECT;
      } else {
        return cpi->common.tx_mode;
      }
    }
  }
}

static void set_mode_info(MB_MODE_INFO *mbmi, BLOCK_SIZE bsize,
                          PREDICTION_MODE mode) {
  mbmi->mode = mode;
  mbmi->uv_mode = mode;
  mbmi->mv[0].as_int = 0;
  mbmi->mv[1].as_int = 0;
  mbmi->ref_frame[0] = INTRA_FRAME;
  mbmi->ref_frame[1] = NONE;
  mbmi->tx_size = max_txsize_lookup[bsize];
  mbmi->skip = 0;
  mbmi->sb_type = bsize;
  mbmi->segment_id = 0;
}

static void nonrd_pick_sb_modes(VP9_COMP *cpi, const TileInfo *const tile,
                                int mi_row, int mi_col,
                                int *rate, int64_t *dist,
                                BLOCK_SIZE bsize) {
  VP9_COMMON *const cm = &cpi->common;
  MACROBLOCK *const x = &cpi->mb;
  MACROBLOCKD *const xd = &x->e_mbd;
  MB_MODE_INFO *mbmi;
  set_offsets(cpi, tile, mi_row, mi_col, bsize);
  mbmi = &xd->mi[0]->mbmi;
  mbmi->sb_type = bsize;

  if (cpi->oxcf.aq_mode == CYCLIC_REFRESH_AQ && cm->seg.enabled) {
    if (mbmi->segment_id && x->in_static_area)
      x->rdmult = vp9_cyclic_refresh_get_rdmult(cpi->cyclic_refresh);
  }

  if (!frame_is_intra_only(cm)) {
    if (vp9_segfeature_active(&cm->seg, mbmi->segment_id, SEG_LVL_SKIP))
      set_mode_info_seg_skip(x, cm->tx_mode, rate, dist, bsize);
    else
      vp9_pick_inter_mode(cpi, x, tile, mi_row, mi_col, rate, dist, bsize);
  } else {
    set_mode_info(&xd->mi[0]->mbmi, bsize, DC_PRED);
  }
  duplicate_mode_info_in_sb(cm, xd, mi_row, mi_col, bsize);
}

static void fill_mode_info_sb(VP9_COMMON *cm, MACROBLOCK *x,
                              int mi_row, int mi_col,
                              BLOCK_SIZE bsize, BLOCK_SIZE subsize,
                              PC_TREE *pc_tree) {
  MACROBLOCKD *xd = &x->e_mbd;
  int bsl = b_width_log2(bsize), hbs = (1 << bsl) / 4;
  PARTITION_TYPE partition = pc_tree->partitioning;

  assert(bsize >= BLOCK_8X8);

  if (mi_row >= cm->mi_rows || mi_col >= cm->mi_cols)
    return;

  switch (partition) {
    case PARTITION_NONE:
      set_modeinfo_offsets(cm, xd, mi_row, mi_col);
      *(xd->mi[0]) = pc_tree->none.mic;
      duplicate_mode_info_in_sb(cm, xd, mi_row, mi_col, bsize);
      break;
    case PARTITION_VERT:
      set_modeinfo_offsets(cm, xd, mi_row, mi_col);
      *(xd->mi[0]) = pc_tree->vertical[0].mic;
      duplicate_mode_info_in_sb(cm, xd, mi_row, mi_col, bsize);

      if (mi_col + hbs < cm->mi_cols) {
        set_modeinfo_offsets(cm, xd, mi_row, mi_col + hbs);
        *(xd->mi[0]) = pc_tree->vertical[1].mic;
        duplicate_mode_info_in_sb(cm, xd, mi_row, mi_col + hbs, bsize);
      }
      break;
    case PARTITION_HORZ:
      set_modeinfo_offsets(cm, xd, mi_row, mi_col);
      *(xd->mi[0]) = pc_tree->horizontal[0].mic;
      duplicate_mode_info_in_sb(cm, xd, mi_row, mi_col, bsize);
      if (mi_row + hbs < cm->mi_rows) {
        set_modeinfo_offsets(cm, xd, mi_row + hbs, mi_col);
        *(xd->mi[0]) = pc_tree->horizontal[1].mic;
        duplicate_mode_info_in_sb(cm, xd, mi_row + hbs, mi_col, bsize);
      }
      break;
    case PARTITION_SPLIT: {
      BLOCK_SIZE subsubsize = get_subsize(subsize, PARTITION_SPLIT);
      fill_mode_info_sb(cm, x, mi_row, mi_col, subsize,
                        subsubsize, pc_tree->split[0]);
      fill_mode_info_sb(cm, x, mi_row, mi_col + hbs, subsize,
                        subsubsize, pc_tree->split[1]);
      fill_mode_info_sb(cm, x, mi_row + hbs, mi_col, subsize,
                        subsubsize, pc_tree->split[2]);
      fill_mode_info_sb(cm, x, mi_row + hbs, mi_col + hbs, subsize,
                        subsubsize, pc_tree->split[3]);
      break;
    }
    default:
      break;
  }
}

static void nonrd_pick_partition(VP9_COMP *cpi, const TileInfo *const tile,
                                 TOKENEXTRA **tp, int mi_row,
                                 int mi_col, BLOCK_SIZE bsize, int *rate,
                                 int64_t *dist, int do_recon, int64_t best_rd,
                                 PC_TREE *pc_tree) {
  VP9_COMMON *const cm = &cpi->common;
  MACROBLOCK *const x = &cpi->mb;
  MACROBLOCKD *const xd = &x->e_mbd;
  const int ms = num_8x8_blocks_wide_lookup[bsize] / 2;
  TOKENEXTRA *tp_orig = *tp;
  PICK_MODE_CONTEXT *ctx = &pc_tree->none;
  int i;
  BLOCK_SIZE subsize = bsize;
  int this_rate, sum_rate = 0, best_rate = INT_MAX;
  int64_t this_dist, sum_dist = 0, best_dist = INT64_MAX;
  int64_t sum_rd = 0;
  int do_split = bsize >= BLOCK_8X8;
  int do_rect = 1;
  // Override skipping rectangular partition operations for edge blocks
  const int force_horz_split = (mi_row + ms >= cm->mi_rows);
  const int force_vert_split = (mi_col + ms >= cm->mi_cols);
  const int xss = x->e_mbd.plane[1].subsampling_x;
  const int yss = x->e_mbd.plane[1].subsampling_y;

  int partition_none_allowed = !force_horz_split && !force_vert_split;
  int partition_horz_allowed = !force_vert_split && yss <= xss &&
                               bsize >= BLOCK_8X8;
  int partition_vert_allowed = !force_horz_split && xss <= yss &&
                               bsize >= BLOCK_8X8;
  (void) *tp_orig;

  assert(num_8x8_blocks_wide_lookup[bsize] ==
             num_8x8_blocks_high_lookup[bsize]);

  x->in_active_map = check_active_map(cpi, x, mi_row, mi_col, bsize);

  // Determine partition types in search according to the speed features.
  // The threshold set here has to be of square block size.
  if (cpi->sf.auto_min_max_partition_size) {
    partition_none_allowed &= (bsize <= cpi->sf.max_partition_size &&
                               bsize >= cpi->sf.min_partition_size);
    partition_horz_allowed &= ((bsize <= cpi->sf.max_partition_size &&
                                bsize >  cpi->sf.min_partition_size) ||
                                force_horz_split);
    partition_vert_allowed &= ((bsize <= cpi->sf.max_partition_size &&
                                bsize >  cpi->sf.min_partition_size) ||
                                force_vert_split);
    do_split &= bsize > cpi->sf.min_partition_size;
  }
  if (cpi->sf.use_square_partition_only) {
    partition_horz_allowed &= force_horz_split;
    partition_vert_allowed &= force_vert_split;
  }

  if (!x->in_active_map && (partition_horz_allowed || partition_vert_allowed))
    do_split = 0;

  // PARTITION_NONE
  if (partition_none_allowed) {
    nonrd_pick_sb_modes(cpi, tile, mi_row, mi_col,
                        &this_rate, &this_dist, bsize);
    ctx->mic.mbmi = xd->mi[0]->mbmi;
    ctx->skip_txfm = x->skip_txfm;

    if (this_rate != INT_MAX) {
      int pl = partition_plane_context(xd, mi_row, mi_col, bsize);
      this_rate += cpi->partition_cost[pl][PARTITION_NONE];
      sum_rd = RDCOST(x->rdmult, x->rddiv, this_rate, this_dist);
      if (sum_rd < best_rd) {
        int64_t stop_thresh = 4096;
        int64_t stop_thresh_rd;

        best_rate = this_rate;
        best_dist = this_dist;
        best_rd = sum_rd;
        if (bsize >= BLOCK_8X8)
          pc_tree->partitioning = PARTITION_NONE;

        // Adjust threshold according to partition size.
        stop_thresh >>= 8 - (b_width_log2_lookup[bsize] +
            b_height_log2_lookup[bsize]);

        stop_thresh_rd = RDCOST(x->rdmult, x->rddiv, 0, stop_thresh);
        // If obtained distortion is very small, choose current partition
        // and stop splitting.
        if (!x->e_mbd.lossless && best_rd < stop_thresh_rd) {
          do_split = 0;
          do_rect = 0;
        }
      }
    }
    if (!x->in_active_map) {
      do_split = 0;
      do_rect = 0;
    }
  }

  // store estimated motion vector
  store_pred_mv(x, ctx);

  // PARTITION_SPLIT
  sum_rd = 0;
  if (do_split) {
    int pl = partition_plane_context(xd, mi_row, mi_col, bsize);
    sum_rate += cpi->partition_cost[pl][PARTITION_SPLIT];
    subsize = get_subsize(bsize, PARTITION_SPLIT);
    for (i = 0; i < 4 && sum_rd < best_rd; ++i) {
      const int x_idx = (i & 1) * ms;
      const int y_idx = (i >> 1) * ms;

      if (mi_row + y_idx >= cm->mi_rows || mi_col + x_idx >= cm->mi_cols)
        continue;
      load_pred_mv(x, ctx);
      nonrd_pick_partition(cpi, tile, tp, mi_row + y_idx, mi_col + x_idx,
                           subsize, &this_rate, &this_dist, 0,
                           best_rd - sum_rd, pc_tree->split[i]);

      if (this_rate == INT_MAX) {
        sum_rd = INT64_MAX;
      } else {
        sum_rate += this_rate;
        sum_dist += this_dist;
        sum_rd = RDCOST(x->rdmult, x->rddiv, sum_rate, sum_dist);
      }
    }

    if (sum_rd < best_rd) {
      best_rate = sum_rate;
      best_dist = sum_dist;
      best_rd = sum_rd;
      pc_tree->partitioning = PARTITION_SPLIT;
    } else {
      // skip rectangular partition test when larger block size
      // gives better rd cost
      if (cpi->sf.less_rectangular_check)
        do_rect &= !partition_none_allowed;
    }
  }

  // PARTITION_HORZ
  if (partition_horz_allowed && do_rect) {
    subsize = get_subsize(bsize, PARTITION_HORZ);
    if (cpi->sf.adaptive_motion_search)
      load_pred_mv(x, ctx);

    nonrd_pick_sb_modes(cpi, tile, mi_row, mi_col,
                        &this_rate, &this_dist, subsize);

    pc_tree->horizontal[0].mic.mbmi = xd->mi[0]->mbmi;
    pc_tree->horizontal[0].skip_txfm = x->skip_txfm;

    sum_rd = RDCOST(x->rdmult, x->rddiv, sum_rate, sum_dist);

    if (sum_rd < best_rd && mi_row + ms < cm->mi_rows) {
      load_pred_mv(x, ctx);
      nonrd_pick_sb_modes(cpi, tile, mi_row + ms, mi_col,
                          &this_rate, &this_dist, subsize);

      pc_tree->horizontal[1].mic.mbmi = xd->mi[0]->mbmi;
      pc_tree->horizontal[1].skip_txfm = x->skip_txfm;

      if (this_rate == INT_MAX) {
        sum_rd = INT64_MAX;
      } else {
        int pl = partition_plane_context(xd, mi_row, mi_col, bsize);
        this_rate += cpi->partition_cost[pl][PARTITION_HORZ];
        sum_rate += this_rate;
        sum_dist += this_dist;
        sum_rd = RDCOST(x->rdmult, x->rddiv, sum_rate, sum_dist);
      }
    }
    if (sum_rd < best_rd) {
      best_rd = sum_rd;
      best_rate = sum_rate;
      best_dist = sum_dist;
      pc_tree->partitioning = PARTITION_HORZ;
    }
  }

  // PARTITION_VERT
  if (partition_vert_allowed && do_rect) {
    subsize = get_subsize(bsize, PARTITION_VERT);

    if (cpi->sf.adaptive_motion_search)
      load_pred_mv(x, ctx);

    nonrd_pick_sb_modes(cpi, tile, mi_row, mi_col,
                        &this_rate, &this_dist, subsize);
    pc_tree->vertical[0].mic.mbmi = xd->mi[0]->mbmi;
    pc_tree->vertical[0].skip_txfm = x->skip_txfm;
    sum_rd = RDCOST(x->rdmult, x->rddiv, sum_rate, sum_dist);
    if (sum_rd < best_rd && mi_col + ms < cm->mi_cols) {
      load_pred_mv(x, ctx);
      nonrd_pick_sb_modes(cpi, tile, mi_row, mi_col + ms,
                          &this_rate, &this_dist, subsize);
      pc_tree->vertical[1].mic.mbmi = xd->mi[0]->mbmi;
      pc_tree->vertical[1].skip_txfm = x->skip_txfm;
      if (this_rate == INT_MAX) {
        sum_rd = INT64_MAX;
      } else {
        int pl = partition_plane_context(xd, mi_row, mi_col, bsize);
        this_rate += cpi->partition_cost[pl][PARTITION_VERT];
        sum_rate += this_rate;
        sum_dist += this_dist;
        sum_rd = RDCOST(x->rdmult, x->rddiv, sum_rate, sum_dist);
      }
    }
    if (sum_rd < best_rd) {
      best_rate = sum_rate;
      best_dist = sum_dist;
      best_rd = sum_rd;
      pc_tree->partitioning = PARTITION_VERT;
    }
  }
  // TODO(JBB): The following line is here just to avoid a static warning
  // that occurs because at this point we never again reuse best_rd
  // despite setting it here.  The code should be refactored to avoid this.
  (void) best_rd;

  *rate = best_rate;
  *dist = best_dist;

  if (best_rate == INT_MAX)
    return;

  // update mode info array
  subsize = get_subsize(bsize, pc_tree->partitioning);
  fill_mode_info_sb(cm, x, mi_row, mi_col, bsize, subsize,
                    pc_tree);

  if (best_rate < INT_MAX && best_dist < INT64_MAX && do_recon) {
    int output_enabled = (bsize == BLOCK_64X64);

    // Check the projected output rate for this SB against it's target
    // and and if necessary apply a Q delta using segmentation to get
    // closer to the target.
    if ((cpi->oxcf.aq_mode == COMPLEXITY_AQ) && cm->seg.update_map) {
      vp9_select_in_frame_q_segment(cpi, mi_row, mi_col, output_enabled,
                                    best_rate);
    }

    if (cpi->oxcf.aq_mode == CYCLIC_REFRESH_AQ)
      vp9_cyclic_refresh_set_rate_and_dist_sb(cpi->cyclic_refresh,
                                              best_rate, best_dist);

    encode_sb_rt(cpi, tile, tp, mi_row, mi_col, output_enabled, bsize, pc_tree);
  }

  if (bsize == BLOCK_64X64) {
    assert(tp_orig < *tp);
    assert(best_rate < INT_MAX);
    assert(best_dist < INT64_MAX);
  } else {
    assert(tp_orig == *tp);
  }
}

static void nonrd_use_partition(VP9_COMP *cpi,
                                const TileInfo *const tile,
                                MODE_INFO **mi,
                                TOKENEXTRA **tp,
                                int mi_row, int mi_col,
                                BLOCK_SIZE bsize, int output_enabled,
                                int *totrate, int64_t *totdist,
                                PC_TREE *pc_tree) {
  VP9_COMMON *const cm = &cpi->common;
  MACROBLOCK *const x = &cpi->mb;
  MACROBLOCKD *const xd = &x->e_mbd;
  const int bsl = b_width_log2(bsize), hbs = (1 << bsl) / 4;
  const int mis = cm->mi_stride;
  PARTITION_TYPE partition;
  BLOCK_SIZE subsize;
  int rate = INT_MAX;
  int64_t dist = INT64_MAX;

  if (mi_row >= cm->mi_rows || mi_col >= cm->mi_cols)
    return;

  subsize = (bsize >= BLOCK_8X8) ? mi[0]->mbmi.sb_type : BLOCK_4X4;
  partition = partition_lookup[bsl][subsize];

  switch (partition) {
    case PARTITION_NONE:
      nonrd_pick_sb_modes(cpi, tile, mi_row, mi_col, totrate, totdist, subsize);
      pc_tree->none.mic.mbmi = xd->mi[0]->mbmi;
      pc_tree->none.skip_txfm = x->skip_txfm;
      break;
    case PARTITION_VERT:
      nonrd_pick_sb_modes(cpi, tile, mi_row, mi_col, totrate, totdist, subsize);
      pc_tree->vertical[0].mic.mbmi = xd->mi[0]->mbmi;
      pc_tree->vertical[0].skip_txfm = x->skip_txfm;
      if (mi_col + hbs < cm->mi_cols) {
        nonrd_pick_sb_modes(cpi, tile, mi_row, mi_col + hbs,
                            &rate, &dist, subsize);
        pc_tree->vertical[1].mic.mbmi = xd->mi[0]->mbmi;
        pc_tree->vertical[1].skip_txfm = x->skip_txfm;
        if (rate != INT_MAX && dist != INT64_MAX &&
            *totrate != INT_MAX && *totdist != INT64_MAX) {
          *totrate += rate;
          *totdist += dist;
        }
      }
      break;
    case PARTITION_HORZ:
      nonrd_pick_sb_modes(cpi, tile, mi_row, mi_col, totrate, totdist, subsize);
      pc_tree->horizontal[0].mic.mbmi = xd->mi[0]->mbmi;
      pc_tree->horizontal[0].skip_txfm = x->skip_txfm;
      if (mi_row + hbs < cm->mi_rows) {
        nonrd_pick_sb_modes(cpi, tile, mi_row + hbs, mi_col,
                            &rate, &dist, subsize);
        pc_tree->horizontal[1].mic.mbmi = xd->mi[0]->mbmi;
        pc_tree->horizontal[1].skip_txfm = x->skip_txfm;
        if (rate != INT_MAX && dist != INT64_MAX &&
            *totrate != INT_MAX && *totdist != INT64_MAX) {
          *totrate += rate;
          *totdist += dist;
        }
      }
      break;
    case PARTITION_SPLIT:
      subsize = get_subsize(bsize, PARTITION_SPLIT);
      nonrd_use_partition(cpi, tile, mi, tp, mi_row, mi_col,
                          subsize, output_enabled, totrate, totdist,
                          pc_tree->split[0]);
      nonrd_use_partition(cpi, tile, mi + hbs, tp,
                          mi_row, mi_col + hbs, subsize, output_enabled,
                          &rate, &dist, pc_tree->split[1]);
      if (rate != INT_MAX && dist != INT64_MAX &&
          *totrate != INT_MAX && *totdist != INT64_MAX) {
        *totrate += rate;
        *totdist += dist;
      }
      nonrd_use_partition(cpi, tile, mi + hbs * mis, tp,
                          mi_row + hbs, mi_col, subsize, output_enabled,
                          &rate, &dist, pc_tree->split[2]);
      if (rate != INT_MAX && dist != INT64_MAX &&
          *totrate != INT_MAX && *totdist != INT64_MAX) {
        *totrate += rate;
        *totdist += dist;
      }
      nonrd_use_partition(cpi, tile, mi + hbs * mis + hbs, tp,
                          mi_row + hbs, mi_col + hbs, subsize, output_enabled,
                          &rate, &dist, pc_tree->split[3]);
      if (rate != INT_MAX && dist != INT64_MAX &&
          *totrate != INT_MAX && *totdist != INT64_MAX) {
        *totrate += rate;
        *totdist += dist;
      }
      break;
    default:
      assert("Invalid partition type.");
  }

  if (bsize == BLOCK_64X64 && output_enabled) {
    if (cpi->oxcf.aq_mode == CYCLIC_REFRESH_AQ)
      vp9_cyclic_refresh_set_rate_and_dist_sb(cpi->cyclic_refresh,
                                              *totrate, *totdist);
    encode_sb_rt(cpi, tile, tp, mi_row, mi_col, 1, bsize, pc_tree);
  }
}

static void encode_nonrd_sb_row(VP9_COMP *cpi, const TileInfo *const tile,
                                int mi_row, TOKENEXTRA **tp) {
  VP9_COMMON *cm = &cpi->common;
  MACROBLOCK *x = &cpi->mb;
  MACROBLOCKD *xd = &x->e_mbd;
  int mi_col;

  // Initialize the left context for the new SB row
  vpx_memset(&xd->left_context, 0, sizeof(xd->left_context));
  vpx_memset(xd->left_seg_context, 0, sizeof(xd->left_seg_context));

  // Code each SB in the row
  for (mi_col = tile->mi_col_start; mi_col < tile->mi_col_end;
       mi_col += MI_BLOCK_SIZE) {
    MACROBLOCK *x = &cpi->mb;
    int dummy_rate = 0;
    int64_t dummy_dist = 0;
    const int idx_str = cm->mi_stride * mi_row + mi_col;
    MODE_INFO **mi = cm->mi_grid_visible + idx_str;
    MODE_INFO **prev_mi = cm->prev_mi_grid_visible + idx_str;
    BLOCK_SIZE bsize;

    x->in_static_area = 0;
    x->source_variance = UINT_MAX;
    vp9_zero(x->pred_mv);

    // Set the partition type of the 64X64 block
    switch (cpi->sf.partition_search_type) {
      case VAR_BASED_PARTITION:
        choose_partitioning(cpi, tile, mi_row, mi_col);
        nonrd_use_partition(cpi, tile, mi, tp, mi_row, mi_col, BLOCK_64X64,
                            1, &dummy_rate, &dummy_dist, cpi->pc_root);
        break;
      case SOURCE_VAR_BASED_PARTITION:
        set_source_var_based_partition(cpi, tile, mi, mi_row, mi_col);
        nonrd_use_partition(cpi, tile, mi, tp, mi_row, mi_col, BLOCK_64X64,
                            1, &dummy_rate, &dummy_dist, cpi->pc_root);
        break;
      case VAR_BASED_FIXED_PARTITION:
      case FIXED_PARTITION:
        bsize = cpi->sf.partition_search_type == FIXED_PARTITION ?
                cpi->sf.always_this_block_size :
                get_nonrd_var_based_fixed_partition(cpi, mi_row, mi_col);
        set_fixed_partitioning(cpi, tile, mi, mi_row, mi_col, bsize);
        nonrd_use_partition(cpi, tile, mi, tp, mi_row, mi_col, BLOCK_64X64,
                            1, &dummy_rate, &dummy_dist, cpi->pc_root);
        break;
      case REFERENCE_PARTITION:
        if (cpi->sf.partition_check ||
            !is_background(cpi, tile, mi_row, mi_col)) {
          set_modeinfo_offsets(cm, xd, mi_row, mi_col);
          auto_partition_range(cpi, tile, mi_row, mi_col,
                               &cpi->sf.min_partition_size,
                               &cpi->sf.max_partition_size);
          nonrd_pick_partition(cpi, tile, tp, mi_row, mi_col, BLOCK_64X64,
                               &dummy_rate, &dummy_dist, 1, INT64_MAX,
                               cpi->pc_root);
        } else {
          copy_partitioning(cm, mi, prev_mi);
          nonrd_use_partition(cpi, tile, mi, tp, mi_row, mi_col,
                              BLOCK_64X64, 1, &dummy_rate, &dummy_dist,
                              cpi->pc_root);
        }
        break;
      default:
        assert(0);
    }
  }
}
// end RTC play code

static int get_skip_encode_frame(const VP9_COMMON *cm) {
  unsigned int intra_count = 0, inter_count = 0;
  int j;

  for (j = 0; j < INTRA_INTER_CONTEXTS; ++j) {
    intra_count += cm->counts.intra_inter[j][0];
    inter_count += cm->counts.intra_inter[j][1];
  }

  return (intra_count << 2) < inter_count &&
         cm->frame_type != KEY_FRAME &&
         cm->show_frame;
}

static void encode_tiles(VP9_COMP *cpi) {
  const VP9_COMMON *const cm = &cpi->common;
  const int tile_cols = 1 << cm->log2_tile_cols;
  const int tile_rows = 1 << cm->log2_tile_rows;
  int tile_col, tile_row;
  TOKENEXTRA *tok = cpi->tok;

  for (tile_row = 0; tile_row < tile_rows; ++tile_row) {
    for (tile_col = 0; tile_col < tile_cols; ++tile_col) {
      TileInfo tile;
      TOKENEXTRA *old_tok = tok;
      int mi_row;

      vp9_tile_init(&tile, cm, tile_row, tile_col);
      for (mi_row = tile.mi_row_start; mi_row < tile.mi_row_end;
           mi_row += MI_BLOCK_SIZE) {
        if (cpi->sf.use_nonrd_pick_mode && cm->frame_type != KEY_FRAME)
          encode_nonrd_sb_row(cpi, &tile, mi_row, &tok);
        else
          encode_rd_sb_row(cpi, &tile, mi_row, &tok);
      }
      cpi->tok_count[tile_row][tile_col] = (unsigned int)(tok - old_tok);
      assert(tok - cpi->tok <= get_token_alloc(cm->mb_rows, cm->mb_cols));
    }
  }
}

static void encode_frame_internal(VP9_COMP *cpi) {
  SPEED_FEATURES *const sf = &cpi->sf;
  RD_OPT *const rd_opt = &cpi->rd;
  MACROBLOCK *const x = &cpi->mb;
  VP9_COMMON *const cm = &cpi->common;
  MACROBLOCKD *const xd = &x->e_mbd;

  xd->mi = cm->mi_grid_visible;
  xd->mi[0] = cm->mi;

  vp9_zero(cm->counts);
  vp9_zero(cpi->coef_counts);
  vp9_zero(cpi->tx_stepdown_count);
  vp9_zero(rd_opt->comp_pred_diff);
  vp9_zero(rd_opt->filter_diff);
  vp9_zero(rd_opt->tx_select_diff);
  vp9_zero(rd_opt->tx_select_threshes);

  cpi->mb.e_mbd.lossless = cm->base_qindex == 0 &&
                           cm->y_dc_delta_q == 0 &&
                           cm->uv_dc_delta_q == 0 &&
                           cm->uv_ac_delta_q == 0;

  cm->tx_mode = select_tx_mode(cpi);

  cpi->mb.fwd_txm4x4 = cpi->mb.e_mbd.lossless ? vp9_fwht4x4 : vp9_fdct4x4;
  cpi->mb.itxm_add = cpi->mb.e_mbd.lossless ? vp9_iwht4x4_add : vp9_idct4x4_add;

  if (cpi->mb.e_mbd.lossless) {
    cpi->mb.optimize = 0;
    cpi->common.lf.filter_level = 0;
    cpi->zbin_mode_boost_enabled = 0;
  }

  vp9_frame_init_quantizer(cpi);

  vp9_initialize_rd_consts(cpi);
  vp9_initialize_me_consts(cpi, cm->base_qindex);
  init_encode_frame_mb_context(cpi);
  set_prev_mi(cm);

  x->skip_txfm = 0;
  if (sf->use_nonrd_pick_mode) {
    // Initialize internal buffer pointers for rtc coding, where non-RD
    // mode decision is used and hence no buffer pointer swap needed.
    int i;
    struct macroblock_plane *const p = x->plane;
    struct macroblockd_plane *const pd = xd->plane;
    PICK_MODE_CONTEXT *ctx = &cpi->pc_root->none;

    for (i = 0; i < MAX_MB_PLANE; ++i) {
      p[i].coeff = ctx->coeff_pbuf[i][0];
      p[i].qcoeff = ctx->qcoeff_pbuf[i][0];
      pd[i].dqcoeff = ctx->dqcoeff_pbuf[i][0];
      p[i].eobs = ctx->eobs_pbuf[i][0];
    }
    vp9_zero(x->zcoeff_blk);

    if (sf->partition_search_type == SOURCE_VAR_BASED_PARTITION &&
        cm->current_video_frame > 0) {
      int check_freq = sf->search_type_check_frequency;

      if ((cm->current_video_frame - 1) % check_freq == 0) {
        cpi->use_large_partition_rate = 0;
      }

      if ((cm->current_video_frame - 1) % check_freq == 1) {
        const int mbs_in_b32x32 = 1 << ((b_width_log2_lookup[BLOCK_32X32] -
                                  b_width_log2_lookup[BLOCK_16X16]) +
                                  (b_height_log2_lookup[BLOCK_32X32] -
                                  b_height_log2_lookup[BLOCK_16X16]));
        cpi->use_large_partition_rate = cpi->use_large_partition_rate * 100 *
                                        mbs_in_b32x32 / cm->MBs;
      }

      if ((cm->current_video_frame - 1) % check_freq >= 1) {
        if (cpi->use_large_partition_rate < 15)
          sf->partition_search_type = FIXED_PARTITION;
      }
    }
  }

  {
    struct vpx_usec_timer emr_timer;
    vpx_usec_timer_start(&emr_timer);

    encode_tiles(cpi);

    vpx_usec_timer_mark(&emr_timer);
    cpi->time_encode_sb_row += vpx_usec_timer_elapsed(&emr_timer);
  }

  sf->skip_encode_frame = sf->skip_encode_sb ? get_skip_encode_frame(cm) : 0;

#if 0
  // Keep record of the total distortion this time around for future use
  cpi->last_frame_distortion = cpi->frame_distortion;
#endif
}

static INTERP_FILTER get_interp_filter(
    const int64_t threshes[SWITCHABLE_FILTER_CONTEXTS], int is_alt_ref) {
  if (!is_alt_ref &&
      threshes[EIGHTTAP_SMOOTH] > threshes[EIGHTTAP] &&
      threshes[EIGHTTAP_SMOOTH] > threshes[EIGHTTAP_SHARP] &&
      threshes[EIGHTTAP_SMOOTH] > threshes[SWITCHABLE - 1]) {
    return EIGHTTAP_SMOOTH;
  } else if (threshes[EIGHTTAP_SHARP] > threshes[EIGHTTAP] &&
             threshes[EIGHTTAP_SHARP] > threshes[SWITCHABLE - 1]) {
    return EIGHTTAP_SHARP;
  } else if (threshes[EIGHTTAP] > threshes[SWITCHABLE - 1]) {
    return EIGHTTAP;
  } else {
    return SWITCHABLE;
  }
}

void vp9_encode_frame(VP9_COMP *cpi) {
  VP9_COMMON *const cm = &cpi->common;
  RD_OPT *const rd_opt = &cpi->rd;

  // In the longer term the encoder should be generalized to match the
  // decoder such that we allow compound where one of the 3 buffers has a
  // different sign bias and that buffer is then the fixed ref. However, this
  // requires further work in the rd loop. For now the only supported encoder
  // side behavior is where the ALT ref buffer has opposite sign bias to
  // the other two.
  if (!frame_is_intra_only(cm)) {
    if ((cm->ref_frame_sign_bias[ALTREF_FRAME] ==
             cm->ref_frame_sign_bias[GOLDEN_FRAME]) ||
        (cm->ref_frame_sign_bias[ALTREF_FRAME] ==
             cm->ref_frame_sign_bias[LAST_FRAME])) {
      cm->allow_comp_inter_inter = 0;
    } else {
      cm->allow_comp_inter_inter = 1;
      cm->comp_fixed_ref = ALTREF_FRAME;
      cm->comp_var_ref[0] = LAST_FRAME;
      cm->comp_var_ref[1] = GOLDEN_FRAME;
    }
  }

  if (cpi->sf.frame_parameter_update) {
    int i;

    // This code does a single RD pass over the whole frame assuming
    // either compound, single or hybrid prediction as per whatever has
    // worked best for that type of frame in the past.
    // It also predicts whether another coding mode would have worked
    // better that this coding mode. If that is the case, it remembers
    // that for subsequent frames.
    // It does the same analysis for transform size selection also.
    const MV_REFERENCE_FRAME frame_type = get_frame_type(cpi);
    int64_t *const mode_thrs = rd_opt->prediction_type_threshes[frame_type];
    int64_t *const filter_thrs = rd_opt->filter_threshes[frame_type];
    int *const tx_thrs = rd_opt->tx_select_threshes[frame_type];
    const int is_alt_ref = frame_type == ALTREF_FRAME;

    /* prediction (compound, single or hybrid) mode selection */
    if (is_alt_ref || !cm->allow_comp_inter_inter)
      cm->reference_mode = SINGLE_REFERENCE;
    else if (mode_thrs[COMPOUND_REFERENCE] > mode_thrs[SINGLE_REFERENCE] &&
             mode_thrs[COMPOUND_REFERENCE] >
                 mode_thrs[REFERENCE_MODE_SELECT] &&
             check_dual_ref_flags(cpi) &&
             cpi->static_mb_pct == 100)
      cm->reference_mode = COMPOUND_REFERENCE;
    else if (mode_thrs[SINGLE_REFERENCE] > mode_thrs[REFERENCE_MODE_SELECT])
      cm->reference_mode = SINGLE_REFERENCE;
    else
      cm->reference_mode = REFERENCE_MODE_SELECT;

    if (cm->interp_filter == SWITCHABLE)
      cm->interp_filter = get_interp_filter(filter_thrs, is_alt_ref);

    encode_frame_internal(cpi);

    for (i = 0; i < REFERENCE_MODES; ++i)
      mode_thrs[i] = (mode_thrs[i] + rd_opt->comp_pred_diff[i] / cm->MBs) / 2;

    for (i = 0; i < SWITCHABLE_FILTER_CONTEXTS; ++i)
      filter_thrs[i] = (filter_thrs[i] + rd_opt->filter_diff[i] / cm->MBs) / 2;

    for (i = 0; i < TX_MODES; ++i) {
      int64_t pd = rd_opt->tx_select_diff[i];
      if (i == TX_MODE_SELECT)
        pd -= RDCOST(cpi->mb.rdmult, cpi->mb.rddiv, 2048 * (TX_SIZES - 1), 0);
      tx_thrs[i] = (tx_thrs[i] + (int)(pd / cm->MBs)) / 2;
    }

    if (cm->reference_mode == REFERENCE_MODE_SELECT) {
      int single_count_zero = 0;
      int comp_count_zero = 0;

      for (i = 0; i < COMP_INTER_CONTEXTS; i++) {
        single_count_zero += cm->counts.comp_inter[i][0];
        comp_count_zero += cm->counts.comp_inter[i][1];
      }

      if (comp_count_zero == 0) {
        cm->reference_mode = SINGLE_REFERENCE;
        vp9_zero(cm->counts.comp_inter);
      } else if (single_count_zero == 0) {
        cm->reference_mode = COMPOUND_REFERENCE;
        vp9_zero(cm->counts.comp_inter);
      }
    }

    if (cm->tx_mode == TX_MODE_SELECT) {
      int count4x4 = 0;
      int count8x8_lp = 0, count8x8_8x8p = 0;
      int count16x16_16x16p = 0, count16x16_lp = 0;
      int count32x32 = 0;

      for (i = 0; i < TX_SIZE_CONTEXTS; ++i) {
        count4x4 += cm->counts.tx.p32x32[i][TX_4X4];
        count4x4 += cm->counts.tx.p16x16[i][TX_4X4];
        count4x4 += cm->counts.tx.p8x8[i][TX_4X4];

        count8x8_lp += cm->counts.tx.p32x32[i][TX_8X8];
        count8x8_lp += cm->counts.tx.p16x16[i][TX_8X8];
        count8x8_8x8p += cm->counts.tx.p8x8[i][TX_8X8];

        count16x16_16x16p += cm->counts.tx.p16x16[i][TX_16X16];
        count16x16_lp += cm->counts.tx.p32x32[i][TX_16X16];
        count32x32 += cm->counts.tx.p32x32[i][TX_32X32];
      }

      if (count4x4 == 0 && count16x16_lp == 0 && count16x16_16x16p == 0 &&
          count32x32 == 0) {
        cm->tx_mode = ALLOW_8X8;
        reset_skip_tx_size(cm, TX_8X8);
      } else if (count8x8_8x8p == 0 && count16x16_16x16p == 0 &&
                 count8x8_lp == 0 && count16x16_lp == 0 && count32x32 == 0) {
        cm->tx_mode = ONLY_4X4;
        reset_skip_tx_size(cm, TX_4X4);
      } else if (count8x8_lp == 0 && count16x16_lp == 0 && count4x4 == 0) {
        cm->tx_mode = ALLOW_32X32;
      } else if (count32x32 == 0 && count8x8_lp == 0 && count4x4 == 0) {
        cm->tx_mode = ALLOW_16X16;
        reset_skip_tx_size(cm, TX_16X16);
      }
    }
  } else {
    cm->reference_mode = SINGLE_REFERENCE;
    cm->interp_filter = SWITCHABLE;
    encode_frame_internal(cpi);
  }
}

static void sum_intra_stats(FRAME_COUNTS *counts, const MODE_INFO *mi) {
  const PREDICTION_MODE y_mode = mi->mbmi.mode;
  const PREDICTION_MODE uv_mode = mi->mbmi.uv_mode;
  const BLOCK_SIZE bsize = mi->mbmi.sb_type;

  if (bsize < BLOCK_8X8) {
    int idx, idy;
    const int num_4x4_w = num_4x4_blocks_wide_lookup[bsize];
    const int num_4x4_h = num_4x4_blocks_high_lookup[bsize];
    for (idy = 0; idy < 2; idy += num_4x4_h)
      for (idx = 0; idx < 2; idx += num_4x4_w)
        ++counts->y_mode[0][mi->bmi[idy * 2 + idx].as_mode];
  } else {
    ++counts->y_mode[size_group_lookup[bsize]][y_mode];
  }

  ++counts->uv_mode[y_mode][uv_mode];
}

static int get_zbin_mode_boost(const MB_MODE_INFO *mbmi, int enabled) {
  if (enabled) {
    if (is_inter_block(mbmi)) {
      if (mbmi->mode == ZEROMV) {
        return mbmi->ref_frame[0] != LAST_FRAME ? GF_ZEROMV_ZBIN_BOOST
                                                : LF_ZEROMV_ZBIN_BOOST;
      } else {
        return mbmi->sb_type < BLOCK_8X8 ? SPLIT_MV_ZBIN_BOOST
                                         : MV_ZBIN_BOOST;
      }
    } else {
      return INTRA_ZBIN_BOOST;
    }
  } else {
    return 0;
  }
}

static void encode_superblock(VP9_COMP *cpi, TOKENEXTRA **t, int output_enabled,
                              int mi_row, int mi_col, BLOCK_SIZE bsize,
                              PICK_MODE_CONTEXT *ctx) {
  VP9_COMMON *const cm = &cpi->common;
  MACROBLOCK *const x = &cpi->mb;
  MACROBLOCKD *const xd = &x->e_mbd;
  MODE_INFO **mi_8x8 = xd->mi;
  MODE_INFO *mi = mi_8x8[0];
  MB_MODE_INFO *mbmi = &mi->mbmi;
  unsigned int segment_id = mbmi->segment_id;
  const int mis = cm->mi_stride;
  const int mi_width = num_8x8_blocks_wide_lookup[bsize];
  const int mi_height = num_8x8_blocks_high_lookup[bsize];

  x->skip_recode = !x->select_tx_size && mbmi->sb_type >= BLOCK_8X8 &&
                   cpi->oxcf.aq_mode != COMPLEXITY_AQ &&
                   cpi->oxcf.aq_mode != CYCLIC_REFRESH_AQ &&
                   cpi->sf.allow_skip_recode;

  x->skip_optimize = ctx->is_coded;
  ctx->is_coded = 1;
  x->use_lp32x32fdct = cpi->sf.use_lp32x32fdct;
  x->skip_encode = (!output_enabled && cpi->sf.skip_encode_frame &&
                    x->q_index < QIDX_SKIP_THRESH);

  if (x->skip_encode)
    return;

  set_ref_ptrs(cm, xd, mbmi->ref_frame[0], mbmi->ref_frame[1]);

  // Experimental code. Special case for gf and arf zeromv modes.
  // Increase zbin size to suppress noise
  cpi->zbin_mode_boost = get_zbin_mode_boost(mbmi,
                                             cpi->zbin_mode_boost_enabled);
  vp9_update_zbin_extra(cpi, x);

  if (!is_inter_block(mbmi)) {
    int plane;
    mbmi->skip = 1;
    for (plane = 0; plane < MAX_MB_PLANE; ++plane)
      vp9_encode_intra_block_plane(x, MAX(bsize, BLOCK_8X8), plane);
    if (output_enabled)
      sum_intra_stats(&cm->counts, mi);
    vp9_tokenize_sb(cpi, t, !output_enabled, MAX(bsize, BLOCK_8X8));
  } else {
    int ref;
    const int is_compound = has_second_ref(mbmi);
    for (ref = 0; ref < 1 + is_compound; ++ref) {
      YV12_BUFFER_CONFIG *cfg = get_ref_frame_buffer(cpi,
                                                     mbmi->ref_frame[ref]);
      vp9_setup_pre_planes(xd, ref, cfg, mi_row, mi_col,
                           &xd->block_refs[ref]->sf);
    }
    vp9_build_inter_predictors_sb(xd, mi_row, mi_col, MAX(bsize, BLOCK_8X8));

    if (!x->skip) {
      mbmi->skip = 1;
      vp9_encode_sb(x, MAX(bsize, BLOCK_8X8));
      vp9_tokenize_sb(cpi, t, !output_enabled, MAX(bsize, BLOCK_8X8));
    } else {
      mbmi->skip = 1;
      if (output_enabled &&
          !vp9_segfeature_active(&cm->seg, mbmi->segment_id, SEG_LVL_SKIP))
        cm->counts.skip[vp9_get_skip_context(xd)][1]++;
      reset_skip_context(xd, MAX(bsize, BLOCK_8X8));
    }
  }

  if (output_enabled) {
    if (cm->tx_mode == TX_MODE_SELECT &&
        mbmi->sb_type >= BLOCK_8X8  &&
        !(is_inter_block(mbmi) &&
            (mbmi->skip ||
             vp9_segfeature_active(&cm->seg, segment_id, SEG_LVL_SKIP)))) {
      ++get_tx_counts(max_txsize_lookup[bsize], vp9_get_tx_size_context(xd),
                      &cm->counts.tx)[mbmi->tx_size];
    } else {
      int x, y;
      TX_SIZE tx_size;
      // The new intra coding scheme requires no change of transform size
      if (is_inter_block(&mi->mbmi)) {
        tx_size = MIN(tx_mode_to_biggest_tx_size[cm->tx_mode],
                      max_txsize_lookup[bsize]);
      } else {
        tx_size = (bsize >= BLOCK_8X8) ? mbmi->tx_size : TX_4X4;
      }

      for (y = 0; y < mi_height; y++)
        for (x = 0; x < mi_width; x++)
          if (mi_col + x < cm->mi_cols && mi_row + y < cm->mi_rows)
            mi_8x8[mis * y + x]->mbmi.tx_size = tx_size;
    }
  }
}<|MERGE_RESOLUTION|>--- conflicted
+++ resolved
@@ -112,35 +112,6 @@
   unsigned int var;
 } diff;
 
-<<<<<<< HEAD
-static void get_sse_sum_8x8(const uint8_t *src, int src_stride,
-                            const uint8_t *ref, int ref_stride,
-                            unsigned int *sse, int *sum) {
-  variance(src, src_stride, ref, ref_stride, 8, 8, sse, sum);
-}
-
-static void get_sse_sum_16x16(const uint8_t *src, int src_stride,
-                              const uint8_t *ref, int ref_stride,
-                              unsigned int *sse, int *sum) {
-  variance(src, src_stride, ref, ref_stride, 16, 16, sse, sum);
-}
-
-#if CONFIG_VP9_HIGH
-static void high_get_sse_sum_8x8(const uint8_t *src, int src_stride,
-                                 const uint8_t *ref, int ref_stride,
-                                 unsigned int *sse, int *sum) {
-  high_variance(src, src_stride, ref, ref_stride, 8, 8, sse, sum);
-}
-
-static void high_get_sse_sum_16x16(const uint8_t *src, int src_stride,
-                                   const uint8_t *ref, int ref_stride,
-                                   unsigned int *sse, int *sum) {
-  high_variance(src, src_stride, ref, ref_stride, 16, 16, sse, sum);
-}
-#endif
-
-=======
->>>>>>> 19125ae1
 static unsigned int get_sby_perpixel_variance(VP9_COMP *cpi,
                                               const struct buf_2d *ref,
                                               BLOCK_SIZE bs) {
@@ -650,55 +621,6 @@
   }
 }
 
-<<<<<<< HEAD
-// Original activity measure from Tim T's code.
-static unsigned int tt_activity_measure(MACROBLOCK *x) {
-  unsigned int sse;
-  // TODO: This could also be done over smaller areas (8x8), but that would
-  // require extensive changes elsewhere, as lambda is assumed to be fixed
-  // over an entire MB in most of the code.
-  // Another option is to compute four 8x8 variances, and pick a single
-  // lambda using a non-linear combination (e.g., the smallest, or second
-  // smallest, etc.).
-#if CONFIG_VP9_HIGH
-  unsigned int act;
-  if (x->e_mbd.cur_buf->flags & YV12_FLAG_HIGH) {
-    switch (x->e_mbd.bps) {
-      default:
-        act = vp9_high_variance16x16(x->plane[0].src.buf,
-                                     x->plane[0].src.stride,
-                                     CONVERT_TO_BYTEPTR(VP9_HIGH_VAR_OFFS_8),
-                                     0, &sse) << 4;
-        break;
-      case 10:
-        act = vp9_high_variance16x16(x->plane[0].src.buf,
-                                     x->plane[0].src.stride,
-                                     CONVERT_TO_BYTEPTR(VP9_HIGH_VAR_OFFS_10),
-                                     0, &sse);
-        break;
-      case 12:
-        act = vp9_high_variance16x16(x->plane[0].src.buf,
-                                     x->plane[0].src.stride,
-                                     CONVERT_TO_BYTEPTR(VP9_HIGH_VAR_OFFS_12),
-                                     0, &sse) >> 4;
-        break;
-    }
-  } else {
-    act = vp9_variance16x16(x->plane[0].src.buf,
-                            x->plane[0].src.stride,
-                            VP9_VAR_OFFS, 0, &sse) << 4;
-  }
-#else
-  const unsigned int act = vp9_variance16x16(x->plane[0].src.buf,
-                                             x->plane[0].src.stride,
-                                             VP9_VAR_OFFS, 0, &sse) << 4;
-#endif
-  // If the region is flat, lower the activity some more.
-  return act < (8 << 12) ? MIN(act, 5 << 12) : act;
-}
-
-=======
->>>>>>> 19125ae1
 static void update_state(VP9_COMP *cpi, PICK_MODE_CONTEXT *ctx,
                          int mi_row, int mi_col, BLOCK_SIZE bsize,
                          int output_enabled) {
@@ -1391,44 +1313,38 @@
         int b_mi_col = coord_lookup[i * 4 + j].col;
         int b_offset = b_mi_row * MI_SIZE * src_stride +
                        b_mi_col * MI_SIZE;
-<<<<<<< HEAD
 #if CONFIG_VP9_HIGH
         if (cm->use_high) {
-          high_get_sse_sum_16x16(src + b_offset, src_stride,
-                                 pre_src + b_offset, pre_stride,
-                                 &d16[j].sse, &d16[j].sum);
           switch (cm->bit_depth) {
+            case VPX_BITS_8:
+              vp9_high_get16x16var(src + b_offset, src_stride,
+                                   pre_src + b_offset, pre_stride,
+                                   &d16[j].sse, &d16[j].sum);
+              break;
             case VPX_BITS_10:
-              d16[j].sse >>= 4;
-              d16[j].sum >>= 2;
+              vp9_high_10_get16x16var(src + b_offset, src_stride,
+                                      pre_src + b_offset, pre_stride,
+                                      &d16[j].sse, &d16[j].sum);
               break;
             case VPX_BITS_12:
-              d16[j].sse >>= 8;
-              d16[j].sum >>= 4;
-              break;
-            case VPX_BITS_8:
+              vp9_high_12_get16x16var(src + b_offset, src_stride,
+                                      pre_src + b_offset, pre_stride,
+                                      &d16[j].sse, &d16[j].sum);
               break;
             default:
               assert(0 && "cm->bit_depth should be VPX_BITS_8, "
                           "VPX_BITS_10 or VPX_BITS_12");
           }
         } else {
-          get_sse_sum_16x16(src + b_offset, src_stride,
-                            pre_src + b_offset, pre_stride,
-                            &d16[j].sse, &d16[j].sum);
+          vp9_get16x16var(src + b_offset, src_stride,
+                          pre_src + b_offset, pre_stride,
+                          &d16[j].sse, &d16[j].sum);
         }
 #else
-        get_sse_sum_16x16(src + b_offset, src_stride,
-                          pre_src + b_offset, pre_stride,
-                          &d16[j].sse, &d16[j].sum);
-#endif
-=======
-
         vp9_get16x16var(src + b_offset, src_stride,
                         pre_src + b_offset, pre_stride,
                         &d16[j].sse, &d16[j].sum);
-
->>>>>>> 19125ae1
+#endif
         d16[j].var = d16[j].sse -
             (((uint32_t)d16[j].sum * d16[j].sum) >> 8);
 
@@ -2591,37 +2507,6 @@
              sizeof(*xd->above_seg_context) * aligned_mi_cols);
 }
 
-<<<<<<< HEAD
-static void switch_lossless_mode(VP9_COMP *cpi, int lossless) {
-  if (lossless) {
-    // printf("Switching to lossless\n");
-    cpi->mb.fwd_txm4x4 = vp9_fwht4x4;
-    cpi->mb.e_mbd.itxm_add = vp9_iwht4x4_add;
-#if CONFIG_VP9_HIGH
-    if (cpi->oxcf.use_high) {
-      cpi->mb.fwd_txm4x4 = vp9_high_fwht4x4;
-      cpi->mb.e_mbd.high_itxm_add = vp9_high_iwht4x4_add;
-    }
-#endif
-    cpi->mb.optimize = 0;
-    cpi->common.lf.filter_level = 0;
-    cpi->zbin_mode_boost_enabled = 0;
-    cpi->common.tx_mode = ONLY_4X4;
-  } else {
-    // printf("Not lossless\n");
-    cpi->mb.fwd_txm4x4 = vp9_fdct4x4;
-    cpi->mb.e_mbd.itxm_add = vp9_idct4x4_add;
-#if CONFIG_VP9_HIGH
-    if (cpi->oxcf.use_high) {
-      cpi->mb.fwd_txm4x4 = vp9_high_fdct4x4;
-      cpi->mb.e_mbd.high_itxm_add = vp9_high_idct4x4_add;
-    }
-#endif
-  }
-}
-
-=======
->>>>>>> 19125ae1
 static int check_dual_ref_flags(VP9_COMP *cpi) {
   const int ref_flags = cpi->ref_frame_flags;
 
@@ -3286,7 +3171,18 @@
 
   cm->tx_mode = select_tx_mode(cpi);
 
+#if CONFIG_VP9_HIGH
+  if (cm->use_high)
+    cpi->mb.fwd_txm4x4 = cpi->mb.e_mbd.lossless ? vp9_fwht4x4 : vp9_fdct4x4;
+  else
+    cpi->mb.fwd_txm4x4 = cpi->mb.e_mbd.lossless ? vp9_high_fwht4x4 :
+                                                  vp9_high_fdct4x4;
+  cpi->mb.itxm_add = cpi->mb.e_mbd.lossless ? vp9_iwht4x4_add : vp9_idct4x4_add;
+  cpi->mb.high_itxm_add = cpi->mb.e_mbd.lossless ? vp9_high_iwht4x4_add :
+                                                   vp9_high_idct4x4_add;
+#else
   cpi->mb.fwd_txm4x4 = cpi->mb.e_mbd.lossless ? vp9_fwht4x4 : vp9_fdct4x4;
+#endif
   cpi->mb.itxm_add = cpi->mb.e_mbd.lossless ? vp9_iwht4x4_add : vp9_idct4x4_add;
 
   if (cpi->mb.e_mbd.lossless) {
