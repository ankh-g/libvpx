/*
 *  Copyright (c) 2010 The WebM project authors. All Rights Reserved.
 *
 *  Use of this source code is governed by a BSD-style license
 *  that can be found in the LICENSE file in the root of the source
 *  tree. An additional intellectual property rights grant can be found
 *  in the file PATENTS.  All contributing project authors may
 *  be found in the AUTHORS file in the root of the source tree.
 */

#include <limits.h>
#include <math.h>
#include <stdio.h>

#include "./vp9_rtcd.h"
#include "./vpx_config.h"

#include "vpx_ports/vpx_timer.h"

#include "vp9/common/vp9_common.h"
#include "vp9/common/vp9_entropy.h"
#include "vp9/common/vp9_entropymode.h"
#include "vp9/common/vp9_idct.h"
#include "vp9/common/vp9_mvref_common.h"
#include "vp9/common/vp9_pred_common.h"
#include "vp9/common/vp9_quant_common.h"
#include "vp9/common/vp9_reconintra.h"
#include "vp9/common/vp9_reconinter.h"
#include "vp9/common/vp9_seg_common.h"
#include "vp9/common/vp9_systemdependent.h"
#include "vp9/common/vp9_tile_common.h"

#include "vp9/encoder/vp9_aq_complexity.h"
#include "vp9/encoder/vp9_aq_cyclicrefresh.h"
#include "vp9/encoder/vp9_aq_variance.h"
#include "vp9/encoder/vp9_encodeframe.h"
#include "vp9/encoder/vp9_encodemb.h"
#include "vp9/encoder/vp9_encodemv.h"
#include "vp9/encoder/vp9_extend.h"
#include "vp9/encoder/vp9_pickmode.h"
#include "vp9/encoder/vp9_rd.h"
#include "vp9/encoder/vp9_rdopt.h"
#include "vp9/encoder/vp9_segmentation.h"
#include "vp9/encoder/vp9_tokenize.h"

#define GF_ZEROMV_ZBIN_BOOST 0
#define LF_ZEROMV_ZBIN_BOOST 0
#define MV_ZBIN_BOOST        0
#define SPLIT_MV_ZBIN_BOOST  0
#define INTRA_ZBIN_BOOST     0

static void encode_superblock(VP9_COMP *cpi, TOKENEXTRA **t, int output_enabled,
                              int mi_row, int mi_col, BLOCK_SIZE bsize,
                              PICK_MODE_CONTEXT *ctx);

// Motion vector component magnitude threshold for defining fast motion.
#define FAST_MOTION_MV_THRESH 24

// This is used as a reference when computing the source variance for the
//  purposes of activity masking.
// Eventually this should be replaced by custom no-reference routines,
//  which will be faster.
static const uint8_t VP9_VAR_OFFS[64] = {
  128, 128, 128, 128, 128, 128, 128, 128,
  128, 128, 128, 128, 128, 128, 128, 128,
  128, 128, 128, 128, 128, 128, 128, 128,
  128, 128, 128, 128, 128, 128, 128, 128,
  128, 128, 128, 128, 128, 128, 128, 128,
  128, 128, 128, 128, 128, 128, 128, 128,
  128, 128, 128, 128, 128, 128, 128, 128,
  128, 128, 128, 128, 128, 128, 128, 128
};

#if CONFIG_VP9_HIGH
// TODO(Peter): should these value scale with bit depth?
static const uint16_t VP9_HIGH_VAR_OFFS_8[64] = {
  128, 128, 128, 128, 128, 128, 128, 128,
  128, 128, 128, 128, 128, 128, 128, 128,
  128, 128, 128, 128, 128, 128, 128, 128,
  128, 128, 128, 128, 128, 128, 128, 128,
  128, 128, 128, 128, 128, 128, 128, 128,
  128, 128, 128, 128, 128, 128, 128, 128,
  128, 128, 128, 128, 128, 128, 128, 128,
  128, 128, 128, 128, 128, 128, 128, 128
};

static const uint16_t VP9_HIGH_VAR_OFFS_10[64] = {
  128*4, 128*4, 128*4, 128*4, 128*4, 128*4, 128*4, 128*4,
  128*4, 128*4, 128*4, 128*4, 128*4, 128*4, 128*4, 128*4,
  128*4, 128*4, 128*4, 128*4, 128*4, 128*4, 128*4, 128*4,
  128*4, 128*4, 128*4, 128*4, 128*4, 128*4, 128*4, 128*4,
  128*4, 128*4, 128*4, 128*4, 128*4, 128*4, 128*4, 128*4,
  128*4, 128*4, 128*4, 128*4, 128*4, 128*4, 128*4, 128*4,
  128*4, 128*4, 128*4, 128*4, 128*4, 128*4, 128*4, 128*4,
  128*4, 128*4, 128*4, 128*4, 128*4, 128*4, 128*4, 128*4
};

static const uint16_t VP9_HIGH_VAR_OFFS_12[64] = {
  128*16, 128*16, 128*16, 128*16, 128*16, 128*16, 128*16, 128*16,
  128*16, 128*16, 128*16, 128*16, 128*16, 128*16, 128*16, 128*16,
  128*16, 128*16, 128*16, 128*16, 128*16, 128*16, 128*16, 128*16,
  128*16, 128*16, 128*16, 128*16, 128*16, 128*16, 128*16, 128*16,
  128*16, 128*16, 128*16, 128*16, 128*16, 128*16, 128*16, 128*16,
  128*16, 128*16, 128*16, 128*16, 128*16, 128*16, 128*16, 128*16,
  128*16, 128*16, 128*16, 128*16, 128*16, 128*16, 128*16, 128*16,
  128*16, 128*16, 128*16, 128*16, 128*16, 128*16, 128*16, 128*16
};
#endif

static unsigned int get_sby_perpixel_variance(VP9_COMP *cpi,
                                              const struct buf_2d *ref,
                                              BLOCK_SIZE bs) {
  unsigned int sse;
  const unsigned int var = cpi->fn_ptr[bs].vf(ref->buf, ref->stride,
                                              VP9_VAR_OFFS, 0, &sse);
  return ROUND_POWER_OF_TWO(var, num_pels_log2_lookup[bs]);
}

#if CONFIG_VP9_HIGH
static unsigned int high_get_sby_perpixel_variance(VP9_COMP *cpi,
                                              const struct buf_2d *ref,
                                              BLOCK_SIZE bs, int bps) {
  unsigned int var, sse;
  switch (bps) {
    default:
      var = cpi->fn_ptr[bs].vf(ref->buf, ref->stride,
                         CONVERT_TO_BYTEPTR(VP9_HIGH_VAR_OFFS_8), 0, &sse);
      break;
    case 10:
      var = cpi->fn_ptr[bs].vf(ref->buf, ref->stride,
                         CONVERT_TO_BYTEPTR(VP9_HIGH_VAR_OFFS_10), 0, &sse);
      break;
    case 12:
      var = cpi->fn_ptr[bs].vf(ref->buf, ref->stride,
                         CONVERT_TO_BYTEPTR(VP9_HIGH_VAR_OFFS_12), 0, &sse);
      break;
  }
  return ROUND_POWER_OF_TWO(var, num_pels_log2_lookup[bs]);
}
#endif

static unsigned int get_sby_perpixel_diff_variance(VP9_COMP *cpi,
                                                   const struct buf_2d *ref,
                                                   int mi_row, int mi_col,
                                                   BLOCK_SIZE bs) {
  const YV12_BUFFER_CONFIG *last = get_ref_frame_buffer(cpi, LAST_FRAME);
  const uint8_t* last_y = &last->y_buffer[mi_row * MI_SIZE * last->y_stride +
                                              mi_col * MI_SIZE];
  unsigned int sse;
  const unsigned int var = cpi->fn_ptr[bs].vf(ref->buf, ref->stride,
                                              last_y, last->y_stride, &sse);
  return ROUND_POWER_OF_TWO(var, num_pels_log2_lookup[bs]);
}

static BLOCK_SIZE get_rd_var_based_fixed_partition(VP9_COMP *cpi,
                                                   int mi_row,
                                                   int mi_col) {
  unsigned int var = get_sby_perpixel_diff_variance(cpi, &cpi->mb.plane[0].src,
                                                    mi_row, mi_col,
                                                    BLOCK_64X64);
  if (var < 8)
    return BLOCK_64X64;
  else if (var < 128)
    return BLOCK_32X32;
  else if (var < 2048)
    return BLOCK_16X16;
  else
    return BLOCK_8X8;
}

static BLOCK_SIZE get_nonrd_var_based_fixed_partition(VP9_COMP *cpi,
                                                      int mi_row,
                                                      int mi_col) {
  unsigned int var = get_sby_perpixel_diff_variance(cpi, &cpi->mb.plane[0].src,
                                                    mi_row, mi_col,
                                                    BLOCK_64X64);
  if (var < 4)
    return BLOCK_64X64;
  else if (var < 10)
    return BLOCK_32X32;
  else
    return BLOCK_16X16;
}

// Lighter version of set_offsets that only sets the mode info
// pointers.
static INLINE void set_modeinfo_offsets(VP9_COMMON *const cm,
                                        MACROBLOCKD *const xd,
                                        int mi_row,
                                        int mi_col) {
  const int idx_str = xd->mi_stride * mi_row + mi_col;
  xd->mi = cm->mi_grid_visible + idx_str;
  xd->mi[0] = cm->mi + idx_str;
}

static void set_offsets(VP9_COMP *cpi, const TileInfo *const tile,
                        int mi_row, int mi_col, BLOCK_SIZE bsize) {
  MACROBLOCK *const x = &cpi->mb;
  VP9_COMMON *const cm = &cpi->common;
  MACROBLOCKD *const xd = &x->e_mbd;
  MB_MODE_INFO *mbmi;
  const int mi_width = num_8x8_blocks_wide_lookup[bsize];
  const int mi_height = num_8x8_blocks_high_lookup[bsize];
  const struct segmentation *const seg = &cm->seg;

  set_skip_context(xd, mi_row, mi_col);

  set_modeinfo_offsets(cm, xd, mi_row, mi_col);

  mbmi = &xd->mi[0]->mbmi;

  // Set up destination pointers.
  vp9_setup_dst_planes(xd->plane, get_frame_new_buffer(cm), mi_row, mi_col);

  // Set up limit values for MV components.
  // Mv beyond the range do not produce new/different prediction block.
  x->mv_row_min = -(((mi_row + mi_height) * MI_SIZE) + VP9_INTERP_EXTEND);
  x->mv_col_min = -(((mi_col + mi_width) * MI_SIZE) + VP9_INTERP_EXTEND);
  x->mv_row_max = (cm->mi_rows - mi_row) * MI_SIZE + VP9_INTERP_EXTEND;
  x->mv_col_max = (cm->mi_cols - mi_col) * MI_SIZE + VP9_INTERP_EXTEND;

  // Set up distance of MB to edge of frame in 1/8th pel units.
  assert(!(mi_col & (mi_width - 1)) && !(mi_row & (mi_height - 1)));
  set_mi_row_col(xd, tile, mi_row, mi_height, mi_col, mi_width,
                 cm->mi_rows, cm->mi_cols);

  // Set up source buffers.
  vp9_setup_src_planes(x, cpi->Source, mi_row, mi_col);

  // R/D setup.
  x->rddiv = cpi->rd.RDDIV;
  x->rdmult = cpi->rd.RDMULT;

  // Setup segment ID.
  if (seg->enabled) {
    if (cpi->oxcf.aq_mode != VARIANCE_AQ) {
      const uint8_t *const map = seg->update_map ? cpi->segmentation_map
                                                 : cm->last_frame_seg_map;
      mbmi->segment_id = vp9_get_segment_id(cm, map, bsize, mi_row, mi_col);
    }
    vp9_init_plane_quantizers(cpi, x);

    x->encode_breakout = cpi->segment_encode_breakout[mbmi->segment_id];
  } else {
    mbmi->segment_id = 0;
    x->encode_breakout = cpi->encode_breakout;
  }
}

static void duplicate_mode_info_in_sb(VP9_COMMON *cm, MACROBLOCKD *xd,
                                      int mi_row, int mi_col,
                                      BLOCK_SIZE bsize) {
  const int block_width = num_8x8_blocks_wide_lookup[bsize];
  const int block_height = num_8x8_blocks_high_lookup[bsize];
  int i, j;
  for (j = 0; j < block_height; ++j)
    for (i = 0; i < block_width; ++i) {
      if (mi_row + j < cm->mi_rows && mi_col + i < cm->mi_cols)
        xd->mi[j * xd->mi_stride + i] = xd->mi[0];
    }
}

static void set_block_size(VP9_COMP * const cpi,
                           int mi_row, int mi_col,
                           BLOCK_SIZE bsize) {
  if (cpi->common.mi_cols > mi_col && cpi->common.mi_rows > mi_row) {
    MACROBLOCKD *const xd = &cpi->mb.e_mbd;
    set_modeinfo_offsets(&cpi->common, xd, mi_row, mi_col);
    xd->mi[0]->mbmi.sb_type = bsize;
    duplicate_mode_info_in_sb(&cpi->common, xd, mi_row, mi_col, bsize);
  }
}

typedef struct {
  int64_t sum_square_error;
  int64_t sum_error;
  int count;
  int variance;
} var;

typedef struct {
  var none;
  var horz[2];
  var vert[2];
} partition_variance;

typedef struct {
  partition_variance part_variances;
  var split[4];
} v8x8;

typedef struct {
  partition_variance part_variances;
  v8x8 split[4];
} v16x16;

typedef struct {
  partition_variance part_variances;
  v16x16 split[4];
} v32x32;

typedef struct {
  partition_variance part_variances;
  v32x32 split[4];
} v64x64;

typedef struct {
  partition_variance *part_variances;
  var *split[4];
} variance_node;

typedef enum {
  V16X16,
  V32X32,
  V64X64,
} TREE_LEVEL;

static void tree_to_node(void *data, BLOCK_SIZE bsize, variance_node *node) {
  int i;
  node->part_variances = NULL;
  vpx_memset(node->split, 0, sizeof(node->split));
  switch (bsize) {
    case BLOCK_64X64: {
      v64x64 *vt = (v64x64 *) data;
      node->part_variances = &vt->part_variances;
      for (i = 0; i < 4; i++)
        node->split[i] = &vt->split[i].part_variances.none;
      break;
    }
    case BLOCK_32X32: {
      v32x32 *vt = (v32x32 *) data;
      node->part_variances = &vt->part_variances;
      for (i = 0; i < 4; i++)
        node->split[i] = &vt->split[i].part_variances.none;
      break;
    }
    case BLOCK_16X16: {
      v16x16 *vt = (v16x16 *) data;
      node->part_variances = &vt->part_variances;
      for (i = 0; i < 4; i++)
        node->split[i] = &vt->split[i].part_variances.none;
      break;
    }
    case BLOCK_8X8: {
      v8x8 *vt = (v8x8 *) data;
      node->part_variances = &vt->part_variances;
      for (i = 0; i < 4; i++)
        node->split[i] = &vt->split[i];
      break;
    }
    default: {
      assert(0);
      break;
    }
  }
}

// Set variance values given sum square error, sum error, count.
static void fill_variance(int64_t s2, int64_t s, int c, var *v) {
  v->sum_square_error = s2;
  v->sum_error = s;
  v->count = c;
  if (c > 0)
    v->variance = (int)(256 *
                        (v->sum_square_error - v->sum_error * v->sum_error /
                         v->count) / v->count);
  else
    v->variance = 0;
}

void sum_2_variances(const var *a, const var *b, var *r) {
  fill_variance(a->sum_square_error + b->sum_square_error,
                a->sum_error + b->sum_error, a->count + b->count, r);
}

static void fill_variance_tree(void *data, BLOCK_SIZE bsize) {
  variance_node node;
  tree_to_node(data, bsize, &node);
  sum_2_variances(node.split[0], node.split[1], &node.part_variances->horz[0]);
  sum_2_variances(node.split[2], node.split[3], &node.part_variances->horz[1]);
  sum_2_variances(node.split[0], node.split[2], &node.part_variances->vert[0]);
  sum_2_variances(node.split[1], node.split[3], &node.part_variances->vert[1]);
  sum_2_variances(&node.part_variances->vert[0], &node.part_variances->vert[1],
                  &node.part_variances->none);
}

static int set_vt_partitioning(VP9_COMP *cpi,
                               void *data,
                               BLOCK_SIZE bsize,
                               int mi_row,
                               int mi_col) {
  VP9_COMMON * const cm = &cpi->common;
  variance_node vt;
  const int block_width = num_8x8_blocks_wide_lookup[bsize];
  const int block_height = num_8x8_blocks_high_lookup[bsize];
  // TODO(debargha): Choose this more intelligently.
  const int64_t threshold_multiplier = 25;
  int64_t threshold = threshold_multiplier * cpi->common.base_qindex;
  assert(block_height == block_width);

  tree_to_node(data, bsize, &vt);

  // Split none is available only if we have more than half a block size
  // in width and height inside the visible image.
  if (mi_col + block_width / 2 < cm->mi_cols &&
      mi_row + block_height / 2 < cm->mi_rows &&
      vt.part_variances->none.variance < threshold) {
    set_block_size(cpi, mi_row, mi_col, bsize);
    return 1;
  }

  // Vertical split is available on all but the bottom border.
  if (mi_row + block_height / 2 < cm->mi_rows &&
      vt.part_variances->vert[0].variance < threshold &&
      vt.part_variances->vert[1].variance < threshold) {
    BLOCK_SIZE subsize = get_subsize(bsize, PARTITION_VERT);
    set_block_size(cpi, mi_row, mi_col, subsize);
    set_block_size(cpi, mi_row, mi_col + block_width / 2, subsize);
    return 1;
  }

  // Horizontal split is available on all but the right border.
  if (mi_col + block_width / 2 < cm->mi_cols &&
      vt.part_variances->horz[0].variance < threshold &&
      vt.part_variances->horz[1].variance < threshold) {
    BLOCK_SIZE subsize = get_subsize(bsize, PARTITION_HORZ);
    set_block_size(cpi, mi_row, mi_col, subsize);
    set_block_size(cpi, mi_row + block_height / 2, mi_col, subsize);
    return 1;
  }
  return 0;
}

// TODO(debargha): Fix this function and make it work as expected.
static void choose_partitioning(VP9_COMP *cpi,
                                const TileInfo *const tile,
                                int mi_row, int mi_col) {
  VP9_COMMON * const cm = &cpi->common;
  MACROBLOCK *x = &cpi->mb;
  MACROBLOCKD *xd = &cpi->mb.e_mbd;

  int i, j, k;
  v64x64 vt;
  uint8_t *s;
  const uint8_t *d;
  int sp;
  int dp;
  int pixels_wide = 64, pixels_high = 64;
  int_mv nearest_mv, near_mv;
  const YV12_BUFFER_CONFIG *yv12 = get_ref_frame_buffer(cpi, LAST_FRAME);
  const struct scale_factors *const sf = &cm->frame_refs[LAST_FRAME - 1].sf;

  vp9_zero(vt);
  set_offsets(cpi, tile, mi_row, mi_col, BLOCK_64X64);

  if (xd->mb_to_right_edge < 0)
    pixels_wide += (xd->mb_to_right_edge >> 3);
  if (xd->mb_to_bottom_edge < 0)
    pixels_high += (xd->mb_to_bottom_edge >> 3);

  s = x->plane[0].src.buf;
  sp = x->plane[0].src.stride;

  if (cm->frame_type != KEY_FRAME) {
    vp9_setup_pre_planes(xd, 0, yv12, mi_row, mi_col, sf);

    xd->mi[0]->mbmi.ref_frame[0] = LAST_FRAME;
    xd->mi[0]->mbmi.sb_type = BLOCK_64X64;
    vp9_find_best_ref_mvs(xd, cm->allow_high_precision_mv,
                          xd->mi[0]->mbmi.ref_mvs[LAST_FRAME],
                          &nearest_mv, &near_mv);

    xd->mi[0]->mbmi.mv[0] = nearest_mv;
    vp9_build_inter_predictors_sby(xd, mi_row, mi_col, BLOCK_64X64);

    d = xd->plane[0].dst.buf;
    dp = xd->plane[0].dst.stride;
  } else {
    d = VP9_VAR_OFFS;
    dp = 0;
#if CONFIG_VP9_HIGH
    if (xd->cur_buf->flags&YV12_FLAG_HIGH) {
      switch (xd->bps) {
      default:
        d = CONVERT_TO_BYTEPTR(VP9_HIGH_VAR_OFFS_8);
        break;
      case 10:
        d = CONVERT_TO_BYTEPTR(VP9_HIGH_VAR_OFFS_10);
        break;
      case 12:
        d = CONVERT_TO_BYTEPTR(VP9_HIGH_VAR_OFFS_12);
        break;
      }
    }
#endif
  }

  // Fill in the entire tree of 8x8 variances for splits.
  for (i = 0; i < 4; i++) {
    const int x32_idx = ((i & 1) << 5);
    const int y32_idx = ((i >> 1) << 5);
    for (j = 0; j < 4; j++) {
      const int x16_idx = x32_idx + ((j & 1) << 4);
      const int y16_idx = y32_idx + ((j >> 1) << 4);
      v16x16 *vst = &vt.split[i].split[j];
      for (k = 0; k < 4; k++) {
        int x_idx = x16_idx + ((k & 1) << 3);
        int y_idx = y16_idx + ((k >> 1) << 3);
        unsigned int sse = 0;
        int sum = 0;
        if (x_idx < pixels_wide && y_idx < pixels_high)
          vp9_get8x8var(s + y_idx * sp + x_idx, sp,
                        d + y_idx * dp + x_idx, dp, &sse, &sum);
        fill_variance(sse, sum, 64, &vst->split[k].part_variances.none);
      }
    }
  }
  // Fill the rest of the variance tree by summing split partition values.
  for (i = 0; i < 4; i++) {
    for (j = 0; j < 4; j++) {
      fill_variance_tree(&vt.split[i].split[j], BLOCK_16X16);
    }
    fill_variance_tree(&vt.split[i], BLOCK_32X32);
  }
  fill_variance_tree(&vt, BLOCK_64X64);

  // Now go through the entire structure,  splitting every block size until
  // we get to one that's got a variance lower than our threshold,  or we
  // hit 8x8.
  if (!set_vt_partitioning(cpi, &vt, BLOCK_64X64,
                           mi_row, mi_col)) {
    for (i = 0; i < 4; ++i) {
      const int x32_idx = ((i & 1) << 2);
      const int y32_idx = ((i >> 1) << 2);
      if (!set_vt_partitioning(cpi, &vt.split[i], BLOCK_32X32,
                               (mi_row + y32_idx), (mi_col + x32_idx))) {
        for (j = 0; j < 4; ++j) {
          const int x16_idx = ((j & 1) << 1);
          const int y16_idx = ((j >> 1) << 1);
          // NOTE: This is a temporary hack to disable 8x8 partitions,
          // since it works really bad - possibly due to a bug
#define DISABLE_8X8_VAR_BASED_PARTITION
#ifdef DISABLE_8X8_VAR_BASED_PARTITION
          if (mi_row + y32_idx + y16_idx + 1 < cm->mi_rows &&
              mi_row + x32_idx + x16_idx + 1 < cm->mi_cols) {
            set_block_size(cpi,
                           (mi_row + y32_idx + y16_idx),
                           (mi_col + x32_idx + x16_idx),
                           BLOCK_16X16);
          } else {
            for (k = 0; k < 4; ++k) {
              const int x8_idx = (k & 1);
              const int y8_idx = (k >> 1);
              set_block_size(cpi,
                             (mi_row + y32_idx + y16_idx + y8_idx),
                             (mi_col + x32_idx + x16_idx + x8_idx),
                             BLOCK_8X8);
            }
          }
#else
          if (!set_vt_partitioning(cpi, &vt.split[i].split[j], tile,
                                   BLOCK_16X16,
                                   (mi_row + y32_idx + y16_idx),
                                   (mi_col + x32_idx + x16_idx), 2)) {
            for (k = 0; k < 4; ++k) {
              const int x8_idx = (k & 1);
              const int y8_idx = (k >> 1);
              set_block_size(cpi,
                             (mi_row + y32_idx + y16_idx + y8_idx),
                             (mi_col + x32_idx + x16_idx + x8_idx),
                             BLOCK_8X8);
            }
          }
#endif
        }
      }
    }
  }
}

static void update_state(VP9_COMP *cpi, PICK_MODE_CONTEXT *ctx,
                         int mi_row, int mi_col, BLOCK_SIZE bsize,
                         int output_enabled) {
  int i, x_idx, y;
  VP9_COMMON *const cm = &cpi->common;
  RD_OPT *const rd_opt = &cpi->rd;
  MACROBLOCK *const x = &cpi->mb;
  MACROBLOCKD *const xd = &x->e_mbd;
  struct macroblock_plane *const p = x->plane;
  struct macroblockd_plane *const pd = xd->plane;
  MODE_INFO *mi = &ctx->mic;
  MB_MODE_INFO *const mbmi = &xd->mi[0]->mbmi;
  MODE_INFO *mi_addr = xd->mi[0];
  const struct segmentation *const seg = &cm->seg;

  const int mis = cm->mi_stride;
  const int mi_width = num_8x8_blocks_wide_lookup[bsize];
  const int mi_height = num_8x8_blocks_high_lookup[bsize];
  int max_plane;

  assert(mi->mbmi.sb_type == bsize);

  *mi_addr = *mi;

  // If segmentation in use
  if (seg->enabled && output_enabled) {
    // For in frame complexity AQ copy the segment id from the segment map.
    if (cpi->oxcf.aq_mode == COMPLEXITY_AQ) {
      const uint8_t *const map = seg->update_map ? cpi->segmentation_map
                                                 : cm->last_frame_seg_map;
      mi_addr->mbmi.segment_id =
        vp9_get_segment_id(cm, map, bsize, mi_row, mi_col);
    }
    // Else for cyclic refresh mode update the segment map, set the segment id
    // and then update the quantizer.
    if (cpi->oxcf.aq_mode == CYCLIC_REFRESH_AQ) {
      vp9_cyclic_refresh_update_segment(cpi, &xd->mi[0]->mbmi,
                                        mi_row, mi_col, bsize, 1);
    }
  }

  max_plane = is_inter_block(mbmi) ? MAX_MB_PLANE : 1;
  for (i = 0; i < max_plane; ++i) {
    p[i].coeff = ctx->coeff_pbuf[i][1];
    p[i].qcoeff = ctx->qcoeff_pbuf[i][1];
    pd[i].dqcoeff = ctx->dqcoeff_pbuf[i][1];
    p[i].eobs = ctx->eobs_pbuf[i][1];
  }

  for (i = max_plane; i < MAX_MB_PLANE; ++i) {
    p[i].coeff = ctx->coeff_pbuf[i][2];
    p[i].qcoeff = ctx->qcoeff_pbuf[i][2];
    pd[i].dqcoeff = ctx->dqcoeff_pbuf[i][2];
    p[i].eobs = ctx->eobs_pbuf[i][2];
  }

  // Restore the coding context of the MB to that that was in place
  // when the mode was picked for it
  for (y = 0; y < mi_height; y++)
    for (x_idx = 0; x_idx < mi_width; x_idx++)
      if ((xd->mb_to_right_edge >> (3 + MI_SIZE_LOG2)) + mi_width > x_idx
        && (xd->mb_to_bottom_edge >> (3 + MI_SIZE_LOG2)) + mi_height > y) {
        xd->mi[x_idx + y * mis] = mi_addr;
      }

  if (cpi->oxcf.aq_mode)
    vp9_init_plane_quantizers(cpi, x);

  // FIXME(rbultje) I'm pretty sure this should go to the end of this block
  // (i.e. after the output_enabled)
  if (bsize < BLOCK_32X32) {
    if (bsize < BLOCK_16X16)
      ctx->tx_rd_diff[ALLOW_16X16] = ctx->tx_rd_diff[ALLOW_8X8];
    ctx->tx_rd_diff[ALLOW_32X32] = ctx->tx_rd_diff[ALLOW_16X16];
  }

  if (is_inter_block(mbmi) && mbmi->sb_type < BLOCK_8X8) {
    mbmi->mv[0].as_int = mi->bmi[3].as_mv[0].as_int;
    mbmi->mv[1].as_int = mi->bmi[3].as_mv[1].as_int;
  }

  x->skip = ctx->skip;
  vpx_memcpy(x->zcoeff_blk[mbmi->tx_size], ctx->zcoeff_blk,
             sizeof(uint8_t) * ctx->num_4x4_blk);

  if (!output_enabled)
    return;

  if (!vp9_segfeature_active(&cm->seg, mbmi->segment_id, SEG_LVL_SKIP)) {
    for (i = 0; i < TX_MODES; i++)
      rd_opt->tx_select_diff[i] += ctx->tx_rd_diff[i];
  }

#if CONFIG_INTERNAL_STATS
  if (frame_is_intra_only(cm)) {
    static const int kf_mode_index[] = {
      THR_DC        /*DC_PRED*/,
      THR_V_PRED    /*V_PRED*/,
      THR_H_PRED    /*H_PRED*/,
      THR_D45_PRED  /*D45_PRED*/,
      THR_D135_PRED /*D135_PRED*/,
      THR_D117_PRED /*D117_PRED*/,
      THR_D153_PRED /*D153_PRED*/,
      THR_D207_PRED /*D207_PRED*/,
      THR_D63_PRED  /*D63_PRED*/,
      THR_TM        /*TM_PRED*/,
    };
    ++cpi->mode_chosen_counts[kf_mode_index[mbmi->mode]];
  } else {
    // Note how often each mode chosen as best
    ++cpi->mode_chosen_counts[ctx->best_mode_index];
  }
#endif
  if (!frame_is_intra_only(cm)) {
    if (is_inter_block(mbmi)) {
      vp9_update_mv_count(cm, xd);

      if (cm->interp_filter == SWITCHABLE) {
        const int ctx = vp9_get_pred_context_switchable_interp(xd);
        ++cm->counts.switchable_interp[ctx][mbmi->interp_filter];
      }
    }

    rd_opt->comp_pred_diff[SINGLE_REFERENCE] += ctx->single_pred_diff;
    rd_opt->comp_pred_diff[COMPOUND_REFERENCE] += ctx->comp_pred_diff;
    rd_opt->comp_pred_diff[REFERENCE_MODE_SELECT] += ctx->hybrid_pred_diff;

    for (i = 0; i < SWITCHABLE_FILTER_CONTEXTS; ++i)
      rd_opt->filter_diff[i] += ctx->best_filter_diff[i];
  }
}

void vp9_setup_src_planes(MACROBLOCK *x, const YV12_BUFFER_CONFIG *src,
                          int mi_row, int mi_col) {
  uint8_t *const buffers[3] = {src->y_buffer, src->u_buffer, src->v_buffer };
  const int strides[3] = {src->y_stride, src->uv_stride, src->uv_stride };
  int i;

  // Set current frame pointer.
  x->e_mbd.cur_buf = src;

  for (i = 0; i < MAX_MB_PLANE; i++)
    setup_pred_plane(&x->plane[i].src, buffers[i], strides[i], mi_row, mi_col,
                     NULL, x->e_mbd.plane[i].subsampling_x,
                     x->e_mbd.plane[i].subsampling_y);
}

static void set_mode_info_seg_skip(MACROBLOCK *x, TX_MODE tx_mode, int *rate,
                                   int64_t *dist, BLOCK_SIZE bsize) {
  MACROBLOCKD *const xd = &x->e_mbd;
  MB_MODE_INFO *const mbmi = &xd->mi[0]->mbmi;
  INTERP_FILTER filter_ref;

  if (xd->up_available)
    filter_ref = xd->mi[-xd->mi_stride]->mbmi.interp_filter;
  else if (xd->left_available)
    filter_ref = xd->mi[-1]->mbmi.interp_filter;
  else
    filter_ref = EIGHTTAP;

  mbmi->sb_type = bsize;
  mbmi->mode = ZEROMV;
  mbmi->tx_size = MIN(max_txsize_lookup[bsize],
                      tx_mode_to_biggest_tx_size[tx_mode]);
  mbmi->skip = 1;
  mbmi->uv_mode = DC_PRED;
  mbmi->ref_frame[0] = LAST_FRAME;
  mbmi->ref_frame[1] = NONE;
  mbmi->mv[0].as_int = 0;
  mbmi->interp_filter = filter_ref;

  xd->mi[0]->bmi[0].as_mv[0].as_int = 0;
  x->skip = 1;

  *rate = 0;
  *dist = 0;
}

static void rd_pick_sb_modes(VP9_COMP *cpi, const TileInfo *const tile,
                             int mi_row, int mi_col,
                             int *totalrate, int64_t *totaldist,
                             BLOCK_SIZE bsize, PICK_MODE_CONTEXT *ctx,
                             int64_t best_rd, int block) {
  VP9_COMMON *const cm = &cpi->common;
  MACROBLOCK *const x = &cpi->mb;
  MACROBLOCKD *const xd = &x->e_mbd;
  MB_MODE_INFO *mbmi;
  struct macroblock_plane *const p = x->plane;
  struct macroblockd_plane *const pd = xd->plane;
  const AQ_MODE aq_mode = cpi->oxcf.aq_mode;
  int i, orig_rdmult;
  double rdmult_ratio;

  vp9_clear_system_state();
  rdmult_ratio = 1.0;  // avoid uninitialized warnings

  // Use the lower precision, but faster, 32x32 fdct for mode selection.
  x->use_lp32x32fdct = 1;

  // TODO(JBB): Most other places in the code instead of calling the function
  // and then checking if its not the first 8x8 we put the check in the
  // calling function.  Do that here.
  if (bsize < BLOCK_8X8) {
    // When ab_index = 0 all sub-blocks are handled, so for ab_index != 0
    // there is nothing to be done.
    if (block != 0) {
      *totalrate = 0;
      *totaldist = 0;
      return;
    }
  }

  set_offsets(cpi, tile, mi_row, mi_col, bsize);
  mbmi = &xd->mi[0]->mbmi;
  mbmi->sb_type = bsize;

  for (i = 0; i < MAX_MB_PLANE; ++i) {
    p[i].coeff = ctx->coeff_pbuf[i][0];
    p[i].qcoeff = ctx->qcoeff_pbuf[i][0];
    pd[i].dqcoeff = ctx->dqcoeff_pbuf[i][0];
    p[i].eobs = ctx->eobs_pbuf[i][0];
  }
  ctx->is_coded = 0;
  x->skip_recode = 0;

  // Set to zero to make sure we do not use the previous encoded frame stats
  mbmi->skip = 0;
#if CONFIG_VP9_HIGH
  if (xd->cur_buf->flags&YV12_FLAG_HIGH) {
    x->source_variance = high_get_sby_perpixel_variance(
        cpi, &x->plane[0].src, bsize, xd->bps);
  } else {
    x->source_variance = get_sby_perpixel_variance(
        cpi, &x->plane[0].src, bsize);
  }
#else
  x->source_variance = get_sby_perpixel_variance(
      cpi, &x->plane[0].src, bsize);
#endif

  // Save rdmult before it might be changed, so it can be restored later.
  orig_rdmult = x->rdmult;

  if (aq_mode == VARIANCE_AQ) {
    const int energy = bsize <= BLOCK_16X16 ? x->mb_energy
                                            : vp9_block_energy(cpi, x, bsize);
    if (cm->frame_type == KEY_FRAME ||
        cpi->refresh_alt_ref_frame ||
        (cpi->refresh_golden_frame && !cpi->rc.is_src_frame_alt_ref)) {
      mbmi->segment_id = vp9_vaq_segment_id(energy);
    } else {
      const uint8_t *const map = cm->seg.update_map ? cpi->segmentation_map
                                                    : cm->last_frame_seg_map;
      mbmi->segment_id = vp9_get_segment_id(cm, map, bsize, mi_row, mi_col);
    }

    rdmult_ratio = vp9_vaq_rdmult_ratio(energy);
    vp9_init_plane_quantizers(cpi, x);
    vp9_clear_system_state();
    x->rdmult = (int)round(x->rdmult * rdmult_ratio);
  } else if (aq_mode == COMPLEXITY_AQ) {
    const int mi_offset = mi_row * cm->mi_cols + mi_col;
    unsigned char complexity = cpi->complexity_map[mi_offset];
    const int is_edge = (mi_row <= 1) || (mi_row >= (cm->mi_rows - 2)) ||
                        (mi_col <= 1) || (mi_col >= (cm->mi_cols - 2));
    if (!is_edge && (complexity > 128))
      x->rdmult += ((x->rdmult * (complexity - 128)) / 256);
  } else if (aq_mode == CYCLIC_REFRESH_AQ) {
    const uint8_t *const map = cm->seg.update_map ? cpi->segmentation_map
                                                  : cm->last_frame_seg_map;
    // If segment 1, use rdmult for that segment.
    if (vp9_get_segment_id(cm, map, bsize, mi_row, mi_col))
      x->rdmult = vp9_cyclic_refresh_get_rdmult(cpi->cyclic_refresh);
  }

  // Find best coding mode & reconstruct the MB so it is available
  // as a predictor for MBs that follow in the SB
  if (frame_is_intra_only(cm)) {
    vp9_rd_pick_intra_mode_sb(cpi, x, totalrate, totaldist, bsize, ctx,
                              best_rd);
  } else {
    if (bsize >= BLOCK_8X8) {
      if (vp9_segfeature_active(&cm->seg, mbmi->segment_id, SEG_LVL_SKIP))
        vp9_rd_pick_inter_mode_sb_seg_skip(cpi, x, totalrate, totaldist, bsize,
                                           ctx, best_rd);
      else
        vp9_rd_pick_inter_mode_sb(cpi, x, tile, mi_row, mi_col,
                                  totalrate, totaldist, bsize, ctx, best_rd);
    } else {
      vp9_rd_pick_inter_mode_sub8x8(cpi, x, tile, mi_row, mi_col, totalrate,
                                    totaldist, bsize, ctx, best_rd);
    }
  }

  x->rdmult = orig_rdmult;

  if (aq_mode == VARIANCE_AQ && *totalrate != INT_MAX) {
    vp9_clear_system_state();
    *totalrate = (int)round(*totalrate * rdmult_ratio);
  }
}

static void update_stats(VP9_COMMON *cm, const MACROBLOCK *x) {
  const MACROBLOCKD *const xd = &x->e_mbd;
  const MODE_INFO *const mi = xd->mi[0];
  const MB_MODE_INFO *const mbmi = &mi->mbmi;

  if (!frame_is_intra_only(cm)) {
    const int seg_ref_active = vp9_segfeature_active(&cm->seg, mbmi->segment_id,
                                                     SEG_LVL_REF_FRAME);
    if (!seg_ref_active) {
      FRAME_COUNTS *const counts = &cm->counts;
      const int inter_block = is_inter_block(mbmi);

      counts->intra_inter[vp9_get_intra_inter_context(xd)][inter_block]++;

      // If the segment reference feature is enabled we have only a single
      // reference frame allowed for the segment so exclude it from
      // the reference frame counts used to work out probabilities.
      if (inter_block) {
        const MV_REFERENCE_FRAME ref0 = mbmi->ref_frame[0];

        if (cm->reference_mode == REFERENCE_MODE_SELECT)
          counts->comp_inter[vp9_get_reference_mode_context(cm, xd)]
                            [has_second_ref(mbmi)]++;

        if (has_second_ref(mbmi)) {
          counts->comp_ref[vp9_get_pred_context_comp_ref_p(cm, xd)]
                          [ref0 == GOLDEN_FRAME]++;
        } else {
          counts->single_ref[vp9_get_pred_context_single_ref_p1(xd)][0]
                            [ref0 != LAST_FRAME]++;
          if (ref0 != LAST_FRAME)
            counts->single_ref[vp9_get_pred_context_single_ref_p2(xd)][1]
                              [ref0 != GOLDEN_FRAME]++;
        }
      }
    }
  }
}

static void restore_context(VP9_COMP *cpi, int mi_row, int mi_col,
                            ENTROPY_CONTEXT a[16 * MAX_MB_PLANE],
                            ENTROPY_CONTEXT l[16 * MAX_MB_PLANE],
                            PARTITION_CONTEXT sa[8], PARTITION_CONTEXT sl[8],
                            BLOCK_SIZE bsize) {
  MACROBLOCK *const x = &cpi->mb;
  MACROBLOCKD *const xd = &x->e_mbd;
  int p;
  const int num_4x4_blocks_wide = num_4x4_blocks_wide_lookup[bsize];
  const int num_4x4_blocks_high = num_4x4_blocks_high_lookup[bsize];
  int mi_width = num_8x8_blocks_wide_lookup[bsize];
  int mi_height = num_8x8_blocks_high_lookup[bsize];
  for (p = 0; p < MAX_MB_PLANE; p++) {
    vpx_memcpy(
        xd->above_context[p] + ((mi_col * 2) >> xd->plane[p].subsampling_x),
        a + num_4x4_blocks_wide * p,
        (sizeof(ENTROPY_CONTEXT) * num_4x4_blocks_wide) >>
        xd->plane[p].subsampling_x);
    vpx_memcpy(
        xd->left_context[p]
            + ((mi_row & MI_MASK) * 2 >> xd->plane[p].subsampling_y),
        l + num_4x4_blocks_high * p,
        (sizeof(ENTROPY_CONTEXT) * num_4x4_blocks_high) >>
        xd->plane[p].subsampling_y);
  }
  vpx_memcpy(xd->above_seg_context + mi_col, sa,
             sizeof(*xd->above_seg_context) * mi_width);
  vpx_memcpy(xd->left_seg_context + (mi_row & MI_MASK), sl,
             sizeof(xd->left_seg_context[0]) * mi_height);
}

static void save_context(VP9_COMP *cpi, int mi_row, int mi_col,
                         ENTROPY_CONTEXT a[16 * MAX_MB_PLANE],
                         ENTROPY_CONTEXT l[16 * MAX_MB_PLANE],
                         PARTITION_CONTEXT sa[8], PARTITION_CONTEXT sl[8],
                         BLOCK_SIZE bsize) {
  const MACROBLOCK *const x = &cpi->mb;
  const MACROBLOCKD *const xd = &x->e_mbd;
  int p;
  const int num_4x4_blocks_wide = num_4x4_blocks_wide_lookup[bsize];
  const int num_4x4_blocks_high = num_4x4_blocks_high_lookup[bsize];
  int mi_width = num_8x8_blocks_wide_lookup[bsize];
  int mi_height = num_8x8_blocks_high_lookup[bsize];

  // buffer the above/left context information of the block in search.
  for (p = 0; p < MAX_MB_PLANE; ++p) {
    vpx_memcpy(
        a + num_4x4_blocks_wide * p,
        xd->above_context[p] + (mi_col * 2 >> xd->plane[p].subsampling_x),
        (sizeof(ENTROPY_CONTEXT) * num_4x4_blocks_wide) >>
        xd->plane[p].subsampling_x);
    vpx_memcpy(
        l + num_4x4_blocks_high * p,
        xd->left_context[p]
            + ((mi_row & MI_MASK) * 2 >> xd->plane[p].subsampling_y),
        (sizeof(ENTROPY_CONTEXT) * num_4x4_blocks_high) >>
        xd->plane[p].subsampling_y);
  }
  vpx_memcpy(sa, xd->above_seg_context + mi_col,
             sizeof(*xd->above_seg_context) * mi_width);
  vpx_memcpy(sl, xd->left_seg_context + (mi_row & MI_MASK),
             sizeof(xd->left_seg_context[0]) * mi_height);
}

static void encode_b(VP9_COMP *cpi, const TileInfo *const tile,
                     TOKENEXTRA **tp, int mi_row, int mi_col,
                     int output_enabled, BLOCK_SIZE bsize,
                     PICK_MODE_CONTEXT *ctx) {
  set_offsets(cpi, tile, mi_row, mi_col, bsize);
  update_state(cpi, ctx, mi_row, mi_col, bsize, output_enabled);
  encode_superblock(cpi, tp, output_enabled, mi_row, mi_col, bsize, ctx);

  if (output_enabled) {
    update_stats(&cpi->common, &cpi->mb);

    (*tp)->token = EOSB_TOKEN;
    (*tp)++;
  }
}

static void encode_sb(VP9_COMP *cpi, const TileInfo *const tile,
                      TOKENEXTRA **tp, int mi_row, int mi_col,
                      int output_enabled, BLOCK_SIZE bsize,
                      PC_TREE *pc_tree) {
  VP9_COMMON *const cm = &cpi->common;
  MACROBLOCK *const x = &cpi->mb;
  MACROBLOCKD *const xd = &x->e_mbd;

  const int bsl = b_width_log2(bsize), hbs = (1 << bsl) / 4;
  int ctx;
  PARTITION_TYPE partition;
  BLOCK_SIZE subsize = bsize;

  if (mi_row >= cm->mi_rows || mi_col >= cm->mi_cols)
    return;

  if (bsize >= BLOCK_8X8) {
    ctx = partition_plane_context(xd, mi_row, mi_col, bsize);
    subsize = get_subsize(bsize, pc_tree->partitioning);
  } else {
    ctx = 0;
    subsize = BLOCK_4X4;
  }

  partition = partition_lookup[bsl][subsize];
  if (output_enabled && bsize != BLOCK_4X4)
    cm->counts.partition[ctx][partition]++;

  switch (partition) {
    case PARTITION_NONE:
      encode_b(cpi, tile, tp, mi_row, mi_col, output_enabled, subsize,
               &pc_tree->none);
      break;
    case PARTITION_VERT:
      encode_b(cpi, tile, tp, mi_row, mi_col, output_enabled, subsize,
               &pc_tree->vertical[0]);
      if (mi_col + hbs < cm->mi_cols && bsize > BLOCK_8X8) {
        encode_b(cpi, tile, tp, mi_row, mi_col + hbs, output_enabled, subsize,
                 &pc_tree->vertical[1]);
      }
      break;
    case PARTITION_HORZ:
      encode_b(cpi, tile, tp, mi_row, mi_col, output_enabled, subsize,
               &pc_tree->horizontal[0]);
      if (mi_row + hbs < cm->mi_rows && bsize > BLOCK_8X8) {
        encode_b(cpi, tile, tp, mi_row + hbs, mi_col, output_enabled, subsize,
                 &pc_tree->horizontal[1]);
      }
      break;
    case PARTITION_SPLIT:
      if (bsize == BLOCK_8X8) {
        encode_b(cpi, tile, tp, mi_row, mi_col, output_enabled, subsize,
                 pc_tree->leaf_split[0]);
      } else {
        encode_sb(cpi, tile, tp, mi_row, mi_col, output_enabled, subsize,
                  pc_tree->split[0]);
        encode_sb(cpi, tile, tp, mi_row, mi_col + hbs, output_enabled, subsize,
                  pc_tree->split[1]);
        encode_sb(cpi, tile, tp, mi_row + hbs, mi_col, output_enabled, subsize,
                  pc_tree->split[2]);
        encode_sb(cpi, tile, tp, mi_row + hbs, mi_col + hbs, output_enabled,
                  subsize, pc_tree->split[3]);
      }
      break;
    default:
      assert("Invalid partition type.");
      break;
  }

  if (partition != PARTITION_SPLIT || bsize == BLOCK_8X8)
    update_partition_context(xd, mi_row, mi_col, subsize, bsize);
}

// Check to see if the given partition size is allowed for a specified number
// of 8x8 block rows and columns remaining in the image.
// If not then return the largest allowed partition size
static BLOCK_SIZE find_partition_size(BLOCK_SIZE bsize,
                                      int rows_left, int cols_left,
                                      int *bh, int *bw) {
  if (rows_left <= 0 || cols_left <= 0) {
    return MIN(bsize, BLOCK_8X8);
  } else {
    for (; bsize > 0; bsize -= 3) {
      *bh = num_8x8_blocks_high_lookup[bsize];
      *bw = num_8x8_blocks_wide_lookup[bsize];
      if ((*bh <= rows_left) && (*bw <= cols_left)) {
        break;
      }
    }
  }
  return bsize;
}

static void set_partial_b64x64_partition(MODE_INFO *mi, int mis,
    int bh_in, int bw_in, int row8x8_remaining, int col8x8_remaining,
    BLOCK_SIZE bsize, MODE_INFO **mi_8x8) {
  int bh = bh_in;
  int r, c;
  for (r = 0; r < MI_BLOCK_SIZE; r += bh) {
    int bw = bw_in;
    for (c = 0; c < MI_BLOCK_SIZE; c += bw) {
      const int index = r * mis + c;
      mi_8x8[index] = mi + index;
      mi_8x8[index]->mbmi.sb_type = find_partition_size(bsize,
          row8x8_remaining - r, col8x8_remaining - c, &bh, &bw);
    }
  }
}

// This function attempts to set all mode info entries in a given SB64
// to the same block partition size.
// However, at the bottom and right borders of the image the requested size
// may not be allowed in which case this code attempts to choose the largest
// allowable partition.
static void set_fixed_partitioning(VP9_COMP *cpi, const TileInfo *const tile,
                                   MODE_INFO **mi_8x8, int mi_row, int mi_col,
                                   BLOCK_SIZE bsize) {
  VP9_COMMON *const cm = &cpi->common;
  const int mis = cm->mi_stride;
  const int row8x8_remaining = tile->mi_row_end - mi_row;
  const int col8x8_remaining = tile->mi_col_end - mi_col;
  int block_row, block_col;
  MODE_INFO *mi_upper_left = cm->mi + mi_row * mis + mi_col;
  int bh = num_8x8_blocks_high_lookup[bsize];
  int bw = num_8x8_blocks_wide_lookup[bsize];

  assert((row8x8_remaining > 0) && (col8x8_remaining > 0));

  // Apply the requested partition size to the SB64 if it is all "in image"
  if ((col8x8_remaining >= MI_BLOCK_SIZE) &&
      (row8x8_remaining >= MI_BLOCK_SIZE)) {
    for (block_row = 0; block_row < MI_BLOCK_SIZE; block_row += bh) {
      for (block_col = 0; block_col < MI_BLOCK_SIZE; block_col += bw) {
        int index = block_row * mis + block_col;
        mi_8x8[index] = mi_upper_left + index;
        mi_8x8[index]->mbmi.sb_type = bsize;
      }
    }
  } else {
    // Else this is a partial SB64.
    set_partial_b64x64_partition(mi_upper_left, mis, bh, bw, row8x8_remaining,
        col8x8_remaining, bsize, mi_8x8);
  }
}

static void copy_partitioning(VP9_COMMON *cm, MODE_INFO **mi_8x8,
  MODE_INFO **prev_mi_8x8) {
  const int mis = cm->mi_stride;
  int block_row, block_col;

  for (block_row = 0; block_row < 8; ++block_row) {
    for (block_col = 0; block_col < 8; ++block_col) {
      MODE_INFO *const prev_mi = prev_mi_8x8[block_row * mis + block_col];
      const BLOCK_SIZE sb_type = prev_mi ? prev_mi->mbmi.sb_type : 0;

      if (prev_mi) {
        const ptrdiff_t offset = prev_mi - cm->prev_mi;
        mi_8x8[block_row * mis + block_col] = cm->mi + offset;
        mi_8x8[block_row * mis + block_col]->mbmi.sb_type = sb_type;
      }
    }
  }
}

static void constrain_copy_partitioning(VP9_COMP *const cpi,
                                        const TileInfo *const tile,
                                        MODE_INFO **mi_8x8,
                                        MODE_INFO **prev_mi_8x8,
                                        int mi_row, int mi_col,
                                        BLOCK_SIZE bsize) {
  VP9_COMMON *const cm = &cpi->common;
  const int mis = cm->mi_stride;
  const int row8x8_remaining = tile->mi_row_end - mi_row;
  const int col8x8_remaining = tile->mi_col_end - mi_col;
  MODE_INFO *const mi_upper_left = cm->mi + mi_row * mis + mi_col;
  const int bh = num_8x8_blocks_high_lookup[bsize];
  const int bw = num_8x8_blocks_wide_lookup[bsize];
  int block_row, block_col;

  assert((row8x8_remaining > 0) && (col8x8_remaining > 0));

  // If the SB64 if it is all "in image".
  if ((col8x8_remaining >= MI_BLOCK_SIZE) &&
      (row8x8_remaining >= MI_BLOCK_SIZE)) {
    for (block_row = 0; block_row < MI_BLOCK_SIZE; block_row += bh) {
      for (block_col = 0; block_col < MI_BLOCK_SIZE; block_col += bw) {
        const int index = block_row * mis + block_col;
        MODE_INFO *prev_mi = prev_mi_8x8[index];
        const BLOCK_SIZE sb_type = prev_mi ? prev_mi->mbmi.sb_type : 0;
        // Use previous partition if block size is not larger than bsize.
        if (prev_mi && sb_type <= bsize) {
          int block_row2, block_col2;
          for (block_row2 = 0; block_row2 < bh; ++block_row2) {
            for (block_col2 = 0; block_col2 < bw; ++block_col2) {
              const int index2 = (block_row + block_row2) * mis +
                  block_col + block_col2;
              prev_mi = prev_mi_8x8[index2];
              if (prev_mi) {
                const ptrdiff_t offset = prev_mi - cm->prev_mi;
                mi_8x8[index2] = cm->mi + offset;
                mi_8x8[index2]->mbmi.sb_type = prev_mi->mbmi.sb_type;
              }
            }
          }
        } else {
          // Otherwise, use fixed partition of size bsize.
          mi_8x8[index] = mi_upper_left + index;
          mi_8x8[index]->mbmi.sb_type = bsize;
        }
      }
    }
  } else {
    // Else this is a partial SB64, copy previous partition.
    copy_partitioning(cm, mi_8x8, prev_mi_8x8);
  }
}

const struct {
  int row;
  int col;
} coord_lookup[16] = {
    // 32x32 index = 0
    {0, 0}, {0, 2}, {2, 0}, {2, 2},
    // 32x32 index = 1
    {0, 4}, {0, 6}, {2, 4}, {2, 6},
    // 32x32 index = 2
    {4, 0}, {4, 2}, {6, 0}, {6, 2},
    // 32x32 index = 3
    {4, 4}, {4, 6}, {6, 4}, {6, 6},
};

static void set_source_var_based_partition(VP9_COMP *cpi,
                                           const TileInfo *const tile,
                                           MODE_INFO **mi_8x8,
                                           int mi_row, int mi_col) {
  VP9_COMMON *const cm = &cpi->common;
  MACROBLOCK *const x = &cpi->mb;
  const int mis = cm->mi_stride;
  const int row8x8_remaining = tile->mi_row_end - mi_row;
  const int col8x8_remaining = tile->mi_col_end - mi_col;
  MODE_INFO *mi_upper_left = cm->mi + mi_row * mis + mi_col;

  vp9_setup_src_planes(x, cpi->Source, mi_row, mi_col);

  assert((row8x8_remaining > 0) && (col8x8_remaining > 0));

  // In-image SB64
  if ((col8x8_remaining >= MI_BLOCK_SIZE) &&
      (row8x8_remaining >= MI_BLOCK_SIZE)) {
    int i, j;
    int index;
    diff d32[4];
    const int offset = (mi_row >> 1) * cm->mb_cols + (mi_col >> 1);
    int is_larger_better = 0;
    int use32x32 = 0;
    unsigned int thr = cpi->source_var_thresh;

    vpx_memset(d32, 0, 4 * sizeof(diff));

    for (i = 0; i < 4; i++) {
      diff *d16[4];

      for (j = 0; j < 4; j++) {
        int b_mi_row = coord_lookup[i * 4 + j].row;
        int b_mi_col = coord_lookup[i * 4 + j].col;
        int boffset = b_mi_row / 2 * cm->mb_cols +
                      b_mi_col / 2;

        d16[j] = cpi->source_diff_var + offset + boffset;

        index = b_mi_row * mis + b_mi_col;
        mi_8x8[index] = mi_upper_left + index;
        mi_8x8[index]->mbmi.sb_type = BLOCK_16X16;

        // TODO(yunqingwang): If d16[j].var is very large, use 8x8 partition
        // size to further improve quality.
      }

      is_larger_better = (d16[0]->var < thr) && (d16[1]->var < thr) &&
          (d16[2]->var < thr) && (d16[3]->var < thr);

      // Use 32x32 partition
      if (is_larger_better) {
        use32x32 += 1;

        for (j = 0; j < 4; j++) {
          d32[i].sse += d16[j]->sse;
          d32[i].sum += d16[j]->sum;
        }

        d32[i].var = d32[i].sse - (((int64_t)d32[i].sum * d32[i].sum) >> 10);

        index = coord_lookup[i*4].row * mis + coord_lookup[i*4].col;
        mi_8x8[index] = mi_upper_left + index;
        mi_8x8[index]->mbmi.sb_type = BLOCK_32X32;
      }
    }

    if (use32x32 == 4) {
      thr <<= 1;
      is_larger_better = (d32[0].var < thr) && (d32[1].var < thr) &&
          (d32[2].var < thr) && (d32[3].var < thr);

      // Use 64x64 partition
      if (is_larger_better) {
        mi_8x8[0] = mi_upper_left;
        mi_8x8[0]->mbmi.sb_type = BLOCK_64X64;
      }
    }
  } else {   // partial in-image SB64
    int bh = num_8x8_blocks_high_lookup[BLOCK_16X16];
    int bw = num_8x8_blocks_wide_lookup[BLOCK_16X16];
    set_partial_b64x64_partition(mi_upper_left, mis, bh, bw,
        row8x8_remaining, col8x8_remaining, BLOCK_16X16, mi_8x8);
  }
}

static int is_background(VP9_COMP *cpi, const TileInfo *const tile,
                         int mi_row, int mi_col) {
  MACROBLOCK *x = &cpi->mb;
  uint8_t *src, *pre;
  int src_stride, pre_stride;

  const int row8x8_remaining = tile->mi_row_end - mi_row;
  const int col8x8_remaining = tile->mi_col_end - mi_col;

  int this_sad = 0;
  int threshold = 0;

  // This assumes the input source frames are of the same dimension.
  src_stride = cpi->Source->y_stride;
  src = cpi->Source->y_buffer + (mi_row * MI_SIZE) * src_stride +
            (mi_col * MI_SIZE);
  pre_stride = cpi->Last_Source->y_stride;
  pre = cpi->Last_Source->y_buffer + (mi_row * MI_SIZE) * pre_stride +
          (mi_col * MI_SIZE);

  if (row8x8_remaining >= MI_BLOCK_SIZE &&
      col8x8_remaining >= MI_BLOCK_SIZE) {
    this_sad = cpi->fn_ptr[BLOCK_64X64].sdf(src, src_stride,
                                            pre, pre_stride);
    threshold = (1 << 12);
  } else {
    int r, c;
    for (r = 0; r < row8x8_remaining; r += 2)
      for (c = 0; c < col8x8_remaining; c += 2)
        this_sad += cpi->fn_ptr[BLOCK_16X16].sdf(src, src_stride,
                                                 pre, pre_stride);
    threshold = (row8x8_remaining * col8x8_remaining) << 6;
  }

  x->in_static_area = (this_sad < 2 * threshold);
  return x->in_static_area;
}

static int sb_has_motion(const VP9_COMMON *cm, MODE_INFO **prev_mi_8x8,
                         const int motion_thresh) {
  const int mis = cm->mi_stride;
  int block_row, block_col;

  if (cm->prev_mi) {
    for (block_row = 0; block_row < 8; ++block_row) {
      for (block_col = 0; block_col < 8; ++block_col) {
        const MODE_INFO *prev_mi = prev_mi_8x8[block_row * mis + block_col];
        if (prev_mi) {
          if (abs(prev_mi->mbmi.mv[0].as_mv.row) > motion_thresh ||
              abs(prev_mi->mbmi.mv[0].as_mv.col) > motion_thresh)
            return 1;
        }
      }
    }
  }
  return 0;
}

static void update_state_rt(VP9_COMP *cpi, PICK_MODE_CONTEXT *ctx,
                            int mi_row, int mi_col, int bsize) {
  VP9_COMMON *const cm = &cpi->common;
  MACROBLOCK *const x = &cpi->mb;
  MACROBLOCKD *const xd = &x->e_mbd;
  MB_MODE_INFO *const mbmi = &xd->mi[0]->mbmi;
  const struct segmentation *const seg = &cm->seg;

  *(xd->mi[0]) = ctx->mic;

  // For in frame adaptive Q, check for reseting the segment_id and updating
  // the cyclic refresh map.
  if ((cpi->oxcf.aq_mode == CYCLIC_REFRESH_AQ) && seg->enabled) {
    vp9_cyclic_refresh_update_segment(cpi, &xd->mi[0]->mbmi,
                                      mi_row, mi_col, bsize, 1);
    vp9_init_plane_quantizers(cpi, x);
  }

  if (is_inter_block(mbmi)) {
    vp9_update_mv_count(cm, xd);

    if (cm->interp_filter == SWITCHABLE) {
      const int pred_ctx = vp9_get_pred_context_switchable_interp(xd);
      ++cm->counts.switchable_interp[pred_ctx][mbmi->interp_filter];
    }
  }

  x->skip = ctx->skip;
  x->skip_txfm[0] = mbmi->segment_id ? 0 : ctx->skip_txfm[0];
}

static void encode_b_rt(VP9_COMP *cpi, const TileInfo *const tile,
                        TOKENEXTRA **tp, int mi_row, int mi_col,
                     int output_enabled, BLOCK_SIZE bsize,
                     PICK_MODE_CONTEXT *ctx) {
  set_offsets(cpi, tile, mi_row, mi_col, bsize);
  update_state_rt(cpi, ctx, mi_row, mi_col, bsize);

#if CONFIG_VP9_TEMPORAL_DENOISING
  if (cpi->oxcf.noise_sensitivity > 0 && output_enabled) {
    vp9_denoiser_denoise(&cpi->denoiser, &cpi->mb, mi_row, mi_col,
                         MAX(BLOCK_8X8, bsize), ctx);
  }
#endif

  encode_superblock(cpi, tp, output_enabled, mi_row, mi_col, bsize, ctx);
  update_stats(&cpi->common, &cpi->mb);

  (*tp)->token = EOSB_TOKEN;
  (*tp)++;
}

static void encode_sb_rt(VP9_COMP *cpi, const TileInfo *const tile,
                         TOKENEXTRA **tp, int mi_row, int mi_col,
                         int output_enabled, BLOCK_SIZE bsize,
                         PC_TREE *pc_tree) {
  VP9_COMMON *const cm = &cpi->common;
  MACROBLOCK *const x = &cpi->mb;
  MACROBLOCKD *const xd = &x->e_mbd;

  const int bsl = b_width_log2(bsize), hbs = (1 << bsl) / 4;
  int ctx;
  PARTITION_TYPE partition;
  BLOCK_SIZE subsize;

  if (mi_row >= cm->mi_rows || mi_col >= cm->mi_cols)
    return;

  if (bsize >= BLOCK_8X8) {
    const int idx_str = xd->mi_stride * mi_row + mi_col;
    MODE_INFO ** mi_8x8 = cm->mi_grid_visible + idx_str;
    ctx = partition_plane_context(xd, mi_row, mi_col, bsize);
    subsize = mi_8x8[0]->mbmi.sb_type;
  } else {
    ctx = 0;
    subsize = BLOCK_4X4;
  }

  partition = partition_lookup[bsl][subsize];
  if (output_enabled && bsize != BLOCK_4X4)
    cm->counts.partition[ctx][partition]++;

  switch (partition) {
    case PARTITION_NONE:
      encode_b_rt(cpi, tile, tp, mi_row, mi_col, output_enabled, subsize,
                  &pc_tree->none);
      break;
    case PARTITION_VERT:
      encode_b_rt(cpi, tile, tp, mi_row, mi_col, output_enabled, subsize,
                  &pc_tree->vertical[0]);
      if (mi_col + hbs < cm->mi_cols && bsize > BLOCK_8X8) {
        encode_b_rt(cpi, tile, tp, mi_row, mi_col + hbs, output_enabled,
                    subsize, &pc_tree->vertical[1]);
      }
      break;
    case PARTITION_HORZ:
      encode_b_rt(cpi, tile, tp, mi_row, mi_col, output_enabled, subsize,
                  &pc_tree->horizontal[0]);
      if (mi_row + hbs < cm->mi_rows && bsize > BLOCK_8X8) {
        encode_b_rt(cpi, tile, tp, mi_row + hbs, mi_col, output_enabled,
                    subsize, &pc_tree->horizontal[1]);
      }
      break;
    case PARTITION_SPLIT:
      subsize = get_subsize(bsize, PARTITION_SPLIT);
      encode_sb_rt(cpi, tile, tp, mi_row, mi_col, output_enabled, subsize,
                   pc_tree->split[0]);
      encode_sb_rt(cpi, tile, tp, mi_row, mi_col + hbs, output_enabled,
                   subsize, pc_tree->split[1]);
      encode_sb_rt(cpi, tile, tp, mi_row + hbs, mi_col, output_enabled,
                   subsize, pc_tree->split[2]);
      encode_sb_rt(cpi, tile, tp, mi_row + hbs, mi_col + hbs, output_enabled,
                   subsize, pc_tree->split[3]);
      break;
    default:
      assert("Invalid partition type.");
      break;
  }

  if (partition != PARTITION_SPLIT || bsize == BLOCK_8X8)
    update_partition_context(xd, mi_row, mi_col, subsize, bsize);
}

static void rd_use_partition(VP9_COMP *cpi,
                             const TileInfo *const tile,
                             MODE_INFO **mi_8x8,
                             TOKENEXTRA **tp, int mi_row, int mi_col,
                             BLOCK_SIZE bsize, int *rate, int64_t *dist,
                             int do_recon, PC_TREE *pc_tree) {
  VP9_COMMON *const cm = &cpi->common;
  MACROBLOCK *const x = &cpi->mb;
  MACROBLOCKD *const xd = &x->e_mbd;
  const int mis = cm->mi_stride;
  const int bsl = b_width_log2(bsize);
  const int mi_step = num_4x4_blocks_wide_lookup[bsize] / 2;
  const int bss = (1 << bsl) / 4;
  int i, pl;
  PARTITION_TYPE partition = PARTITION_NONE;
  BLOCK_SIZE subsize;
  ENTROPY_CONTEXT l[16 * MAX_MB_PLANE], a[16 * MAX_MB_PLANE];
  PARTITION_CONTEXT sl[8], sa[8];
  int last_part_rate = INT_MAX;
  int64_t last_part_dist = INT64_MAX;
  int64_t last_part_rd = INT64_MAX;
  int none_rate = INT_MAX;
  int64_t none_dist = INT64_MAX;
  int64_t none_rd = INT64_MAX;
  int chosen_rate = INT_MAX;
  int64_t chosen_dist = INT64_MAX;
  int64_t chosen_rd = INT64_MAX;
  BLOCK_SIZE sub_subsize = BLOCK_4X4;
  int splits_below = 0;
  BLOCK_SIZE bs_type = mi_8x8[0]->mbmi.sb_type;
  int do_partition_search = 1;
  PICK_MODE_CONTEXT *ctx = &pc_tree->none;

  if (mi_row >= cm->mi_rows || mi_col >= cm->mi_cols)
    return;

  assert(num_4x4_blocks_wide_lookup[bsize] ==
         num_4x4_blocks_high_lookup[bsize]);

  partition = partition_lookup[bsl][bs_type];
  subsize = get_subsize(bsize, partition);

  pc_tree->partitioning = partition;
  save_context(cpi, mi_row, mi_col, a, l, sa, sl, bsize);

  if (bsize == BLOCK_16X16 && cpi->oxcf.aq_mode) {
    set_offsets(cpi, tile, mi_row, mi_col, bsize);
    x->mb_energy = vp9_block_energy(cpi, x, bsize);
  }

  if (do_partition_search &&
      cpi->sf.partition_search_type == SEARCH_PARTITION &&
      cpi->sf.adjust_partitioning_from_last_frame) {
    // Check if any of the sub blocks are further split.
    if (partition == PARTITION_SPLIT && subsize > BLOCK_8X8) {
      sub_subsize = get_subsize(subsize, PARTITION_SPLIT);
      splits_below = 1;
      for (i = 0; i < 4; i++) {
        int jj = i >> 1, ii = i & 0x01;
        MODE_INFO * this_mi = mi_8x8[jj * bss * mis + ii * bss];
        if (this_mi && this_mi->mbmi.sb_type >= sub_subsize) {
          splits_below = 0;
        }
      }
    }

    // If partition is not none try none unless each of the 4 splits are split
    // even further..
    if (partition != PARTITION_NONE && !splits_below &&
        mi_row + (mi_step >> 1) < cm->mi_rows &&
        mi_col + (mi_step >> 1) < cm->mi_cols) {
      pc_tree->partitioning = PARTITION_NONE;
      rd_pick_sb_modes(cpi, tile, mi_row, mi_col, &none_rate, &none_dist, bsize,
                       ctx, INT64_MAX, 0);

      pl = partition_plane_context(xd, mi_row, mi_col, bsize);

      if (none_rate < INT_MAX) {
        none_rate += cpi->partition_cost[pl][PARTITION_NONE];
        none_rd = RDCOST(x->rdmult, x->rddiv, none_rate, none_dist);
      }

      restore_context(cpi, mi_row, mi_col, a, l, sa, sl, bsize);
      mi_8x8[0]->mbmi.sb_type = bs_type;
      pc_tree->partitioning = partition;
    }
  }

  switch (partition) {
    case PARTITION_NONE:
      rd_pick_sb_modes(cpi, tile, mi_row, mi_col, &last_part_rate,
                       &last_part_dist, bsize, ctx, INT64_MAX, 0);
      break;
    case PARTITION_HORZ:
      rd_pick_sb_modes(cpi, tile, mi_row, mi_col, &last_part_rate,
                       &last_part_dist, subsize, &pc_tree->horizontal[0],
                       INT64_MAX, 0);
      if (last_part_rate != INT_MAX &&
          bsize >= BLOCK_8X8 && mi_row + (mi_step >> 1) < cm->mi_rows) {
        int rt = 0;
        int64_t dt = 0;
        PICK_MODE_CONTEXT *ctx = &pc_tree->horizontal[0];
        update_state(cpi, ctx, mi_row, mi_col, subsize, 0);
        encode_superblock(cpi, tp, 0, mi_row, mi_col, subsize, ctx);
        rd_pick_sb_modes(cpi, tile, mi_row + (mi_step >> 1), mi_col, &rt, &dt,
                         subsize, &pc_tree->horizontal[1], INT64_MAX, 1);
        if (rt == INT_MAX || dt == INT64_MAX) {
          last_part_rate = INT_MAX;
          last_part_dist = INT64_MAX;
          break;
        }

        last_part_rate += rt;
        last_part_dist += dt;
      }
      break;
    case PARTITION_VERT:
      rd_pick_sb_modes(cpi, tile, mi_row, mi_col, &last_part_rate,
                       &last_part_dist, subsize, &pc_tree->vertical[0],
                       INT64_MAX, 0);
      if (last_part_rate != INT_MAX &&
          bsize >= BLOCK_8X8 && mi_col + (mi_step >> 1) < cm->mi_cols) {
        int rt = 0;
        int64_t dt = 0;
        PICK_MODE_CONTEXT *ctx = &pc_tree->vertical[0];
        update_state(cpi, ctx, mi_row, mi_col, subsize, 0);
        encode_superblock(cpi, tp, 0, mi_row, mi_col, subsize, ctx);
        rd_pick_sb_modes(cpi, tile, mi_row, mi_col + (mi_step >> 1), &rt, &dt,
                         subsize, &pc_tree->vertical[bsize > BLOCK_8X8],
                         INT64_MAX, 1);
        if (rt == INT_MAX || dt == INT64_MAX) {
          last_part_rate = INT_MAX;
          last_part_dist = INT64_MAX;
          break;
        }
        last_part_rate += rt;
        last_part_dist += dt;
      }
      break;
    case PARTITION_SPLIT:
      if (bsize == BLOCK_8X8) {
        rd_pick_sb_modes(cpi, tile, mi_row, mi_col, &last_part_rate,
                         &last_part_dist, subsize, pc_tree->leaf_split[0],
                         INT64_MAX, 0);
        break;
      }
      last_part_rate = 0;
      last_part_dist = 0;
      for (i = 0; i < 4; i++) {
        int x_idx = (i & 1) * (mi_step >> 1);
        int y_idx = (i >> 1) * (mi_step >> 1);
        int jj = i >> 1, ii = i & 0x01;
        int rt;
        int64_t dt;

        if ((mi_row + y_idx >= cm->mi_rows) || (mi_col + x_idx >= cm->mi_cols))
          continue;

        rd_use_partition(cpi, tile, mi_8x8 + jj * bss * mis + ii * bss, tp,
                         mi_row + y_idx, mi_col + x_idx, subsize, &rt, &dt,
                         i != 3, pc_tree->split[i]);
        if (rt == INT_MAX || dt == INT64_MAX) {
          last_part_rate = INT_MAX;
          last_part_dist = INT64_MAX;
          break;
        }
        last_part_rate += rt;
        last_part_dist += dt;
      }
      break;
    default:
      assert(0);
      break;
  }

  pl = partition_plane_context(xd, mi_row, mi_col, bsize);
  if (last_part_rate < INT_MAX) {
    last_part_rate += cpi->partition_cost[pl][partition];
    last_part_rd = RDCOST(x->rdmult, x->rddiv, last_part_rate, last_part_dist);
  }

  if (do_partition_search
      && cpi->sf.adjust_partitioning_from_last_frame
      && cpi->sf.partition_search_type == SEARCH_PARTITION
      && partition != PARTITION_SPLIT && bsize > BLOCK_8X8
      && (mi_row + mi_step < cm->mi_rows ||
          mi_row + (mi_step >> 1) == cm->mi_rows)
      && (mi_col + mi_step < cm->mi_cols ||
          mi_col + (mi_step >> 1) == cm->mi_cols)) {
    BLOCK_SIZE split_subsize = get_subsize(bsize, PARTITION_SPLIT);
    chosen_rate = 0;
    chosen_dist = 0;
    restore_context(cpi, mi_row, mi_col, a, l, sa, sl, bsize);
    pc_tree->partitioning = PARTITION_SPLIT;

    // Split partition.
    for (i = 0; i < 4; i++) {
      int x_idx = (i & 1) * (mi_step >> 1);
      int y_idx = (i >> 1) * (mi_step >> 1);
      int rt = 0;
      int64_t dt = 0;
      ENTROPY_CONTEXT l[16 * MAX_MB_PLANE], a[16 * MAX_MB_PLANE];
      PARTITION_CONTEXT sl[8], sa[8];

      if ((mi_row + y_idx >= cm->mi_rows) || (mi_col + x_idx >= cm->mi_cols))
        continue;

      save_context(cpi, mi_row, mi_col, a, l, sa, sl, bsize);
      pc_tree->split[i]->partitioning = PARTITION_NONE;
      rd_pick_sb_modes(cpi, tile, mi_row + y_idx, mi_col + x_idx, &rt, &dt,
                       split_subsize, &pc_tree->split[i]->none,
                       INT64_MAX, i);

      restore_context(cpi, mi_row, mi_col, a, l, sa, sl, bsize);

      if (rt == INT_MAX || dt == INT64_MAX) {
        chosen_rate = INT_MAX;
        chosen_dist = INT64_MAX;
        break;
      }

      chosen_rate += rt;
      chosen_dist += dt;

      if (i != 3)
        encode_sb(cpi, tile, tp,  mi_row + y_idx, mi_col + x_idx, 0,
                  split_subsize, pc_tree->split[i]);

      pl = partition_plane_context(xd, mi_row + y_idx, mi_col + x_idx,
                                   split_subsize);
      chosen_rate += cpi->partition_cost[pl][PARTITION_NONE];
    }
    pl = partition_plane_context(xd, mi_row, mi_col, bsize);
    if (chosen_rate < INT_MAX) {
      chosen_rate += cpi->partition_cost[pl][PARTITION_SPLIT];
      chosen_rd = RDCOST(x->rdmult, x->rddiv, chosen_rate, chosen_dist);
    }
  }

  // If last_part is better set the partitioning to that.
  if (last_part_rd < chosen_rd) {
    mi_8x8[0]->mbmi.sb_type = bsize;
    if (bsize >= BLOCK_8X8)
      pc_tree->partitioning = partition;
    chosen_rate = last_part_rate;
    chosen_dist = last_part_dist;
    chosen_rd = last_part_rd;
  }
  // If none was better set the partitioning to that.
  if (none_rd < chosen_rd) {
    if (bsize >= BLOCK_8X8)
      pc_tree->partitioning = PARTITION_NONE;
    chosen_rate = none_rate;
    chosen_dist = none_dist;
  }

  restore_context(cpi, mi_row, mi_col, a, l, sa, sl, bsize);

  // We must have chosen a partitioning and encoding or we'll fail later on.
  // No other opportunities for success.
  if ( bsize == BLOCK_64X64)
    assert(chosen_rate < INT_MAX && chosen_dist < INT64_MAX);

  if (do_recon) {
    int output_enabled = (bsize == BLOCK_64X64);

    // Check the projected output rate for this SB against it's target
    // and and if necessary apply a Q delta using segmentation to get
    // closer to the target.
    if ((cpi->oxcf.aq_mode == COMPLEXITY_AQ) && cm->seg.update_map) {
      vp9_select_in_frame_q_segment(cpi, mi_row, mi_col,
                                    output_enabled, chosen_rate);
    }

    if (cpi->oxcf.aq_mode == CYCLIC_REFRESH_AQ)
      vp9_cyclic_refresh_set_rate_and_dist_sb(cpi->cyclic_refresh,
                                              chosen_rate, chosen_dist);
    encode_sb(cpi, tile, tp, mi_row, mi_col, output_enabled, bsize,
              pc_tree);
  }

  *rate = chosen_rate;
  *dist = chosen_dist;
}

static const BLOCK_SIZE min_partition_size[BLOCK_SIZES] = {
  BLOCK_4X4,   BLOCK_4X4,   BLOCK_4X4,
  BLOCK_4X4,   BLOCK_4X4,   BLOCK_4X4,
  BLOCK_8X8,   BLOCK_8X8,   BLOCK_8X8,
  BLOCK_16X16, BLOCK_16X16, BLOCK_16X16,
  BLOCK_16X16
};

static const BLOCK_SIZE max_partition_size[BLOCK_SIZES] = {
  BLOCK_8X8,   BLOCK_16X16, BLOCK_16X16,
  BLOCK_16X16, BLOCK_32X32, BLOCK_32X32,
  BLOCK_32X32, BLOCK_64X64, BLOCK_64X64,
  BLOCK_64X64, BLOCK_64X64, BLOCK_64X64,
  BLOCK_64X64
};

// Look at all the mode_info entries for blocks that are part of this
// partition and find the min and max values for sb_type.
// At the moment this is designed to work on a 64x64 SB but could be
// adjusted to use a size parameter.
//
// The min and max are assumed to have been initialized prior to calling this
// function so repeat calls can accumulate a min and max of more than one sb64.
static void get_sb_partition_size_range(MACROBLOCKD *xd, MODE_INFO **mi_8x8,
                                        BLOCK_SIZE *min_block_size,
                                        BLOCK_SIZE *max_block_size ) {
  int sb_width_in_blocks = MI_BLOCK_SIZE;
  int sb_height_in_blocks  = MI_BLOCK_SIZE;
  int i, j;
  int index = 0;

  // Check the sb_type for each block that belongs to this region.
  for (i = 0; i < sb_height_in_blocks; ++i) {
    for (j = 0; j < sb_width_in_blocks; ++j) {
      MODE_INFO * mi = mi_8x8[index+j];
      BLOCK_SIZE sb_type = mi ? mi->mbmi.sb_type : 0;
      *min_block_size = MIN(*min_block_size, sb_type);
      *max_block_size = MAX(*max_block_size, sb_type);
    }
    index += xd->mi_stride;
  }
}

// Next square block size less or equal than current block size.
static const BLOCK_SIZE next_square_size[BLOCK_SIZES] = {
  BLOCK_4X4, BLOCK_4X4, BLOCK_4X4,
  BLOCK_8X8, BLOCK_8X8, BLOCK_8X8,
  BLOCK_16X16, BLOCK_16X16, BLOCK_16X16,
  BLOCK_32X32, BLOCK_32X32, BLOCK_32X32,
  BLOCK_64X64
};

// Look at neighboring blocks and set a min and max partition size based on
// what they chose.
static void rd_auto_partition_range(VP9_COMP *cpi, const TileInfo *const tile,
                                    int mi_row, int mi_col,
                                    BLOCK_SIZE *min_block_size,
                                    BLOCK_SIZE *max_block_size) {
  VP9_COMMON *const cm = &cpi->common;
  MACROBLOCKD *const xd = &cpi->mb.e_mbd;
  MODE_INFO **mi = xd->mi;
  const int left_in_image = xd->left_available && mi[-1];
  const int above_in_image = xd->up_available && mi[-xd->mi_stride];
  const int row8x8_remaining = tile->mi_row_end - mi_row;
  const int col8x8_remaining = tile->mi_col_end - mi_col;
  int bh, bw;
  BLOCK_SIZE min_size = BLOCK_4X4;
  BLOCK_SIZE max_size = BLOCK_64X64;
  // Trap case where we do not have a prediction.
  if (left_in_image || above_in_image || cm->frame_type != KEY_FRAME) {
    // Default "min to max" and "max to min"
    min_size = BLOCK_64X64;
    max_size = BLOCK_4X4;

    // NOTE: each call to get_sb_partition_size_range() uses the previous
    // passed in values for min and max as a starting point.
    // Find the min and max partition used in previous frame at this location
    if (cm->frame_type != KEY_FRAME) {
      MODE_INFO **const prev_mi =
          &cm->prev_mi_grid_visible[mi_row * xd->mi_stride + mi_col];
      get_sb_partition_size_range(xd, prev_mi, &min_size, &max_size);
    }
    // Find the min and max partition sizes used in the left SB64
    if (left_in_image) {
      MODE_INFO **left_sb64_mi = &mi[-MI_BLOCK_SIZE];
      get_sb_partition_size_range(xd, left_sb64_mi, &min_size, &max_size);
    }
    // Find the min and max partition sizes used in the above SB64.
    if (above_in_image) {
      MODE_INFO **above_sb64_mi = &mi[-xd->mi_stride * MI_BLOCK_SIZE];
      get_sb_partition_size_range(xd, above_sb64_mi, &min_size, &max_size);
    }
    // adjust observed min and max
    if (cpi->sf.auto_min_max_partition_size == RELAXED_NEIGHBORING_MIN_MAX) {
      min_size = min_partition_size[min_size];
      max_size = max_partition_size[max_size];
    }
  }

  // Check border cases where max and min from neighbors may not be legal.
  max_size = find_partition_size(max_size,
                                 row8x8_remaining, col8x8_remaining,
                                 &bh, &bw);
  min_size = MIN(min_size, max_size);

  // When use_square_partition_only is true, make sure at least one square
  // partition is allowed by selecting the next smaller square size as
  // *min_block_size.
  if (cpi->sf.use_square_partition_only &&
      next_square_size[max_size] < min_size) {
     min_size = next_square_size[max_size];
  }
  *min_block_size = min_size;
  *max_block_size = max_size;
}

static void auto_partition_range(VP9_COMP *cpi, const TileInfo *const tile,
                                 int mi_row, int mi_col,
                                 BLOCK_SIZE *min_block_size,
                                 BLOCK_SIZE *max_block_size) {
  VP9_COMMON *const cm = &cpi->common;
  MACROBLOCKD *const xd = &cpi->mb.e_mbd;
  MODE_INFO **mi_8x8 = xd->mi;
  const int left_in_image = xd->left_available && mi_8x8[-1];
  const int above_in_image = xd->up_available &&
                             mi_8x8[-xd->mi_stride];
  int row8x8_remaining = tile->mi_row_end - mi_row;
  int col8x8_remaining = tile->mi_col_end - mi_col;
  int bh, bw;
  BLOCK_SIZE min_size = BLOCK_32X32;
  BLOCK_SIZE max_size = BLOCK_8X8;
  int bsl = mi_width_log2(BLOCK_64X64);
  const int search_range_ctrl = (((mi_row + mi_col) >> bsl) +
                       get_chessboard_index(cm->current_video_frame)) & 0x1;
  // Trap case where we do not have a prediction.
  if (search_range_ctrl &&
      (left_in_image || above_in_image || cm->frame_type != KEY_FRAME)) {
    int block;
    MODE_INFO **mi;
    BLOCK_SIZE sb_type;

    // Find the min and max partition sizes used in the left SB64.
    if (left_in_image) {
      MODE_INFO *cur_mi;
      mi = &mi_8x8[-1];
      for (block = 0; block < MI_BLOCK_SIZE; ++block) {
        cur_mi = mi[block * xd->mi_stride];
        sb_type = cur_mi ? cur_mi->mbmi.sb_type : 0;
        min_size = MIN(min_size, sb_type);
        max_size = MAX(max_size, sb_type);
      }
    }
    // Find the min and max partition sizes used in the above SB64.
    if (above_in_image) {
      mi = &mi_8x8[-xd->mi_stride * MI_BLOCK_SIZE];
      for (block = 0; block < MI_BLOCK_SIZE; ++block) {
        sb_type = mi[block] ? mi[block]->mbmi.sb_type : 0;
        min_size = MIN(min_size, sb_type);
        max_size = MAX(max_size, sb_type);
      }
    }

    min_size = min_partition_size[min_size];
    max_size = find_partition_size(max_size, row8x8_remaining, col8x8_remaining,
                                   &bh, &bw);
    min_size = MIN(min_size, max_size);
    min_size = MAX(min_size, BLOCK_8X8);
    max_size = MIN(max_size, BLOCK_32X32);
  } else {
    min_size = BLOCK_8X8;
    max_size = BLOCK_32X32;
  }

  *min_block_size = min_size;
  *max_block_size = max_size;
}

// TODO(jingning) refactor functions setting partition search range
static void set_partition_range(VP9_COMMON *cm, MACROBLOCKD *xd,
                                int mi_row, int mi_col, BLOCK_SIZE bsize,
                                BLOCK_SIZE *min_bs, BLOCK_SIZE *max_bs) {
  int mi_width  = num_8x8_blocks_wide_lookup[bsize];
  int mi_height = num_8x8_blocks_high_lookup[bsize];
  int idx, idy;

  MODE_INFO *mi;
  MODE_INFO **prev_mi =
      &cm->prev_mi_grid_visible[mi_row * cm->mi_stride + mi_col];
  BLOCK_SIZE bs, min_size, max_size;

  min_size = BLOCK_64X64;
  max_size = BLOCK_4X4;

  if (prev_mi) {
    for (idy = 0; idy < mi_height; ++idy) {
      for (idx = 0; idx < mi_width; ++idx) {
        mi = prev_mi[idy * cm->mi_stride + idx];
        bs = mi ? mi->mbmi.sb_type : bsize;
        min_size = MIN(min_size, bs);
        max_size = MAX(max_size, bs);
      }
    }
  }

  if (xd->left_available) {
    for (idy = 0; idy < mi_height; ++idy) {
      mi = xd->mi[idy * cm->mi_stride - 1];
      bs = mi ? mi->mbmi.sb_type : bsize;
      min_size = MIN(min_size, bs);
      max_size = MAX(max_size, bs);
    }
  }

  if (xd->up_available) {
    for (idx = 0; idx < mi_width; ++idx) {
      mi = xd->mi[idx - cm->mi_stride];
      bs = mi ? mi->mbmi.sb_type : bsize;
      min_size = MIN(min_size, bs);
      max_size = MAX(max_size, bs);
    }
  }

  if (min_size == max_size) {
    min_size = min_partition_size[min_size];
    max_size = max_partition_size[max_size];
  }

  *min_bs = min_size;
  *max_bs = max_size;
}

static INLINE void store_pred_mv(MACROBLOCK *x, PICK_MODE_CONTEXT *ctx) {
  vpx_memcpy(ctx->pred_mv, x->pred_mv, sizeof(x->pred_mv));
}

static INLINE void load_pred_mv(MACROBLOCK *x, PICK_MODE_CONTEXT *ctx) {
  vpx_memcpy(x->pred_mv, ctx->pred_mv, sizeof(x->pred_mv));
}

#if CONFIG_FP_MB_STATS
const int num_16x16_blocks_wide_lookup[BLOCK_SIZES] =
  {1, 1, 1, 1, 1, 1, 1, 1, 2, 2, 2, 4, 4};
const int num_16x16_blocks_high_lookup[BLOCK_SIZES] =
  {1, 1, 1, 1, 1, 1, 1, 2, 1, 2, 4, 2, 4};
const int qindex_skip_threshold_lookup[BLOCK_SIZES] =
  {0, 10, 10, 30, 40, 40, 60, 80, 80, 90, 100, 100, 120};
const int qindex_split_threshold_lookup[BLOCK_SIZES] =
  {0, 3, 3, 7, 15, 15, 30, 40, 40, 60, 80, 80, 120};
const int complexity_16x16_blocks_threshold[BLOCK_SIZES] =
  {1, 1, 1, 1, 1, 1, 1, 1, 1, 1, 4, 4, 6};

typedef enum {
  MV_ZERO = 0,
  MV_LEFT = 1,
  MV_UP = 2,
  MV_RIGHT = 3,
  MV_DOWN = 4,
  MV_INVALID
} MOTION_DIRECTION;

static INLINE MOTION_DIRECTION get_motion_direction_fp(uint8_t fp_byte) {
  if (fp_byte & FPMB_MOTION_ZERO_MASK) {
    return MV_ZERO;
  } else if (fp_byte & FPMB_MOTION_LEFT_MASK) {
    return MV_LEFT;
  } else if (fp_byte & FPMB_MOTION_RIGHT_MASK) {
    return MV_RIGHT;
  } else if (fp_byte & FPMB_MOTION_UP_MASK) {
    return MV_UP;
  } else {
    return MV_DOWN;
  }
}

static INLINE int get_motion_inconsistency(MOTION_DIRECTION this_mv,
                                           MOTION_DIRECTION that_mv) {
  if (this_mv == that_mv) {
    return 0;
  } else {
    return abs(this_mv - that_mv) == 2 ? 2 : 1;
  }
}
#endif

// TODO(jingning,jimbankoski,rbultje): properly skip partition types that are
// unlikely to be selected depending on previous rate-distortion optimization
// results, for encoding speed-up.
static void rd_pick_partition(VP9_COMP *cpi, const TileInfo *const tile,
                              TOKENEXTRA **tp, int mi_row,
                              int mi_col, BLOCK_SIZE bsize, int *rate,
                              int64_t *dist, int64_t best_rd,
                              PC_TREE *pc_tree) {
  VP9_COMMON *const cm = &cpi->common;
  MACROBLOCK *const x = &cpi->mb;
  MACROBLOCKD *const xd = &x->e_mbd;
  const int mi_step = num_8x8_blocks_wide_lookup[bsize] / 2;
  ENTROPY_CONTEXT l[16 * MAX_MB_PLANE], a[16 * MAX_MB_PLANE];
  PARTITION_CONTEXT sl[8], sa[8];
  TOKENEXTRA *tp_orig = *tp;
  PICK_MODE_CONTEXT *ctx = &pc_tree->none;
  int i, pl;
  BLOCK_SIZE subsize;
  int this_rate, sum_rate = 0, best_rate = INT_MAX;
  int64_t this_dist, sum_dist = 0, best_dist = INT64_MAX;
  int64_t sum_rd = 0;
  int do_split = bsize >= BLOCK_8X8;
  int do_rect = 1;

  // Override skipping rectangular partition operations for edge blocks
  const int force_horz_split = (mi_row + mi_step >= cm->mi_rows);
  const int force_vert_split = (mi_col + mi_step >= cm->mi_cols);
  const int xss = x->e_mbd.plane[1].subsampling_x;
  const int yss = x->e_mbd.plane[1].subsampling_y;

  BLOCK_SIZE min_size = cpi->sf.min_partition_size;
  BLOCK_SIZE max_size = cpi->sf.max_partition_size;

#if CONFIG_FP_MB_STATS
  unsigned int src_diff_var = UINT_MAX;
  int none_complexity = 0;
#endif

  int partition_none_allowed = !force_horz_split && !force_vert_split;
  int partition_horz_allowed = !force_vert_split && yss <= xss &&
                               bsize >= BLOCK_8X8;
  int partition_vert_allowed = !force_horz_split && xss <= yss &&
                               bsize >= BLOCK_8X8;
  (void) *tp_orig;

  assert(num_8x8_blocks_wide_lookup[bsize] ==
             num_8x8_blocks_high_lookup[bsize]);

  set_offsets(cpi, tile, mi_row, mi_col, bsize);

  if (bsize == BLOCK_16X16 && cpi->oxcf.aq_mode)
    x->mb_energy = vp9_block_energy(cpi, x, bsize);

  if (cpi->sf.cb_partition_search && bsize == BLOCK_16X16) {
    int cb_partition_search_ctrl = ((pc_tree->index == 0 || pc_tree->index == 3)
        + get_chessboard_index(cm->current_video_frame)) & 0x1;

    if (cb_partition_search_ctrl && bsize > min_size && bsize < max_size)
      set_partition_range(cm, xd, mi_row, mi_col, bsize, &min_size, &max_size);
  }

  // Determine partition types in search according to the speed features.
  // The threshold set here has to be of square block size.
  if (cpi->sf.auto_min_max_partition_size) {
    partition_none_allowed &= (bsize <= max_size && bsize >= min_size);
    partition_horz_allowed &= ((bsize <= max_size && bsize > min_size) ||
                                force_horz_split);
    partition_vert_allowed &= ((bsize <= max_size && bsize > min_size) ||
                                force_vert_split);
    do_split &= bsize > min_size;
  }
  if (cpi->sf.use_square_partition_only) {
    partition_horz_allowed &= force_horz_split;
    partition_vert_allowed &= force_vert_split;
  }

  save_context(cpi, mi_row, mi_col, a, l, sa, sl, bsize);

  if (cpi->sf.disable_split_var_thresh && partition_none_allowed) {
    unsigned int source_variancey;
    vp9_setup_src_planes(x, cpi->Source, mi_row, mi_col);
#if CONFIG_VP9_HIGH
    if (xd->cur_buf->flags&YV12_FLAG_HIGH) {
      source_variancey = high_get_sby_perpixel_variance(cpi, &x->plane[0].src,
                                                        bsize, xd->bps);
    } else {
      source_variancey = get_sby_perpixel_variance(cpi, &x->plane[0].src,
                                                   bsize);
    }
#else
    source_variancey = get_sby_perpixel_variance(cpi, &x->plane[0].src, bsize);
#endif
    if (source_variancey < cpi->sf.disable_split_var_thresh) {
      do_split = 0;
      if (source_variancey < cpi->sf.disable_split_var_thresh / 2)
        do_rect = 0;
    }
  }

#if CONFIG_FP_MB_STATS
  if (cpi->use_fp_mb_stats) {
    set_offsets(cpi, tile, mi_row, mi_col, bsize);
    src_diff_var = get_sby_perpixel_diff_variance(cpi, &cpi->mb.plane[0].src,
                                                  mi_row, mi_col, bsize);
  }
#endif

#if CONFIG_FP_MB_STATS
  // Decide whether we shall split directly and skip searching NONE by using
  // the first pass block statistics
  if (cpi->use_fp_mb_stats && bsize >= BLOCK_32X32 && do_split &&
      partition_none_allowed && src_diff_var > 4 &&
      cm->base_qindex < qindex_split_threshold_lookup[bsize]) {
    int mb_row = mi_row >> 1;
    int mb_col = mi_col >> 1;
    int mb_row_end =
        MIN(mb_row + num_16x16_blocks_high_lookup[bsize], cm->mb_rows);
    int mb_col_end =
        MIN(mb_col + num_16x16_blocks_wide_lookup[bsize], cm->mb_cols);
    int r, c;

    // compute a complexity measure, basically measure inconsistency of motion
    // vectors obtained from the first pass in the current block
    for (r = mb_row; r < mb_row_end ; r++) {
      for (c = mb_col; c < mb_col_end; c++) {
        const int mb_index = r * cm->mb_cols + c;

        MOTION_DIRECTION this_mv;
        MOTION_DIRECTION right_mv;
        MOTION_DIRECTION bottom_mv;

        this_mv =
            get_motion_direction_fp(cpi->twopass.this_frame_mb_stats[mb_index]);

        // to its right
        if (c != mb_col_end - 1) {
          right_mv = get_motion_direction_fp(
              cpi->twopass.this_frame_mb_stats[mb_index + 1]);
          none_complexity += get_motion_inconsistency(this_mv, right_mv);
        }

        // to its bottom
        if (r != mb_row_end - 1) {
          bottom_mv = get_motion_direction_fp(
              cpi->twopass.this_frame_mb_stats[mb_index + cm->mb_cols]);
          none_complexity += get_motion_inconsistency(this_mv, bottom_mv);
        }

        // do not count its left and top neighbors to avoid double counting
      }
    }

    if (none_complexity > complexity_16x16_blocks_threshold[bsize]) {
      partition_none_allowed = 0;
    }
  }
#endif

  // PARTITION_NONE
  if (partition_none_allowed) {
    rd_pick_sb_modes(cpi, tile, mi_row, mi_col, &this_rate, &this_dist, bsize,
                     ctx, best_rd, 0);
    if (this_rate != INT_MAX) {
      if (bsize >= BLOCK_8X8) {
        pl = partition_plane_context(xd, mi_row, mi_col, bsize);
        this_rate += cpi->partition_cost[pl][PARTITION_NONE];
      }
      sum_rd = RDCOST(x->rdmult, x->rddiv, this_rate, this_dist);

      if (sum_rd < best_rd) {
        int64_t stop_thresh = 4096;
        int64_t stop_thresh_rd;

        best_rate = this_rate;
        best_dist = this_dist;
        best_rd = sum_rd;
        if (bsize >= BLOCK_8X8)
          pc_tree->partitioning = PARTITION_NONE;

        // Adjust threshold according to partition size.
        stop_thresh >>= 8 - (b_width_log2(bsize) +
            b_height_log2(bsize));

        stop_thresh_rd = RDCOST(x->rdmult, x->rddiv, 0, stop_thresh);
        // If obtained distortion is very small, choose current partition
        // and stop splitting.
        if (!x->e_mbd.lossless && best_rd < stop_thresh_rd) {
          do_split = 0;
          do_rect = 0;
        }

#if CONFIG_FP_MB_STATS
        // Check if every 16x16 first pass block statistics has zero
        // motion and the corresponding first pass residue is small enough.
        // If that is the case, check the difference variance between the
        // current frame and the last frame. If the variance is small enough,
        // stop further splitting in RD optimization
        if (cpi->use_fp_mb_stats && do_split != 0 &&
            cm->base_qindex > qindex_skip_threshold_lookup[bsize]) {
          int mb_row = mi_row >> 1;
          int mb_col = mi_col >> 1;
          int mb_row_end =
              MIN(mb_row + num_16x16_blocks_high_lookup[bsize], cm->mb_rows);
          int mb_col_end =
              MIN(mb_col + num_16x16_blocks_wide_lookup[bsize], cm->mb_cols);
          int r, c;

          int skip = 1;
          for (r = mb_row; r < mb_row_end; r++) {
            for (c = mb_col; c < mb_col_end; c++) {
              const int mb_index = r * cm->mb_cols + c;
              if (!(cpi->twopass.this_frame_mb_stats[mb_index] &
                    FPMB_MOTION_ZERO_MASK) ||
                  !(cpi->twopass.this_frame_mb_stats[mb_index] &
                    FPMB_ERROR_SMALL_MASK)) {
                skip = 0;
                break;
              }
            }
            if (skip == 0) {
              break;
            }
          }
          if (skip) {
            if (src_diff_var == UINT_MAX) {
              set_offsets(cpi, tile, mi_row, mi_col, bsize);
              src_diff_var = get_sby_perpixel_diff_variance(
                  cpi, &cpi->mb.plane[0].src, mi_row, mi_col, bsize);
            }
            if (src_diff_var < 8) {
              do_split = 0;
              do_rect = 0;
            }
          }
        }
#endif
      }
    }
    restore_context(cpi, mi_row, mi_col, a, l, sa, sl, bsize);
  }

  // store estimated motion vector
  if (cpi->sf.adaptive_motion_search)
    store_pred_mv(x, ctx);

  // PARTITION_SPLIT
  sum_rd = 0;
  // TODO(jingning): use the motion vectors given by the above search as
  // the starting point of motion search in the following partition type check.
  if (do_split) {
    subsize = get_subsize(bsize, PARTITION_SPLIT);
    if (bsize == BLOCK_8X8) {
      i = 4;
      if (cpi->sf.adaptive_pred_interp_filter && partition_none_allowed)
        pc_tree->leaf_split[0]->pred_interp_filter =
            ctx->mic.mbmi.interp_filter;
      rd_pick_sb_modes(cpi, tile, mi_row, mi_col, &sum_rate, &sum_dist, subsize,
                       pc_tree->leaf_split[0], best_rd, 0);
      if (sum_rate == INT_MAX)
        sum_rd = INT64_MAX;
      else
        sum_rd = RDCOST(x->rdmult, x->rddiv, sum_rate, sum_dist);
    } else {
      for (i = 0; i < 4 && sum_rd < best_rd; ++i) {
      const int x_idx = (i & 1) * mi_step;
      const int y_idx = (i >> 1) * mi_step;

        if (mi_row + y_idx >= cm->mi_rows || mi_col + x_idx >= cm->mi_cols)
          continue;

        if (cpi->sf.adaptive_motion_search)
          load_pred_mv(x, ctx);

        pc_tree->split[i]->index = i;
        rd_pick_partition(cpi, tile, tp, mi_row + y_idx, mi_col + x_idx,
                          subsize, &this_rate, &this_dist,
                          best_rd - sum_rd, pc_tree->split[i]);

        if (this_rate == INT_MAX) {
          sum_rd = INT64_MAX;
        } else {
          sum_rate += this_rate;
          sum_dist += this_dist;
          sum_rd = RDCOST(x->rdmult, x->rddiv, sum_rate, sum_dist);
        }
      }
    }

    if (sum_rd < best_rd && i == 4) {
      pl = partition_plane_context(xd, mi_row, mi_col, bsize);
      sum_rate += cpi->partition_cost[pl][PARTITION_SPLIT];
      sum_rd = RDCOST(x->rdmult, x->rddiv, sum_rate, sum_dist);

      if (sum_rd < best_rd) {
        best_rate = sum_rate;
        best_dist = sum_dist;
        best_rd = sum_rd;
        pc_tree->partitioning = PARTITION_SPLIT;
      }
    } else {
      // skip rectangular partition test when larger block size
      // gives better rd cost
      if (cpi->sf.less_rectangular_check)
        do_rect &= !partition_none_allowed;
    }
    restore_context(cpi, mi_row, mi_col, a, l, sa, sl, bsize);
  }

  // PARTITION_HORZ
  if (partition_horz_allowed && do_rect) {
    subsize = get_subsize(bsize, PARTITION_HORZ);
    if (cpi->sf.adaptive_motion_search)
      load_pred_mv(x, ctx);
    if (cpi->sf.adaptive_pred_interp_filter && bsize == BLOCK_8X8 &&
        partition_none_allowed)
      pc_tree->horizontal[0].pred_interp_filter =
          ctx->mic.mbmi.interp_filter;
    rd_pick_sb_modes(cpi, tile, mi_row, mi_col, &sum_rate, &sum_dist, subsize,
                     &pc_tree->horizontal[0], best_rd, 0);
    sum_rd = RDCOST(x->rdmult, x->rddiv, sum_rate, sum_dist);

    if (sum_rd < best_rd && mi_row + mi_step < cm->mi_rows) {
      PICK_MODE_CONTEXT *ctx = &pc_tree->horizontal[0];
      update_state(cpi, ctx, mi_row, mi_col, subsize, 0);
      encode_superblock(cpi, tp, 0, mi_row, mi_col, subsize, ctx);

      if (cpi->sf.adaptive_motion_search)
        load_pred_mv(x, ctx);
      if (cpi->sf.adaptive_pred_interp_filter && bsize == BLOCK_8X8 &&
          partition_none_allowed)
        pc_tree->horizontal[1].pred_interp_filter =
            ctx->mic.mbmi.interp_filter;
      rd_pick_sb_modes(cpi, tile, mi_row + mi_step, mi_col, &this_rate,
                       &this_dist, subsize, &pc_tree->horizontal[1],
                       best_rd - sum_rd, 1);
      if (this_rate == INT_MAX) {
        sum_rd = INT64_MAX;
      } else {
        sum_rate += this_rate;
        sum_dist += this_dist;
        sum_rd = RDCOST(x->rdmult, x->rddiv, sum_rate, sum_dist);
      }
    }
    if (sum_rd < best_rd) {
      pl = partition_plane_context(xd, mi_row, mi_col, bsize);
      sum_rate += cpi->partition_cost[pl][PARTITION_HORZ];
      sum_rd = RDCOST(x->rdmult, x->rddiv, sum_rate, sum_dist);
      if (sum_rd < best_rd) {
        best_rd = sum_rd;
        best_rate = sum_rate;
        best_dist = sum_dist;
        pc_tree->partitioning = PARTITION_HORZ;
      }
    }
    restore_context(cpi, mi_row, mi_col, a, l, sa, sl, bsize);
  }
  // PARTITION_VERT
  if (partition_vert_allowed && do_rect) {
    subsize = get_subsize(bsize, PARTITION_VERT);

    if (cpi->sf.adaptive_motion_search)
      load_pred_mv(x, ctx);
    if (cpi->sf.adaptive_pred_interp_filter && bsize == BLOCK_8X8 &&
        partition_none_allowed)
      pc_tree->vertical[0].pred_interp_filter =
          ctx->mic.mbmi.interp_filter;
    rd_pick_sb_modes(cpi, tile, mi_row, mi_col, &sum_rate, &sum_dist, subsize,
                     &pc_tree->vertical[0], best_rd, 0);
    sum_rd = RDCOST(x->rdmult, x->rddiv, sum_rate, sum_dist);
    if (sum_rd < best_rd && mi_col + mi_step < cm->mi_cols) {
      update_state(cpi, &pc_tree->vertical[0], mi_row, mi_col, subsize, 0);
      encode_superblock(cpi, tp, 0, mi_row, mi_col, subsize,
                        &pc_tree->vertical[0]);

      if (cpi->sf.adaptive_motion_search)
        load_pred_mv(x, ctx);
      if (cpi->sf.adaptive_pred_interp_filter && bsize == BLOCK_8X8 &&
          partition_none_allowed)
        pc_tree->vertical[1].pred_interp_filter =
            ctx->mic.mbmi.interp_filter;
      rd_pick_sb_modes(cpi, tile, mi_row, mi_col + mi_step, &this_rate,
                       &this_dist, subsize,
                       &pc_tree->vertical[1], best_rd - sum_rd,
                       1);
      if (this_rate == INT_MAX) {
        sum_rd = INT64_MAX;
      } else {
        sum_rate += this_rate;
        sum_dist += this_dist;
        sum_rd = RDCOST(x->rdmult, x->rddiv, sum_rate, sum_dist);
      }
    }
    if (sum_rd < best_rd) {
      pl = partition_plane_context(xd, mi_row, mi_col, bsize);
      sum_rate += cpi->partition_cost[pl][PARTITION_VERT];
      sum_rd = RDCOST(x->rdmult, x->rddiv, sum_rate, sum_dist);
      if (sum_rd < best_rd) {
        best_rate = sum_rate;
        best_dist = sum_dist;
        best_rd = sum_rd;
        pc_tree->partitioning = PARTITION_VERT;
      }
    }
    restore_context(cpi, mi_row, mi_col, a, l, sa, sl, bsize);
  }

  // TODO(jbb): This code added so that we avoid static analysis
  // warning related to the fact that best_rd isn't used after this
  // point.  This code should be refactored so that the duplicate
  // checks occur in some sub function and thus are used...
  (void) best_rd;
  *rate = best_rate;
  *dist = best_dist;

  if (best_rate < INT_MAX && best_dist < INT64_MAX && pc_tree->index != 3) {
    int output_enabled = (bsize == BLOCK_64X64);

    // Check the projected output rate for this SB against it's target
    // and and if necessary apply a Q delta using segmentation to get
    // closer to the target.
    if ((cpi->oxcf.aq_mode == COMPLEXITY_AQ) && cm->seg.update_map)
      vp9_select_in_frame_q_segment(cpi, mi_row, mi_col, output_enabled,
                                    best_rate);
    if (cpi->oxcf.aq_mode == CYCLIC_REFRESH_AQ)
      vp9_cyclic_refresh_set_rate_and_dist_sb(cpi->cyclic_refresh,
                                              best_rate, best_dist);

    encode_sb(cpi, tile, tp, mi_row, mi_col, output_enabled, bsize, pc_tree);
  }

  if (bsize == BLOCK_64X64) {
    assert(tp_orig < *tp);
    assert(best_rate < INT_MAX);
    assert(best_dist < INT64_MAX);
  } else {
    assert(tp_orig == *tp);
  }
}

static void encode_rd_sb_row(VP9_COMP *cpi, const TileInfo *const tile,
                             int mi_row, TOKENEXTRA **tp) {
  VP9_COMMON *const cm = &cpi->common;
  MACROBLOCKD *const xd = &cpi->mb.e_mbd;
  SPEED_FEATURES *const sf = &cpi->sf;
  int mi_col;

  // Initialize the left context for the new SB row
  vpx_memset(&xd->left_context, 0, sizeof(xd->left_context));
  vpx_memset(xd->left_seg_context, 0, sizeof(xd->left_seg_context));

  // Code each SB in the row
  for (mi_col = tile->mi_col_start; mi_col < tile->mi_col_end;
       mi_col += MI_BLOCK_SIZE) {
    int dummy_rate;
    int64_t dummy_dist;

    int i;

    if (sf->adaptive_pred_interp_filter) {
      for (i = 0; i < 64; ++i)
        cpi->leaf_tree[i].pred_interp_filter = SWITCHABLE;

      for (i = 0; i < 64; ++i) {
        cpi->pc_tree[i].vertical[0].pred_interp_filter = SWITCHABLE;
        cpi->pc_tree[i].vertical[1].pred_interp_filter = SWITCHABLE;
        cpi->pc_tree[i].horizontal[0].pred_interp_filter = SWITCHABLE;
        cpi->pc_tree[i].horizontal[1].pred_interp_filter = SWITCHABLE;
      }
    }

    vp9_zero(cpi->mb.pred_mv);
    cpi->pc_root->index = 0;

    if ((sf->partition_search_type == SEARCH_PARTITION &&
         sf->use_lastframe_partitioning) ||
         sf->partition_search_type == FIXED_PARTITION ||
         sf->partition_search_type == VAR_BASED_PARTITION ||
         sf->partition_search_type == VAR_BASED_FIXED_PARTITION) {
      const int idx_str = cm->mi_stride * mi_row + mi_col;
      MODE_INFO **mi = cm->mi_grid_visible + idx_str;
      MODE_INFO **prev_mi = cm->prev_mi_grid_visible + idx_str;
      cpi->mb.source_variance = UINT_MAX;
      if (sf->partition_search_type == FIXED_PARTITION) {
        set_offsets(cpi, tile, mi_row, mi_col, BLOCK_64X64);
        set_fixed_partitioning(cpi, tile, mi, mi_row, mi_col,
                               sf->always_this_block_size);
        rd_use_partition(cpi, tile, mi, tp, mi_row, mi_col, BLOCK_64X64,
                         &dummy_rate, &dummy_dist, 1, cpi->pc_root);
      } else if (cpi->skippable_frame ||
                 sf->partition_search_type == VAR_BASED_FIXED_PARTITION) {
        BLOCK_SIZE bsize;
        set_offsets(cpi, tile, mi_row, mi_col, BLOCK_64X64);
        bsize = get_rd_var_based_fixed_partition(cpi, mi_row, mi_col);
        set_fixed_partitioning(cpi, tile, mi, mi_row, mi_col, bsize);
        rd_use_partition(cpi, tile, mi, tp, mi_row, mi_col, BLOCK_64X64,
                         &dummy_rate, &dummy_dist, 1, cpi->pc_root);
      } else if (sf->partition_search_type == VAR_BASED_PARTITION) {
        choose_partitioning(cpi, tile, mi_row, mi_col);
        rd_use_partition(cpi, tile, mi, tp, mi_row, mi_col, BLOCK_64X64,
                         &dummy_rate, &dummy_dist, 1, cpi->pc_root);
      } else {
        GF_GROUP * gf_grp = &cpi->twopass.gf_group;
        int last_was_mid_sequence_overlay = 0;
        if ((cpi->oxcf.pass == 2) && (gf_grp->index)) {
          if (gf_grp->update_type[gf_grp->index - 1] == OVERLAY_UPDATE)
            last_was_mid_sequence_overlay = 1;
        }
        if ((cpi->rc.frames_since_key
            % sf->last_partitioning_redo_frequency) == 0
            || last_was_mid_sequence_overlay
            || cm->prev_mi == 0
            || cm->show_frame == 0
            || cm->frame_type == KEY_FRAME
            || cpi->rc.is_src_frame_alt_ref
            || ((sf->use_lastframe_partitioning ==
                 LAST_FRAME_PARTITION_LOW_MOTION) &&
                 sb_has_motion(cm, prev_mi, sf->lf_motion_threshold))) {
          // If required set upper and lower partition size limits
          if (sf->auto_min_max_partition_size) {
            set_offsets(cpi, tile, mi_row, mi_col, BLOCK_64X64);
            rd_auto_partition_range(cpi, tile, mi_row, mi_col,
                                    &sf->min_partition_size,
                                    &sf->max_partition_size);
          }
          rd_pick_partition(cpi, tile, tp, mi_row, mi_col, BLOCK_64X64,
                            &dummy_rate, &dummy_dist, INT64_MAX,
                            cpi->pc_root);
        } else {
          if (sf->constrain_copy_partition &&
              sb_has_motion(cm, prev_mi, sf->lf_motion_threshold))
            constrain_copy_partitioning(cpi, tile, mi, prev_mi,
                                        mi_row, mi_col, BLOCK_16X16);
          else
            copy_partitioning(cm, mi, prev_mi);
          rd_use_partition(cpi, tile, mi, tp, mi_row, mi_col, BLOCK_64X64,
                           &dummy_rate, &dummy_dist, 1, cpi->pc_root);
        }
      }
    } else {
      // If required set upper and lower partition size limits
      if (sf->auto_min_max_partition_size) {
        set_offsets(cpi, tile, mi_row, mi_col, BLOCK_64X64);
        rd_auto_partition_range(cpi, tile, mi_row, mi_col,
                                &sf->min_partition_size,
                                &sf->max_partition_size);
      }
      rd_pick_partition(cpi, tile, tp, mi_row, mi_col, BLOCK_64X64,
                        &dummy_rate, &dummy_dist, INT64_MAX, cpi->pc_root);
    }
  }
}

static void init_encode_frame_mb_context(VP9_COMP *cpi) {
  MACROBLOCK *const x = &cpi->mb;
  VP9_COMMON *const cm = &cpi->common;
  MACROBLOCKD *const xd = &x->e_mbd;
  const int aligned_mi_cols = mi_cols_aligned_to_sb(cm->mi_cols);

  // Copy data over into macro block data structures.
  vp9_setup_src_planes(x, cpi->Source, 0, 0);

  vp9_setup_block_planes(&x->e_mbd, cm->subsampling_x, cm->subsampling_y);

  // Note: this memset assumes above_context[0], [1] and [2]
  // are allocated as part of the same buffer.
  vpx_memset(xd->above_context[0], 0,
             sizeof(*xd->above_context[0]) *
             2 * aligned_mi_cols * MAX_MB_PLANE);
  vpx_memset(xd->above_seg_context, 0,
             sizeof(*xd->above_seg_context) * aligned_mi_cols);
}

static int check_dual_ref_flags(VP9_COMP *cpi) {
  const int ref_flags = cpi->ref_frame_flags;

  if (vp9_segfeature_active(&cpi->common.seg, 1, SEG_LVL_REF_FRAME)) {
    return 0;
  } else {
    return (!!(ref_flags & VP9_GOLD_FLAG) + !!(ref_flags & VP9_LAST_FLAG)
        + !!(ref_flags & VP9_ALT_FLAG)) >= 2;
  }
}

static void reset_skip_tx_size(VP9_COMMON *cm, TX_SIZE max_tx_size) {
  int mi_row, mi_col;
  const int mis = cm->mi_stride;
  MODE_INFO **mi_ptr = cm->mi_grid_visible;

  for (mi_row = 0; mi_row < cm->mi_rows; ++mi_row, mi_ptr += mis) {
    for (mi_col = 0; mi_col < cm->mi_cols; ++mi_col) {
      if (mi_ptr[mi_col]->mbmi.tx_size > max_tx_size)
        mi_ptr[mi_col]->mbmi.tx_size = max_tx_size;
    }
  }
}

static MV_REFERENCE_FRAME get_frame_type(const VP9_COMP *cpi) {
  if (frame_is_intra_only(&cpi->common))
    return INTRA_FRAME;
  else if (cpi->rc.is_src_frame_alt_ref && cpi->refresh_golden_frame)
    return ALTREF_FRAME;
  else if (cpi->refresh_golden_frame || cpi->refresh_alt_ref_frame)
    return GOLDEN_FRAME;
  else
    return LAST_FRAME;
}

static TX_MODE select_tx_mode(const VP9_COMP *cpi) {
  if (cpi->mb.e_mbd.lossless)
    return ONLY_4X4;
  if (cpi->common.frame_type == KEY_FRAME)
    return TX_MODE_SELECT;
  if (cpi->sf.tx_size_search_method == USE_LARGESTALL)
    return ALLOW_32X32;
  else if (cpi->sf.tx_size_search_method == USE_FULL_RD||
           cpi->sf.tx_size_search_method == USE_TX_8X8)
    return TX_MODE_SELECT;
  else
    return cpi->common.tx_mode;
}

static void nonrd_pick_sb_modes(VP9_COMP *cpi, const TileInfo *const tile,
                                int mi_row, int mi_col,
                                int *rate, int64_t *dist,
                                BLOCK_SIZE bsize, PICK_MODE_CONTEXT *ctx) {
  VP9_COMMON *const cm = &cpi->common;
  MACROBLOCK *const x = &cpi->mb;
  MACROBLOCKD *const xd = &x->e_mbd;
  MB_MODE_INFO *mbmi;
  set_offsets(cpi, tile, mi_row, mi_col, bsize);
  mbmi = &xd->mi[0]->mbmi;
  mbmi->sb_type = bsize;

  if (cpi->oxcf.aq_mode == CYCLIC_REFRESH_AQ && cm->seg.enabled)
    if (mbmi->segment_id && x->in_static_area)
      x->rdmult = vp9_cyclic_refresh_get_rdmult(cpi->cyclic_refresh);

  if (vp9_segfeature_active(&cm->seg, mbmi->segment_id, SEG_LVL_SKIP))
    set_mode_info_seg_skip(x, cm->tx_mode, rate, dist, bsize);
  else
    vp9_pick_inter_mode(cpi, x, tile, mi_row, mi_col, rate, dist, bsize, ctx);

  duplicate_mode_info_in_sb(cm, xd, mi_row, mi_col, bsize);
}

static void fill_mode_info_sb(VP9_COMMON *cm, MACROBLOCK *x,
                              int mi_row, int mi_col,
                              BLOCK_SIZE bsize, BLOCK_SIZE subsize,
                              PC_TREE *pc_tree) {
  MACROBLOCKD *xd = &x->e_mbd;
  int bsl = b_width_log2(bsize), hbs = (1 << bsl) / 4;
  PARTITION_TYPE partition = pc_tree->partitioning;

  assert(bsize >= BLOCK_8X8);

  if (mi_row >= cm->mi_rows || mi_col >= cm->mi_cols)
    return;

  switch (partition) {
    case PARTITION_NONE:
      set_modeinfo_offsets(cm, xd, mi_row, mi_col);
      *(xd->mi[0]) = pc_tree->none.mic;
      duplicate_mode_info_in_sb(cm, xd, mi_row, mi_col, bsize);
      break;
    case PARTITION_VERT:
      set_modeinfo_offsets(cm, xd, mi_row, mi_col);
      *(xd->mi[0]) = pc_tree->vertical[0].mic;
      duplicate_mode_info_in_sb(cm, xd, mi_row, mi_col, bsize);

      if (mi_col + hbs < cm->mi_cols) {
        set_modeinfo_offsets(cm, xd, mi_row, mi_col + hbs);
        *(xd->mi[0]) = pc_tree->vertical[1].mic;
        duplicate_mode_info_in_sb(cm, xd, mi_row, mi_col + hbs, bsize);
      }
      break;
    case PARTITION_HORZ:
      set_modeinfo_offsets(cm, xd, mi_row, mi_col);
      *(xd->mi[0]) = pc_tree->horizontal[0].mic;
      duplicate_mode_info_in_sb(cm, xd, mi_row, mi_col, bsize);
      if (mi_row + hbs < cm->mi_rows) {
        set_modeinfo_offsets(cm, xd, mi_row + hbs, mi_col);
        *(xd->mi[0]) = pc_tree->horizontal[1].mic;
        duplicate_mode_info_in_sb(cm, xd, mi_row + hbs, mi_col, bsize);
      }
      break;
    case PARTITION_SPLIT: {
      BLOCK_SIZE subsubsize = get_subsize(subsize, PARTITION_SPLIT);
      fill_mode_info_sb(cm, x, mi_row, mi_col, subsize,
                        subsubsize, pc_tree->split[0]);
      fill_mode_info_sb(cm, x, mi_row, mi_col + hbs, subsize,
                        subsubsize, pc_tree->split[1]);
      fill_mode_info_sb(cm, x, mi_row + hbs, mi_col, subsize,
                        subsubsize, pc_tree->split[2]);
      fill_mode_info_sb(cm, x, mi_row + hbs, mi_col + hbs, subsize,
                        subsubsize, pc_tree->split[3]);
      break;
    }
    default:
      break;
  }
}

static void nonrd_pick_partition(VP9_COMP *cpi, const TileInfo *const tile,
                                 TOKENEXTRA **tp, int mi_row,
                                 int mi_col, BLOCK_SIZE bsize, int *rate,
                                 int64_t *dist, int do_recon, int64_t best_rd,
                                 PC_TREE *pc_tree) {
  const SPEED_FEATURES *const sf = &cpi->sf;
  const VP9EncoderConfig *const oxcf = &cpi->oxcf;
  VP9_COMMON *const cm = &cpi->common;
  MACROBLOCK *const x = &cpi->mb;
  MACROBLOCKD *const xd = &x->e_mbd;
  const int ms = num_8x8_blocks_wide_lookup[bsize] / 2;
  TOKENEXTRA *tp_orig = *tp;
  PICK_MODE_CONTEXT *ctx = &pc_tree->none;
  int i;
  BLOCK_SIZE subsize = bsize;
  int this_rate, sum_rate = 0, best_rate = INT_MAX;
  int64_t this_dist, sum_dist = 0, best_dist = INT64_MAX;
  int64_t sum_rd = 0;
  int do_split = bsize >= BLOCK_8X8;
  int do_rect = 1;
  // Override skipping rectangular partition operations for edge blocks
  const int force_horz_split = (mi_row + ms >= cm->mi_rows);
  const int force_vert_split = (mi_col + ms >= cm->mi_cols);
  const int xss = x->e_mbd.plane[1].subsampling_x;
  const int yss = x->e_mbd.plane[1].subsampling_y;

  int partition_none_allowed = !force_horz_split && !force_vert_split;
  int partition_horz_allowed = !force_vert_split && yss <= xss &&
                               bsize >= BLOCK_8X8;
  int partition_vert_allowed = !force_horz_split && xss <= yss &&
                               bsize >= BLOCK_8X8;
  (void) *tp_orig;

  assert(num_8x8_blocks_wide_lookup[bsize] ==
             num_8x8_blocks_high_lookup[bsize]);

  // Determine partition types in search according to the speed features.
  // The threshold set here has to be of square block size.
  if (sf->auto_min_max_partition_size) {
    partition_none_allowed &= (bsize <= sf->max_partition_size &&
                               bsize >= sf->min_partition_size);
    partition_horz_allowed &= ((bsize <= sf->max_partition_size &&
                                bsize > sf->min_partition_size) ||
                                force_horz_split);
    partition_vert_allowed &= ((bsize <= sf->max_partition_size &&
                                bsize > sf->min_partition_size) ||
                                force_vert_split);
    do_split &= bsize > sf->min_partition_size;
  }
  if (sf->use_square_partition_only) {
    partition_horz_allowed &= force_horz_split;
    partition_vert_allowed &= force_vert_split;
  }

  // PARTITION_NONE
  if (partition_none_allowed) {
    nonrd_pick_sb_modes(cpi, tile, mi_row, mi_col,
                        &this_rate, &this_dist, bsize, ctx);
    ctx->mic.mbmi = xd->mi[0]->mbmi;
    ctx->skip_txfm[0] = x->skip_txfm[0];
    ctx->skip = x->skip;

    if (this_rate != INT_MAX) {
      int pl = partition_plane_context(xd, mi_row, mi_col, bsize);
      this_rate += cpi->partition_cost[pl][PARTITION_NONE];
      sum_rd = RDCOST(x->rdmult, x->rddiv, this_rate, this_dist);
      if (sum_rd < best_rd) {
        int64_t stop_thresh = 4096;
        int64_t stop_thresh_rd;

        best_rate = this_rate;
        best_dist = this_dist;
        best_rd = sum_rd;
        if (bsize >= BLOCK_8X8)
          pc_tree->partitioning = PARTITION_NONE;

        // Adjust threshold according to partition size.
        stop_thresh >>= 8 - (b_width_log2(bsize) +
            b_height_log2(bsize));

        stop_thresh_rd = RDCOST(x->rdmult, x->rddiv, 0, stop_thresh);
        // If obtained distortion is very small, choose current partition
        // and stop splitting.
        if (!x->e_mbd.lossless && best_rd < stop_thresh_rd) {
          do_split = 0;
          do_rect = 0;
        }
      }
    }
  }

  // store estimated motion vector
  store_pred_mv(x, ctx);

  // PARTITION_SPLIT
  sum_rd = 0;
  if (do_split) {
    int pl = partition_plane_context(xd, mi_row, mi_col, bsize);
    sum_rate += cpi->partition_cost[pl][PARTITION_SPLIT];
    subsize = get_subsize(bsize, PARTITION_SPLIT);
    for (i = 0; i < 4 && sum_rd < best_rd; ++i) {
      const int x_idx = (i & 1) * ms;
      const int y_idx = (i >> 1) * ms;

      if (mi_row + y_idx >= cm->mi_rows || mi_col + x_idx >= cm->mi_cols)
        continue;
      load_pred_mv(x, ctx);
      nonrd_pick_partition(cpi, tile, tp, mi_row + y_idx, mi_col + x_idx,
                           subsize, &this_rate, &this_dist, 0,
                           best_rd - sum_rd, pc_tree->split[i]);

      if (this_rate == INT_MAX) {
        sum_rd = INT64_MAX;
      } else {
        sum_rate += this_rate;
        sum_dist += this_dist;
        sum_rd = RDCOST(x->rdmult, x->rddiv, sum_rate, sum_dist);
      }
    }

    if (sum_rd < best_rd) {
      best_rate = sum_rate;
      best_dist = sum_dist;
      best_rd = sum_rd;
      pc_tree->partitioning = PARTITION_SPLIT;
    } else {
      // skip rectangular partition test when larger block size
      // gives better rd cost
      if (sf->less_rectangular_check)
        do_rect &= !partition_none_allowed;
    }
  }

  // PARTITION_HORZ
  if (partition_horz_allowed && do_rect) {
    subsize = get_subsize(bsize, PARTITION_HORZ);
    if (sf->adaptive_motion_search)
      load_pred_mv(x, ctx);

    nonrd_pick_sb_modes(cpi, tile, mi_row, mi_col,
                        &this_rate, &this_dist, subsize,
                        &pc_tree->horizontal[0]);

    pc_tree->horizontal[0].mic.mbmi = xd->mi[0]->mbmi;
    pc_tree->horizontal[0].skip_txfm[0] = x->skip_txfm[0];
    pc_tree->horizontal[0].skip = x->skip;

    sum_rd = RDCOST(x->rdmult, x->rddiv, sum_rate, sum_dist);

    if (sum_rd < best_rd && mi_row + ms < cm->mi_rows) {
      load_pred_mv(x, ctx);
      nonrd_pick_sb_modes(cpi, tile, mi_row + ms, mi_col,
                          &this_rate, &this_dist, subsize,
                          &pc_tree->horizontal[1]);

      pc_tree->horizontal[1].mic.mbmi = xd->mi[0]->mbmi;
      pc_tree->horizontal[1].skip_txfm[0] = x->skip_txfm[0];
      pc_tree->horizontal[1].skip = x->skip;

      if (this_rate == INT_MAX) {
        sum_rd = INT64_MAX;
      } else {
        int pl = partition_plane_context(xd, mi_row, mi_col, bsize);
        this_rate += cpi->partition_cost[pl][PARTITION_HORZ];
        sum_rate += this_rate;
        sum_dist += this_dist;
        sum_rd = RDCOST(x->rdmult, x->rddiv, sum_rate, sum_dist);
      }
    }
    if (sum_rd < best_rd) {
      best_rd = sum_rd;
      best_rate = sum_rate;
      best_dist = sum_dist;
      pc_tree->partitioning = PARTITION_HORZ;
    }
  }

  // PARTITION_VERT
  if (partition_vert_allowed && do_rect) {
    subsize = get_subsize(bsize, PARTITION_VERT);

    if (sf->adaptive_motion_search)
      load_pred_mv(x, ctx);

    nonrd_pick_sb_modes(cpi, tile, mi_row, mi_col,
                        &this_rate, &this_dist, subsize,
                        &pc_tree->vertical[0]);
    pc_tree->vertical[0].mic.mbmi = xd->mi[0]->mbmi;
    pc_tree->vertical[0].skip_txfm[0] = x->skip_txfm[0];
    pc_tree->vertical[0].skip = x->skip;
    sum_rd = RDCOST(x->rdmult, x->rddiv, sum_rate, sum_dist);
    if (sum_rd < best_rd && mi_col + ms < cm->mi_cols) {
      load_pred_mv(x, ctx);
      nonrd_pick_sb_modes(cpi, tile, mi_row, mi_col + ms,
                          &this_rate, &this_dist, subsize,
                          &pc_tree->vertical[1]);
      pc_tree->vertical[1].mic.mbmi = xd->mi[0]->mbmi;
      pc_tree->vertical[1].skip_txfm[0] = x->skip_txfm[0];
      pc_tree->vertical[1].skip = x->skip;
      if (this_rate == INT_MAX) {
        sum_rd = INT64_MAX;
      } else {
        int pl = partition_plane_context(xd, mi_row, mi_col, bsize);
        this_rate += cpi->partition_cost[pl][PARTITION_VERT];
        sum_rate += this_rate;
        sum_dist += this_dist;
        sum_rd = RDCOST(x->rdmult, x->rddiv, sum_rate, sum_dist);
      }
    }
    if (sum_rd < best_rd) {
      best_rate = sum_rate;
      best_dist = sum_dist;
      best_rd = sum_rd;
      pc_tree->partitioning = PARTITION_VERT;
    }
  }
  // TODO(JBB): The following line is here just to avoid a static warning
  // that occurs because at this point we never again reuse best_rd
  // despite setting it here.  The code should be refactored to avoid this.
  (void) best_rd;

  *rate = best_rate;
  *dist = best_dist;

  if (best_rate == INT_MAX)
    return;

  // update mode info array
  subsize = get_subsize(bsize, pc_tree->partitioning);
  fill_mode_info_sb(cm, x, mi_row, mi_col, bsize, subsize,
                    pc_tree);

  if (best_rate < INT_MAX && best_dist < INT64_MAX && do_recon) {
    int output_enabled = (bsize == BLOCK_64X64);

    // Check the projected output rate for this SB against it's target
    // and and if necessary apply a Q delta using segmentation to get
    // closer to the target.
    if ((oxcf->aq_mode == COMPLEXITY_AQ) && cm->seg.update_map) {
      vp9_select_in_frame_q_segment(cpi, mi_row, mi_col, output_enabled,
                                    best_rate);
    }

    if (oxcf->aq_mode == CYCLIC_REFRESH_AQ)
      vp9_cyclic_refresh_set_rate_and_dist_sb(cpi->cyclic_refresh,
                                              best_rate, best_dist);

    encode_sb_rt(cpi, tile, tp, mi_row, mi_col, output_enabled, bsize, pc_tree);
  }

  if (bsize == BLOCK_64X64) {
    assert(tp_orig < *tp);
    assert(best_rate < INT_MAX);
    assert(best_dist < INT64_MAX);
  } else {
    assert(tp_orig == *tp);
  }
}

static void nonrd_use_partition(VP9_COMP *cpi,
                                const TileInfo *const tile,
                                MODE_INFO **mi,
                                TOKENEXTRA **tp,
                                int mi_row, int mi_col,
                                BLOCK_SIZE bsize, int output_enabled,
                                int *totrate, int64_t *totdist,
                                PC_TREE *pc_tree) {
  VP9_COMMON *const cm = &cpi->common;
  MACROBLOCK *const x = &cpi->mb;
  MACROBLOCKD *const xd = &x->e_mbd;
  const int bsl = b_width_log2(bsize), hbs = (1 << bsl) / 4;
  const int mis = cm->mi_stride;
  PARTITION_TYPE partition;
  BLOCK_SIZE subsize;
  int rate = INT_MAX;
  int64_t dist = INT64_MAX;

  if (mi_row >= cm->mi_rows || mi_col >= cm->mi_cols)
    return;

  subsize = (bsize >= BLOCK_8X8) ? mi[0]->mbmi.sb_type : BLOCK_4X4;
  partition = partition_lookup[bsl][subsize];

  switch (partition) {
    case PARTITION_NONE:
      nonrd_pick_sb_modes(cpi, tile, mi_row, mi_col, totrate, totdist,
                          subsize, &pc_tree->none);
      pc_tree->none.mic.mbmi = xd->mi[0]->mbmi;
      pc_tree->none.skip_txfm[0] = x->skip_txfm[0];
      pc_tree->none.skip = x->skip;
      break;
    case PARTITION_VERT:
      nonrd_pick_sb_modes(cpi, tile, mi_row, mi_col, totrate, totdist,
                          subsize, &pc_tree->vertical[0]);
      pc_tree->vertical[0].mic.mbmi = xd->mi[0]->mbmi;
      pc_tree->vertical[0].skip_txfm[0] = x->skip_txfm[0];
      pc_tree->vertical[0].skip = x->skip;
      if (mi_col + hbs < cm->mi_cols) {
        nonrd_pick_sb_modes(cpi, tile, mi_row, mi_col + hbs,
                            &rate, &dist, subsize, &pc_tree->vertical[1]);
        pc_tree->vertical[1].mic.mbmi = xd->mi[0]->mbmi;
        pc_tree->vertical[1].skip_txfm[0] = x->skip_txfm[0];
        pc_tree->vertical[1].skip = x->skip;
        if (rate != INT_MAX && dist != INT64_MAX &&
            *totrate != INT_MAX && *totdist != INT64_MAX) {
          *totrate += rate;
          *totdist += dist;
        }
      }
      break;
    case PARTITION_HORZ:
      nonrd_pick_sb_modes(cpi, tile, mi_row, mi_col, totrate, totdist,
                          subsize, &pc_tree->horizontal[0]);
      pc_tree->horizontal[0].mic.mbmi = xd->mi[0]->mbmi;
      pc_tree->horizontal[0].skip_txfm[0] = x->skip_txfm[0];
      pc_tree->horizontal[0].skip = x->skip;
      if (mi_row + hbs < cm->mi_rows) {
        nonrd_pick_sb_modes(cpi, tile, mi_row + hbs, mi_col,
                            &rate, &dist, subsize, &pc_tree->horizontal[0]);
        pc_tree->horizontal[1].mic.mbmi = xd->mi[0]->mbmi;
        pc_tree->horizontal[1].skip_txfm[0] = x->skip_txfm[0];
        pc_tree->horizontal[1].skip = x->skip;
        if (rate != INT_MAX && dist != INT64_MAX &&
            *totrate != INT_MAX && *totdist != INT64_MAX) {
          *totrate += rate;
          *totdist += dist;
        }
      }
      break;
    case PARTITION_SPLIT:
      subsize = get_subsize(bsize, PARTITION_SPLIT);
      nonrd_use_partition(cpi, tile, mi, tp, mi_row, mi_col,
                          subsize, output_enabled, totrate, totdist,
                          pc_tree->split[0]);
      nonrd_use_partition(cpi, tile, mi + hbs, tp,
                          mi_row, mi_col + hbs, subsize, output_enabled,
                          &rate, &dist, pc_tree->split[1]);
      if (rate != INT_MAX && dist != INT64_MAX &&
          *totrate != INT_MAX && *totdist != INT64_MAX) {
        *totrate += rate;
        *totdist += dist;
      }
      nonrd_use_partition(cpi, tile, mi + hbs * mis, tp,
                          mi_row + hbs, mi_col, subsize, output_enabled,
                          &rate, &dist, pc_tree->split[2]);
      if (rate != INT_MAX && dist != INT64_MAX &&
          *totrate != INT_MAX && *totdist != INT64_MAX) {
        *totrate += rate;
        *totdist += dist;
      }
      nonrd_use_partition(cpi, tile, mi + hbs * mis + hbs, tp,
                          mi_row + hbs, mi_col + hbs, subsize, output_enabled,
                          &rate, &dist, pc_tree->split[3]);
      if (rate != INT_MAX && dist != INT64_MAX &&
          *totrate != INT_MAX && *totdist != INT64_MAX) {
        *totrate += rate;
        *totdist += dist;
      }
      break;
    default:
      assert("Invalid partition type.");
      break;
  }

  if (bsize == BLOCK_64X64 && output_enabled) {
    if (cpi->oxcf.aq_mode == CYCLIC_REFRESH_AQ)
      vp9_cyclic_refresh_set_rate_and_dist_sb(cpi->cyclic_refresh,
                                              *totrate, *totdist);
    encode_sb_rt(cpi, tile, tp, mi_row, mi_col, 1, bsize, pc_tree);
  }
}

static void encode_nonrd_sb_row(VP9_COMP *cpi, const TileInfo *const tile,
                                int mi_row, TOKENEXTRA **tp) {
  SPEED_FEATURES *const sf = &cpi->sf;
  VP9_COMMON *const cm = &cpi->common;
  MACROBLOCK *const x = &cpi->mb;
  MACROBLOCKD *const xd = &x->e_mbd;
  int mi_col;

  // Initialize the left context for the new SB row
  vpx_memset(&xd->left_context, 0, sizeof(xd->left_context));
  vpx_memset(xd->left_seg_context, 0, sizeof(xd->left_seg_context));

  // Code each SB in the row
  for (mi_col = tile->mi_col_start; mi_col < tile->mi_col_end;
       mi_col += MI_BLOCK_SIZE) {
    int dummy_rate = 0;
    int64_t dummy_dist = 0;
    const int idx_str = cm->mi_stride * mi_row + mi_col;
    MODE_INFO **mi = cm->mi_grid_visible + idx_str;
    MODE_INFO **prev_mi = cm->prev_mi_grid_visible + idx_str;
    BLOCK_SIZE bsize;

    x->in_static_area = 0;
    x->source_variance = UINT_MAX;
    vp9_zero(x->pred_mv);

    // Set the partition type of the 64X64 block
    switch (sf->partition_search_type) {
      case VAR_BASED_PARTITION:
        choose_partitioning(cpi, tile, mi_row, mi_col);
        nonrd_use_partition(cpi, tile, mi, tp, mi_row, mi_col, BLOCK_64X64,
                            1, &dummy_rate, &dummy_dist, cpi->pc_root);
        break;
      case SOURCE_VAR_BASED_PARTITION:
        set_source_var_based_partition(cpi, tile, mi, mi_row, mi_col);
        nonrd_use_partition(cpi, tile, mi, tp, mi_row, mi_col, BLOCK_64X64,
                            1, &dummy_rate, &dummy_dist, cpi->pc_root);
        break;
      case VAR_BASED_FIXED_PARTITION:
      case FIXED_PARTITION:
        bsize = sf->partition_search_type == FIXED_PARTITION ?
                sf->always_this_block_size :
                get_nonrd_var_based_fixed_partition(cpi, mi_row, mi_col);
        set_fixed_partitioning(cpi, tile, mi, mi_row, mi_col, bsize);
        nonrd_use_partition(cpi, tile, mi, tp, mi_row, mi_col, BLOCK_64X64,
                            1, &dummy_rate, &dummy_dist, cpi->pc_root);
        break;
      case REFERENCE_PARTITION:
        if (sf->partition_check ||
            !is_background(cpi, tile, mi_row, mi_col)) {
          set_modeinfo_offsets(cm, xd, mi_row, mi_col);
          auto_partition_range(cpi, tile, mi_row, mi_col,
                               &sf->min_partition_size,
                               &sf->max_partition_size);
          nonrd_pick_partition(cpi, tile, tp, mi_row, mi_col, BLOCK_64X64,
                               &dummy_rate, &dummy_dist, 1, INT64_MAX,
                               cpi->pc_root);
        } else {
          copy_partitioning(cm, mi, prev_mi);
          nonrd_use_partition(cpi, tile, mi, tp, mi_row, mi_col,
                              BLOCK_64X64, 1, &dummy_rate, &dummy_dist,
                              cpi->pc_root);
        }
        break;
      default:
        assert(0);
        break;
    }
  }
}
// end RTC play code

static int set_var_thresh_from_histogram(VP9_COMP *cpi) {
  const SPEED_FEATURES *const sf = &cpi->sf;
  const VP9_COMMON *const cm = &cpi->common;

  const uint8_t *src = cpi->Source->y_buffer;
  const uint8_t *last_src = cpi->Last_Source->y_buffer;
  const int src_stride = cpi->Source->y_stride;
  const int last_stride = cpi->Last_Source->y_stride;

  // Pick cutoff threshold
  const int cutoff = (MIN(cm->width, cm->height) >= 720) ?
      (cm->MBs * VAR_HIST_LARGE_CUT_OFF / 100) :
      (cm->MBs * VAR_HIST_SMALL_CUT_OFF / 100);
  DECLARE_ALIGNED_ARRAY(16, int, hist, VAR_HIST_BINS);
  diff *var16 = cpi->source_diff_var;

  int sum = 0;
  int i, j;

  vpx_memset(hist, 0, VAR_HIST_BINS * sizeof(hist[0]));

  for (i = 0; i < cm->mb_rows; i++) {
    for (j = 0; j < cm->mb_cols; j++) {
#if CONFIG_VP9_HIGH
      if (cm->use_high) {
        switch (cm->bit_depth) {
          case VPX_BITS_8:
            vp9_high_get16x16var(src, src_stride, last_src, last_stride,
                                 &var16->sse, &var16->sum);
            break;
          case VPX_BITS_10:
            vp9_high_10_get16x16var(src, src_stride, last_src, last_stride,
                                    &var16->sse, &var16->sum);
            break;
          case VPX_BITS_12:
            vp9_high_12_get16x16var(src, src_stride, last_src, last_stride,
                                    &var16->sse, &var16->sum);
            break;
          default:
            assert(0 && "cm->bit_depth should be VPX_BITS_8, VPX_BITS_10"
                        " or VPX_BITS_12");
        }
      } else {
        vp9_get16x16var(src, src_stride, last_src, last_stride,
                        &var16->sse, &var16->sum);
      }
#else
      vp9_get16x16var(src, src_stride, last_src, last_stride,
                      &var16->sse, &var16->sum);
#endif
      var16->var = var16->sse -
          (((uint32_t)var16->sum * var16->sum) >> 8);

      if (var16->var >= VAR_HIST_MAX_BG_VAR)
        hist[VAR_HIST_BINS - 1]++;
      else
        hist[var16->var / VAR_HIST_FACTOR]++;

      src += 16;
      last_src += 16;
      var16++;
    }

    src = src - cm->mb_cols * 16 + 16 * src_stride;
    last_src = last_src - cm->mb_cols * 16 + 16 * last_stride;
  }

  cpi->source_var_thresh = 0;

  if (hist[VAR_HIST_BINS - 1] < cutoff) {
    for (i = 0; i < VAR_HIST_BINS - 1; i++) {
      sum += hist[i];

      if (sum > cutoff) {
        cpi->source_var_thresh = (i + 1) * VAR_HIST_FACTOR;
        return 0;
      }
    }
  }

  return sf->search_type_check_frequency;
}

static void source_var_based_partition_search_method(VP9_COMP *cpi) {
  VP9_COMMON *const cm = &cpi->common;
  SPEED_FEATURES *const sf = &cpi->sf;

  if (cm->frame_type == KEY_FRAME) {
    // For key frame, use SEARCH_PARTITION.
    sf->partition_search_type = SEARCH_PARTITION;
  } else if (cm->intra_only) {
    sf->partition_search_type = FIXED_PARTITION;
  } else {
    if (cm->last_width != cm->width || cm->last_height != cm->height) {
      if (cpi->source_diff_var)
        vpx_free(cpi->source_diff_var);

        CHECK_MEM_ERROR(cm, cpi->source_diff_var,
                        vpx_calloc(cm->MBs, sizeof(diff)));
      }

    if (!cpi->frames_till_next_var_check)
      cpi->frames_till_next_var_check = set_var_thresh_from_histogram(cpi);

    if (cpi->frames_till_next_var_check > 0) {
      sf->partition_search_type = FIXED_PARTITION;
      cpi->frames_till_next_var_check--;
    }
  }
}

static int get_skip_encode_frame(const VP9_COMMON *cm) {
  unsigned int intra_count = 0, inter_count = 0;
  int j;

  for (j = 0; j < INTRA_INTER_CONTEXTS; ++j) {
    intra_count += cm->counts.intra_inter[j][0];
    inter_count += cm->counts.intra_inter[j][1];
  }

  return (intra_count << 2) < inter_count &&
         cm->frame_type != KEY_FRAME &&
         cm->show_frame;
}

static void encode_tiles(VP9_COMP *cpi) {
  const VP9_COMMON *const cm = &cpi->common;
  const int tile_cols = 1 << cm->log2_tile_cols;
  const int tile_rows = 1 << cm->log2_tile_rows;
  int tile_col, tile_row;
  TOKENEXTRA *tok = cpi->tok;

  for (tile_row = 0; tile_row < tile_rows; ++tile_row) {
    for (tile_col = 0; tile_col < tile_cols; ++tile_col) {
      TileInfo tile;
      TOKENEXTRA *old_tok = tok;
      int mi_row;

      vp9_tile_init(&tile, cm, tile_row, tile_col);
      for (mi_row = tile.mi_row_start; mi_row < tile.mi_row_end;
           mi_row += MI_BLOCK_SIZE) {
        if (cpi->sf.use_nonrd_pick_mode && !frame_is_intra_only(cm))
          encode_nonrd_sb_row(cpi, &tile, mi_row, &tok);
        else
          encode_rd_sb_row(cpi, &tile, mi_row, &tok);
      }
      cpi->tok_count[tile_row][tile_col] = (unsigned int)(tok - old_tok);
      assert(tok - cpi->tok <= get_token_alloc(cm->mb_rows, cm->mb_cols));
    }
  }
}

#if CONFIG_FP_MB_STATS
static int input_fpmb_stats(FIRSTPASS_MB_STATS *firstpass_mb_stats,
                            VP9_COMMON *cm, uint8_t **this_frame_mb_stats) {
  uint8_t *mb_stats_in = firstpass_mb_stats->mb_stats_start +
      cm->current_video_frame * cm->MBs * sizeof(uint8_t);

  if (mb_stats_in > firstpass_mb_stats->mb_stats_end)
    return EOF;

  *this_frame_mb_stats = mb_stats_in;

  return 1;
}
#endif

static void encode_frame_internal(VP9_COMP *cpi) {
  SPEED_FEATURES *const sf = &cpi->sf;
  RD_OPT *const rd_opt = &cpi->rd;
  MACROBLOCK *const x = &cpi->mb;
  VP9_COMMON *const cm = &cpi->common;
  MACROBLOCKD *const xd = &x->e_mbd;

  xd->mi = cm->mi_grid_visible;
  xd->mi[0] = cm->mi;

  vp9_zero(cm->counts);
  vp9_zero(cpi->coef_counts);
  vp9_zero(cpi->tx_stepdown_count);
  vp9_zero(rd_opt->comp_pred_diff);
  vp9_zero(rd_opt->filter_diff);
  vp9_zero(rd_opt->tx_select_diff);
  vp9_zero(rd_opt->tx_select_threshes);

  xd->lossless = cm->base_qindex == 0 &&
                 cm->y_dc_delta_q == 0 &&
                 cm->uv_dc_delta_q == 0 &&
                 cm->uv_ac_delta_q == 0;

  cm->tx_mode = select_tx_mode(cpi);

<<<<<<< HEAD
#if CONFIG_VP9_HIGH
  if (cm->use_high)
    cpi->mb.fwd_txm4x4 = cpi->mb.e_mbd.lossless ? vp9_fwht4x4 : vp9_fdct4x4;
  else
    cpi->mb.fwd_txm4x4 = cpi->mb.e_mbd.lossless ? vp9_high_fwht4x4 :
                                                  vp9_high_fdct4x4;
  cpi->mb.itxm_add = cpi->mb.e_mbd.lossless ? vp9_iwht4x4_add : vp9_idct4x4_add;
  cpi->mb.high_itxm_add = cpi->mb.e_mbd.lossless ? vp9_high_iwht4x4_add :
                                                   vp9_high_idct4x4_add;
#else
  cpi->mb.fwd_txm4x4 = cpi->mb.e_mbd.lossless ? vp9_fwht4x4 : vp9_fdct4x4;
#endif
  cpi->mb.itxm_add = cpi->mb.e_mbd.lossless ? vp9_iwht4x4_add : vp9_idct4x4_add;
=======
  x->fwd_txm4x4 = xd->lossless ? vp9_fwht4x4 : vp9_fdct4x4;
  x->itxm_add = xd->lossless ? vp9_iwht4x4_add : vp9_idct4x4_add;
>>>>>>> 2bfbe9a8

  if (xd->lossless) {
    x->optimize = 0;
    cm->lf.filter_level = 0;
    cpi->zbin_mode_boost_enabled = 0;
  }

  vp9_frame_init_quantizer(cpi);

  vp9_initialize_rd_consts(cpi);
  vp9_initialize_me_consts(cpi, cm->base_qindex);
  init_encode_frame_mb_context(cpi);
  set_prev_mi(cm);

  x->quant_fp = cpi->sf.use_quant_fp;
  vp9_zero(x->skip_txfm);
  if (sf->use_nonrd_pick_mode) {
    // Initialize internal buffer pointers for rtc coding, where non-RD
    // mode decision is used and hence no buffer pointer swap needed.
    int i;
    struct macroblock_plane *const p = x->plane;
    struct macroblockd_plane *const pd = xd->plane;
    PICK_MODE_CONTEXT *ctx = &cpi->pc_root->none;

    for (i = 0; i < MAX_MB_PLANE; ++i) {
      p[i].coeff = ctx->coeff_pbuf[i][0];
      p[i].qcoeff = ctx->qcoeff_pbuf[i][0];
      pd[i].dqcoeff = ctx->dqcoeff_pbuf[i][0];
      p[i].eobs = ctx->eobs_pbuf[i][0];
    }
    vp9_zero(x->zcoeff_blk);

    if (sf->partition_search_type == SOURCE_VAR_BASED_PARTITION)
      source_var_based_partition_search_method(cpi);
  }

  {
    struct vpx_usec_timer emr_timer;
    vpx_usec_timer_start(&emr_timer);

#if CONFIG_FP_MB_STATS
  if (cpi->use_fp_mb_stats) {
    input_fpmb_stats(&cpi->twopass.firstpass_mb_stats, cm,
                     &cpi->twopass.this_frame_mb_stats);
  }
#endif

    encode_tiles(cpi);

    vpx_usec_timer_mark(&emr_timer);
    cpi->time_encode_sb_row += vpx_usec_timer_elapsed(&emr_timer);
  }

  sf->skip_encode_frame = sf->skip_encode_sb ? get_skip_encode_frame(cm) : 0;

#if 0
  // Keep record of the total distortion this time around for future use
  cpi->last_frame_distortion = cpi->frame_distortion;
#endif
}

static INTERP_FILTER get_interp_filter(
    const int64_t threshes[SWITCHABLE_FILTER_CONTEXTS], int is_alt_ref) {
  if (!is_alt_ref &&
      threshes[EIGHTTAP_SMOOTH] > threshes[EIGHTTAP] &&
      threshes[EIGHTTAP_SMOOTH] > threshes[EIGHTTAP_SHARP] &&
      threshes[EIGHTTAP_SMOOTH] > threshes[SWITCHABLE - 1]) {
    return EIGHTTAP_SMOOTH;
  } else if (threshes[EIGHTTAP_SHARP] > threshes[EIGHTTAP] &&
             threshes[EIGHTTAP_SHARP] > threshes[SWITCHABLE - 1]) {
    return EIGHTTAP_SHARP;
  } else if (threshes[EIGHTTAP] > threshes[SWITCHABLE - 1]) {
    return EIGHTTAP;
  } else {
    return SWITCHABLE;
  }
}

void vp9_encode_frame(VP9_COMP *cpi) {
  VP9_COMMON *const cm = &cpi->common;
  RD_OPT *const rd_opt = &cpi->rd;

  // In the longer term the encoder should be generalized to match the
  // decoder such that we allow compound where one of the 3 buffers has a
  // different sign bias and that buffer is then the fixed ref. However, this
  // requires further work in the rd loop. For now the only supported encoder
  // side behavior is where the ALT ref buffer has opposite sign bias to
  // the other two.
  if (!frame_is_intra_only(cm)) {
    if ((cm->ref_frame_sign_bias[ALTREF_FRAME] ==
             cm->ref_frame_sign_bias[GOLDEN_FRAME]) ||
        (cm->ref_frame_sign_bias[ALTREF_FRAME] ==
             cm->ref_frame_sign_bias[LAST_FRAME])) {
      cm->allow_comp_inter_inter = 0;
    } else {
      cm->allow_comp_inter_inter = 1;
      cm->comp_fixed_ref = ALTREF_FRAME;
      cm->comp_var_ref[0] = LAST_FRAME;
      cm->comp_var_ref[1] = GOLDEN_FRAME;
    }
  }

  if (cpi->sf.frame_parameter_update) {
    int i;

    // This code does a single RD pass over the whole frame assuming
    // either compound, single or hybrid prediction as per whatever has
    // worked best for that type of frame in the past.
    // It also predicts whether another coding mode would have worked
    // better that this coding mode. If that is the case, it remembers
    // that for subsequent frames.
    // It does the same analysis for transform size selection also.
    const MV_REFERENCE_FRAME frame_type = get_frame_type(cpi);
    int64_t *const mode_thrs = rd_opt->prediction_type_threshes[frame_type];
    int64_t *const filter_thrs = rd_opt->filter_threshes[frame_type];
    int *const tx_thrs = rd_opt->tx_select_threshes[frame_type];
    const int is_alt_ref = frame_type == ALTREF_FRAME;

    /* prediction (compound, single or hybrid) mode selection */
    if (is_alt_ref || !cm->allow_comp_inter_inter)
      cm->reference_mode = SINGLE_REFERENCE;
    else if (mode_thrs[COMPOUND_REFERENCE] > mode_thrs[SINGLE_REFERENCE] &&
             mode_thrs[COMPOUND_REFERENCE] >
                 mode_thrs[REFERENCE_MODE_SELECT] &&
             check_dual_ref_flags(cpi) &&
             cpi->static_mb_pct == 100)
      cm->reference_mode = COMPOUND_REFERENCE;
    else if (mode_thrs[SINGLE_REFERENCE] > mode_thrs[REFERENCE_MODE_SELECT])
      cm->reference_mode = SINGLE_REFERENCE;
    else
      cm->reference_mode = REFERENCE_MODE_SELECT;

    if (cm->interp_filter == SWITCHABLE)
      cm->interp_filter = get_interp_filter(filter_thrs, is_alt_ref);

    encode_frame_internal(cpi);

    for (i = 0; i < REFERENCE_MODES; ++i)
      mode_thrs[i] = (mode_thrs[i] + rd_opt->comp_pred_diff[i] / cm->MBs) / 2;

    for (i = 0; i < SWITCHABLE_FILTER_CONTEXTS; ++i)
      filter_thrs[i] = (filter_thrs[i] + rd_opt->filter_diff[i] / cm->MBs) / 2;

    for (i = 0; i < TX_MODES; ++i) {
      int64_t pd = rd_opt->tx_select_diff[i];
      if (i == TX_MODE_SELECT)
        pd -= RDCOST(cpi->mb.rdmult, cpi->mb.rddiv, 2048 * (TX_SIZES - 1), 0);
      tx_thrs[i] = (tx_thrs[i] + (int)(pd / cm->MBs)) / 2;
    }

    if (cm->reference_mode == REFERENCE_MODE_SELECT) {
      int single_count_zero = 0;
      int comp_count_zero = 0;

      for (i = 0; i < COMP_INTER_CONTEXTS; i++) {
        single_count_zero += cm->counts.comp_inter[i][0];
        comp_count_zero += cm->counts.comp_inter[i][1];
      }

      if (comp_count_zero == 0) {
        cm->reference_mode = SINGLE_REFERENCE;
        vp9_zero(cm->counts.comp_inter);
      } else if (single_count_zero == 0) {
        cm->reference_mode = COMPOUND_REFERENCE;
        vp9_zero(cm->counts.comp_inter);
      }
    }

    if (cm->tx_mode == TX_MODE_SELECT) {
      int count4x4 = 0;
      int count8x8_lp = 0, count8x8_8x8p = 0;
      int count16x16_16x16p = 0, count16x16_lp = 0;
      int count32x32 = 0;

      for (i = 0; i < TX_SIZE_CONTEXTS; ++i) {
        count4x4 += cm->counts.tx.p32x32[i][TX_4X4];
        count4x4 += cm->counts.tx.p16x16[i][TX_4X4];
        count4x4 += cm->counts.tx.p8x8[i][TX_4X4];

        count8x8_lp += cm->counts.tx.p32x32[i][TX_8X8];
        count8x8_lp += cm->counts.tx.p16x16[i][TX_8X8];
        count8x8_8x8p += cm->counts.tx.p8x8[i][TX_8X8];

        count16x16_16x16p += cm->counts.tx.p16x16[i][TX_16X16];
        count16x16_lp += cm->counts.tx.p32x32[i][TX_16X16];
        count32x32 += cm->counts.tx.p32x32[i][TX_32X32];
      }

      if (count4x4 == 0 && count16x16_lp == 0 && count16x16_16x16p == 0 &&
          count32x32 == 0) {
        cm->tx_mode = ALLOW_8X8;
        reset_skip_tx_size(cm, TX_8X8);
      } else if (count8x8_8x8p == 0 && count16x16_16x16p == 0 &&
                 count8x8_lp == 0 && count16x16_lp == 0 && count32x32 == 0) {
        cm->tx_mode = ONLY_4X4;
        reset_skip_tx_size(cm, TX_4X4);
      } else if (count8x8_lp == 0 && count16x16_lp == 0 && count4x4 == 0) {
        cm->tx_mode = ALLOW_32X32;
      } else if (count32x32 == 0 && count8x8_lp == 0 && count4x4 == 0) {
        cm->tx_mode = ALLOW_16X16;
        reset_skip_tx_size(cm, TX_16X16);
      }
    }
  } else {
    cm->reference_mode = SINGLE_REFERENCE;
    encode_frame_internal(cpi);
  }
}

static void sum_intra_stats(FRAME_COUNTS *counts, const MODE_INFO *mi) {
  const PREDICTION_MODE y_mode = mi->mbmi.mode;
  const PREDICTION_MODE uv_mode = mi->mbmi.uv_mode;
  const BLOCK_SIZE bsize = mi->mbmi.sb_type;

  if (bsize < BLOCK_8X8) {
    int idx, idy;
    const int num_4x4_w = num_4x4_blocks_wide_lookup[bsize];
    const int num_4x4_h = num_4x4_blocks_high_lookup[bsize];
    for (idy = 0; idy < 2; idy += num_4x4_h)
      for (idx = 0; idx < 2; idx += num_4x4_w)
        ++counts->y_mode[0][mi->bmi[idy * 2 + idx].as_mode];
  } else {
    ++counts->y_mode[size_group_lookup[bsize]][y_mode];
  }

  ++counts->uv_mode[y_mode][uv_mode];
}

static int get_zbin_mode_boost(const MB_MODE_INFO *mbmi, int enabled) {
  if (enabled) {
    if (is_inter_block(mbmi)) {
      if (mbmi->mode == ZEROMV) {
        return mbmi->ref_frame[0] != LAST_FRAME ? GF_ZEROMV_ZBIN_BOOST
                                                : LF_ZEROMV_ZBIN_BOOST;
      } else {
        return mbmi->sb_type < BLOCK_8X8 ? SPLIT_MV_ZBIN_BOOST
                                         : MV_ZBIN_BOOST;
      }
    } else {
      return INTRA_ZBIN_BOOST;
    }
  } else {
    return 0;
  }
}

static void encode_superblock(VP9_COMP *cpi, TOKENEXTRA **t, int output_enabled,
                              int mi_row, int mi_col, BLOCK_SIZE bsize,
                              PICK_MODE_CONTEXT *ctx) {
  VP9_COMMON *const cm = &cpi->common;
  MACROBLOCK *const x = &cpi->mb;
  MACROBLOCKD *const xd = &x->e_mbd;
  MODE_INFO **mi_8x8 = xd->mi;
  MODE_INFO *mi = mi_8x8[0];
  MB_MODE_INFO *mbmi = &mi->mbmi;
  const int seg_skip = vp9_segfeature_active(&cm->seg, mbmi->segment_id,
                                             SEG_LVL_SKIP);
  const int mis = cm->mi_stride;
  const int mi_width = num_8x8_blocks_wide_lookup[bsize];
  const int mi_height = num_8x8_blocks_high_lookup[bsize];

  x->skip_recode = !x->select_tx_size && mbmi->sb_type >= BLOCK_8X8 &&
                   cpi->oxcf.aq_mode != COMPLEXITY_AQ &&
                   cpi->oxcf.aq_mode != CYCLIC_REFRESH_AQ &&
                   cpi->sf.allow_skip_recode;

  if (!x->skip_recode && !cpi->sf.use_nonrd_pick_mode)
    vpx_memset(x->skip_txfm, 0, sizeof(x->skip_txfm));

  x->skip_optimize = ctx->is_coded;
  ctx->is_coded = 1;
  x->use_lp32x32fdct = cpi->sf.use_lp32x32fdct;
  x->skip_encode = (!output_enabled && cpi->sf.skip_encode_frame &&
                    x->q_index < QIDX_SKIP_THRESH);

  if (x->skip_encode)
    return;

  set_ref_ptrs(cm, xd, mbmi->ref_frame[0], mbmi->ref_frame[1]);

  // Experimental code. Special case for gf and arf zeromv modes.
  // Increase zbin size to suppress noise
  cpi->zbin_mode_boost = get_zbin_mode_boost(mbmi,
                                             cpi->zbin_mode_boost_enabled);
  vp9_update_zbin_extra(cpi, x);

  if (!is_inter_block(mbmi)) {
    int plane;
    mbmi->skip = 1;
    for (plane = 0; plane < MAX_MB_PLANE; ++plane)
      vp9_encode_intra_block_plane(x, MAX(bsize, BLOCK_8X8), plane);
    if (output_enabled)
      sum_intra_stats(&cm->counts, mi);
    vp9_tokenize_sb(cpi, t, !output_enabled, MAX(bsize, BLOCK_8X8));
  } else {
    int ref;
    const int is_compound = has_second_ref(mbmi);
    for (ref = 0; ref < 1 + is_compound; ++ref) {
      YV12_BUFFER_CONFIG *cfg = get_ref_frame_buffer(cpi,
                                                     mbmi->ref_frame[ref]);
      vp9_setup_pre_planes(xd, ref, cfg, mi_row, mi_col,
                           &xd->block_refs[ref]->sf);
    }
    if (!cpi->sf.reuse_inter_pred_sby || seg_skip)
      vp9_build_inter_predictors_sby(xd, mi_row, mi_col, MAX(bsize, BLOCK_8X8));

    vp9_build_inter_predictors_sbuv(xd, mi_row, mi_col, MAX(bsize, BLOCK_8X8));

    if (!x->skip) {
      mbmi->skip = 1;
      vp9_encode_sb(x, MAX(bsize, BLOCK_8X8));
      vp9_tokenize_sb(cpi, t, !output_enabled, MAX(bsize, BLOCK_8X8));
    } else {
      mbmi->skip = 1;
      if (output_enabled && !seg_skip)
        cm->counts.skip[vp9_get_skip_context(xd)][1]++;
      reset_skip_context(xd, MAX(bsize, BLOCK_8X8));
    }
  }

  if (output_enabled) {
    if (cm->tx_mode == TX_MODE_SELECT &&
        mbmi->sb_type >= BLOCK_8X8  &&
        !(is_inter_block(mbmi) && (mbmi->skip || seg_skip))) {
      ++get_tx_counts(max_txsize_lookup[bsize], vp9_get_tx_size_context(xd),
                      &cm->counts.tx)[mbmi->tx_size];
    } else {
      int x, y;
      TX_SIZE tx_size;
      // The new intra coding scheme requires no change of transform size
      if (is_inter_block(&mi->mbmi)) {
        tx_size = MIN(tx_mode_to_biggest_tx_size[cm->tx_mode],
                      max_txsize_lookup[bsize]);
      } else {
        tx_size = (bsize >= BLOCK_8X8) ? mbmi->tx_size : TX_4X4;
      }

      for (y = 0; y < mi_height; y++)
        for (x = 0; x < mi_width; x++)
          if (mi_col + x < cm->mi_cols && mi_row + y < cm->mi_rows)
            mi_8x8[mis * y + x]->mbmi.tx_size = tx_size;
    }
  }
}<|MERGE_RESOLUTION|>--- conflicted
+++ resolved
@@ -3404,24 +3404,17 @@
 
   cm->tx_mode = select_tx_mode(cpi);
 
-<<<<<<< HEAD
 #if CONFIG_VP9_HIGH
   if (cm->use_high)
-    cpi->mb.fwd_txm4x4 = cpi->mb.e_mbd.lossless ? vp9_fwht4x4 : vp9_fdct4x4;
+    x->fwd_txm4x4 = xd->lossless ? vp9_fwht4x4 : vp9_fdct4x4;
   else
-    cpi->mb.fwd_txm4x4 = cpi->mb.e_mbd.lossless ? vp9_high_fwht4x4 :
-                                                  vp9_high_fdct4x4;
-  cpi->mb.itxm_add = cpi->mb.e_mbd.lossless ? vp9_iwht4x4_add : vp9_idct4x4_add;
-  cpi->mb.high_itxm_add = cpi->mb.e_mbd.lossless ? vp9_high_iwht4x4_add :
-                                                   vp9_high_idct4x4_add;
+    x->fwd_txm4x4 = xd->lossless ? vp9_high_fwht4x4 : vp9_high_fdct4x4;
+  x->itxm_add = xd->lossless ? vp9_iwht4x4_add : vp9_idct4x4_add;
+  x->high_itxm_add = xd->lossless ? vp9_high_iwht4x4_add : vp9_high_idct4x4_add;
 #else
-  cpi->mb.fwd_txm4x4 = cpi->mb.e_mbd.lossless ? vp9_fwht4x4 : vp9_fdct4x4;
+  x->fwd_txm4x4 = xd->lossless ? vp9_fwht4x4 : vp9_fdct4x4;
 #endif
-  cpi->mb.itxm_add = cpi->mb.e_mbd.lossless ? vp9_iwht4x4_add : vp9_idct4x4_add;
-=======
-  x->fwd_txm4x4 = xd->lossless ? vp9_fwht4x4 : vp9_fdct4x4;
   x->itxm_add = xd->lossless ? vp9_iwht4x4_add : vp9_idct4x4_add;
->>>>>>> 2bfbe9a8
 
   if (xd->lossless) {
     x->optimize = 0;
