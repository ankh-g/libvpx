--- conflicted
+++ resolved
@@ -70,7 +70,6 @@
   128, 128, 128, 128, 128, 128, 128, 128
 };
 
-<<<<<<< HEAD
 #if CONFIG_VP9_HIGH
 // TODO(Peter): should these value scale with bit depth?
 static const uint16_t VP9_HIGH_VAR_OFFS_8[64] = {
@@ -106,13 +105,12 @@
   128*16, 128*16, 128*16, 128*16, 128*16, 128*16, 128*16, 128*16
 };
 #endif
-=======
+
 typedef struct {
   unsigned int sse;
   int sum;
   unsigned int var;
 } diff;
->>>>>>> debd0485
 
 static void get_sse_sum_8x8(const uint8_t *src, int src_stride,
                             const uint8_t *ref, int ref_stride,
