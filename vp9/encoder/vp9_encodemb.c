/*
 *  Copyright (c) 2010 The WebM project authors. All Rights Reserved.
 *
 *  Use of this source code is governed by a BSD-style license
 *  that can be found in the LICENSE file in the root of the source
 *  tree. An additional intellectual property rights grant can be found
 *  in the file PATENTS.  All contributing project authors may
 *  be found in the AUTHORS file in the root of the source tree.
 */


#include "./vp9_rtcd.h"
#include "./vpx_config.h"

#include "vpx_mem/vpx_mem.h"

#include "vp9/common/vp9_idct.h"
#include "vp9/common/vp9_reconinter.h"
#include "vp9/common/vp9_reconintra.h"
#include "vp9/common/vp9_systemdependent.h"

#include "vp9/encoder/vp9_encodemb.h"
#include "vp9/encoder/vp9_quantize.h"
#include "vp9/encoder/vp9_rd.h"
#include "vp9/encoder/vp9_tokenize.h"

struct optimize_ctx {
  ENTROPY_CONTEXT ta[MAX_MB_PLANE][16];
  ENTROPY_CONTEXT tl[MAX_MB_PLANE][16];
};

struct encode_b_args {
  MACROBLOCK *x;
  struct optimize_ctx *ctx;
  int8_t *skip;
};

void vp9_subtract_block_c(int rows, int cols,
                          int16_t *diff, ptrdiff_t diff_stride,
                          const uint8_t *src, ptrdiff_t src_stride,
                          const uint8_t *pred, ptrdiff_t pred_stride) {
  int r, c;

  for (r = 0; r < rows; r++) {
    for (c = 0; c < cols; c++)
      diff[c] = src[c] - pred[c];

    diff += diff_stride;
    pred += pred_stride;
    src  += src_stride;
  }
}

<<<<<<< HEAD
#if CONFIG_VP9_HIGH
void vp9_high_subtract_block_c(int rows, int cols,
                               int16_t *diff, ptrdiff_t diff_stride,
                               const uint8_t *src8, ptrdiff_t src_stride,
                               const uint8_t *pred8, ptrdiff_t pred_stride,
                               int bps) {
  int r, c;
  uint16_t *src = CONVERT_TO_SHORTPTR(src8);
  uint16_t *pred = CONVERT_TO_SHORTPTR(pred8);
#if CONFIG_VP9_HIGH
  (void) bps;
#else
  int shift = bps - 8;
  int rnd = shift > 0 ? 1 << (shift - 1) : 0;
#endif

  for (r = 0; r < rows; r++) {
    for (c = 0; c < cols; c++) {
#if CONFIG_VP9_HIGH
      diff[c] = src[c] - pred[c];
#else
      diff[c] = (src[c] - pred[c] + rnd) >> shift;
#endif
=======
#if CONFIG_VP9_HIGHBITDEPTH
void vp9_highbd_subtract_block_c(int rows, int cols,
                                 int16_t *diff, ptrdiff_t diff_stride,
                                 const uint8_t *src8, ptrdiff_t src_stride,
                                 const uint8_t *pred8, ptrdiff_t pred_stride,
                                 int bd) {
  int r, c;
  uint16_t *src = CONVERT_TO_SHORTPTR(src8);
  uint16_t *pred = CONVERT_TO_SHORTPTR(pred8);
  (void) bd;

  for (r = 0; r < rows; r++) {
    for (c = 0; c < cols; c++) {
      diff[c] = src[c] - pred[c];
>>>>>>> e59c053e
    }

    diff += diff_stride;
    pred += pred_stride;
    src  += src_stride;
  }
}
<<<<<<< HEAD
#endif
=======
#endif  // CONFIG_VP9_HIGHBITDEPTH
>>>>>>> e59c053e

void vp9_subtract_plane(MACROBLOCK *x, BLOCK_SIZE bsize, int plane) {
  struct macroblock_plane *const p = &x->plane[plane];
  const struct macroblockd_plane *const pd = &x->e_mbd.plane[plane];
  const BLOCK_SIZE plane_bsize = get_plane_block_size(bsize, pd);
  const int bw = 4 * num_4x4_blocks_wide_lookup[plane_bsize];
  const int bh = 4 * num_4x4_blocks_high_lookup[plane_bsize];

<<<<<<< HEAD
#if CONFIG_VP9_HIGH
  if (x->e_mbd.cur_buf->flags&YV12_FLAG_HIGHBITDEPTH) {
    vp9_high_subtract_block(bh, bw, p->src_diff, bw, p->src.buf, p->src.stride,
                            pd->dst.buf, pd->dst.stride, x->e_mbd.bps);
    return;
  }
#endif
=======
#if CONFIG_VP9_HIGHBITDEPTH
  if (x->e_mbd.cur_buf->flags & YV12_FLAG_HIGHBITDEPTH) {
    vp9_highbd_subtract_block(bh, bw, p->src_diff, bw, p->src.buf,
                              p->src.stride, pd->dst.buf, pd->dst.stride,
                              x->e_mbd.bd);
    return;
  }
#endif  // CONFIG_VP9_HIGHBITDEPTH
>>>>>>> e59c053e
  vp9_subtract_block(bh, bw, p->src_diff, bw, p->src.buf, p->src.stride,
                     pd->dst.buf, pd->dst.stride);
}

#define RDTRUNC(RM, DM, R, D) ((128 + (R) * (RM)) & 0xFF)

typedef struct vp9_token_state {
  int           rate;
  int           error;
  int           next;
  signed char   token;
  short         qc;
} vp9_token_state;

// TODO(jimbankoski): experiment to find optimal RD numbers.
static const int plane_rd_mult[PLANE_TYPES] = { 4, 2 };

#define UPDATE_RD_COST()\
{\
  rd_cost0 = RDCOST(rdmult, rddiv, rate0, error0);\
  rd_cost1 = RDCOST(rdmult, rddiv, rate1, error1);\
  if (rd_cost0 == rd_cost1) {\
    rd_cost0 = RDTRUNC(rdmult, rddiv, rate0, error0);\
    rd_cost1 = RDTRUNC(rdmult, rddiv, rate1, error1);\
  }\
}

// This function is a place holder for now but may ultimately need
// to scan previous tokens to work out the correct context.
static int trellis_get_coeff_context(const int16_t *scan,
                                     const int16_t *nb,
                                     int idx, int token,
                                     uint8_t *token_cache) {
  int bak = token_cache[scan[idx]], pt;
  token_cache[scan[idx]] = vp9_pt_energy_class[token];
  pt = get_coef_context(nb, token_cache, idx + 1);
  token_cache[scan[idx]] = bak;
  return pt;
}

static int optimize_b(MACROBLOCK *mb, int plane, int block,
                      TX_SIZE tx_size, int ctx) {
  MACROBLOCKD *const xd = &mb->e_mbd;
  struct macroblock_plane *const p = &mb->plane[plane];
  struct macroblockd_plane *const pd = &xd->plane[plane];
  const int ref = is_inter_block(&xd->mi[0].src_mi->mbmi);
  vp9_token_state tokens[1025][2];
  unsigned best_index[1025][2];
  uint8_t token_cache[1024];
  const tran_low_t *const coeff = BLOCK_OFFSET(mb->plane[plane].coeff, block);
  tran_low_t *const qcoeff = BLOCK_OFFSET(p->qcoeff, block);
  tran_low_t *const dqcoeff = BLOCK_OFFSET(pd->dqcoeff, block);
  const int eob = p->eobs[block];
  const PLANE_TYPE type = pd->plane_type;
  const int default_eob = 16 << (tx_size << 1);
  const int mul = 1 + (tx_size == TX_32X32);
  const int16_t *dequant_ptr = pd->dequant;
  const uint8_t *const band_translate = get_band_translate(tx_size);
  const scan_order *const so = get_scan(xd, tx_size, type, block);
  const int16_t *const scan = so->scan;
  const int16_t *const nb = so->neighbors;
  int next = eob, sz = 0;
  int64_t rdmult = mb->rdmult * plane_rd_mult[type], rddiv = mb->rddiv;
  int64_t rd_cost0, rd_cost1;
  int rate0, rate1, error0, error1, t0, t1;
  int best, band, pt, i, final_eob;
  const TOKENVALUE *dct_value_tokens;
  const int16_t *dct_value_cost;

  assert((!type && !plane) || (type && plane));
  assert(eob <= default_eob);

  /* Now set up a Viterbi trellis to evaluate alternative roundings. */
  if (!ref)
    rdmult = (rdmult * 9) >> 4;

  /* Initialize the sentinel node of the trellis. */
  tokens[eob][0].rate = 0;
  tokens[eob][0].error = 0;
  tokens[eob][0].next = default_eob;
  tokens[eob][0].token = EOB_TOKEN;
  tokens[eob][0].qc = 0;
  tokens[eob][1] = tokens[eob][0];

<<<<<<< HEAD
#if CONFIG_VP9_HIGH && CONFIG_HIGH_QUANT
  if (xd->bps == 12) {
    dct_value_tokens = vp9_dct_value_tokens_high12_ptr;
    dct_value_cost = vp9_dct_value_cost_high12_ptr;
  } else if (xd->bps == 10) {
=======
#if CONFIG_VP9_HIGHBITDEPTH
  if (xd->bd == 12) {
    dct_value_tokens = vp9_dct_value_tokens_high12_ptr;
    dct_value_cost = vp9_dct_value_cost_high12_ptr;
  } else if (xd->bd == 10) {
>>>>>>> e59c053e
    dct_value_tokens = vp9_dct_value_tokens_high10_ptr;
    dct_value_cost = vp9_dct_value_cost_high10_ptr;
  } else {
    dct_value_tokens = vp9_dct_value_tokens_ptr;
    dct_value_cost = vp9_dct_value_cost_ptr;
  }
#else
  dct_value_tokens = vp9_dct_value_tokens_ptr;
  dct_value_cost = vp9_dct_value_cost_ptr;
#endif
<<<<<<< HEAD

=======
>>>>>>> e59c053e
  for (i = 0; i < eob; i++)
    token_cache[scan[i]] =
        vp9_pt_energy_class[dct_value_tokens[qcoeff[scan[i]]].token];

  for (i = eob; i-- > 0;) {
    int base_bits, d2, dx;
    const int rc = scan[i];
    int x = qcoeff[rc];
    /* Only add a trellis state for non-zero coefficients. */
    if (x) {
      int shortcut = 0;
      error0 = tokens[next][0].error;
      error1 = tokens[next][1].error;
      /* Evaluate the first possibility for this state. */
      rate0 = tokens[next][0].rate;
      rate1 = tokens[next][1].rate;
      t0 = (dct_value_tokens + x)->token;
      /* Consider both possible successor states. */
      if (next < default_eob) {
        band = band_translate[i + 1];
        pt = trellis_get_coeff_context(scan, nb, i, t0, token_cache);
        rate0 += mb->token_costs[tx_size][type][ref][band][0][pt]
                                [tokens[next][0].token];
        rate1 += mb->token_costs[tx_size][type][ref][band][0][pt]
                                [tokens[next][1].token];
      }
      UPDATE_RD_COST();
      /* And pick the best. */
      best = rd_cost1 < rd_cost0;
      base_bits = dct_value_cost[x];
      dx = mul * (dqcoeff[rc] - coeff[rc]);
<<<<<<< HEAD
#if CONFIG_VP9_HIGH
      if (xd->cur_buf->flags & YV12_FLAG_HIGHBITDEPTH) {
        dx >>= xd->bps - 8;
      }
#endif
=======
#if CONFIG_VP9_HIGHBITDEPTH
      if (xd->cur_buf->flags & YV12_FLAG_HIGHBITDEPTH) {
        dx >>= xd->bd - 8;
      }
#endif  // CONFIG_VP9_HIGHBITDEPTH
>>>>>>> e59c053e
      d2 = dx * dx;
      tokens[i][0].rate = base_bits + (best ? rate1 : rate0);
      tokens[i][0].error = d2 + (best ? error1 : error0);
      tokens[i][0].next = next;
      tokens[i][0].token = t0;
      tokens[i][0].qc = x;
      best_index[i][0] = best;

      /* Evaluate the second possibility for this state. */
      rate0 = tokens[next][0].rate;
      rate1 = tokens[next][1].rate;

      if ((abs(x) * dequant_ptr[rc != 0] > abs(coeff[rc]) * mul) &&
          (abs(x) * dequant_ptr[rc != 0] < abs(coeff[rc]) * mul +
                                               dequant_ptr[rc != 0]))
        shortcut = 1;
      else
        shortcut = 0;

      if (shortcut) {
        sz = -(x < 0);
        x -= 2 * sz + 1;
      }

      /* Consider both possible successor states. */
      if (!x) {
        /* If we reduced this coefficient to zero, check to see if
         *  we need to move the EOB back here.
         */
        t0 = tokens[next][0].token == EOB_TOKEN ? EOB_TOKEN : ZERO_TOKEN;
        t1 = tokens[next][1].token == EOB_TOKEN ? EOB_TOKEN : ZERO_TOKEN;
      } else {
        t0 = t1 = (dct_value_tokens + x)->token;
      }
      if (next < default_eob) {
        band = band_translate[i + 1];
        if (t0 != EOB_TOKEN) {
          pt = trellis_get_coeff_context(scan, nb, i, t0, token_cache);
          rate0 += mb->token_costs[tx_size][type][ref][band][!x][pt]
                                  [tokens[next][0].token];
        }
        if (t1 != EOB_TOKEN) {
          pt = trellis_get_coeff_context(scan, nb, i, t1, token_cache);
          rate1 += mb->token_costs[tx_size][type][ref][band][!x][pt]
                                  [tokens[next][1].token];
        }
      }

      UPDATE_RD_COST();
      /* And pick the best. */
      best = rd_cost1 < rd_cost0;
      base_bits = dct_value_cost[x];

      if (shortcut) {
<<<<<<< HEAD
#if CONFIG_VP9_HIGH
        if (xd->cur_buf->flags & YV12_FLAG_HIGHBITDEPTH) {
          dx -= ((dequant_ptr[rc != 0] >> (xd->bps - 8)) + sz) ^ sz;
=======
#if CONFIG_VP9_HIGHBITDEPTH
        if (xd->cur_buf->flags & YV12_FLAG_HIGHBITDEPTH) {
          dx -= ((dequant_ptr[rc != 0] >> (xd->bd - 8)) + sz) ^ sz;
>>>>>>> e59c053e
        } else {
          dx -= (dequant_ptr[rc != 0] + sz) ^ sz;
        }
#else
        dx -= (dequant_ptr[rc != 0] + sz) ^ sz;
<<<<<<< HEAD
#endif
=======
#endif  // CONFIG_VP9_HIGHBITDEPTH
>>>>>>> e59c053e
        d2 = dx * dx;
      }
      tokens[i][1].rate = base_bits + (best ? rate1 : rate0);
      tokens[i][1].error = d2 + (best ? error1 : error0);
      tokens[i][1].next = next;
      tokens[i][1].token = best ? t1 : t0;
      tokens[i][1].qc = x;
      best_index[i][1] = best;
      /* Finally, make this the new head of the trellis. */
      next = i;
    } else {
      /* There's no choice to make for a zero coefficient, so we don't
       *  add a new trellis node, but we do need to update the costs.
       */
      band = band_translate[i + 1];
      t0 = tokens[next][0].token;
      t1 = tokens[next][1].token;
      /* Update the cost of each path if we're past the EOB token. */
      if (t0 != EOB_TOKEN) {
        tokens[next][0].rate +=
            mb->token_costs[tx_size][type][ref][band][1][0][t0];
        tokens[next][0].token = ZERO_TOKEN;
      }
      if (t1 != EOB_TOKEN) {
        tokens[next][1].rate +=
            mb->token_costs[tx_size][type][ref][band][1][0][t1];
        tokens[next][1].token = ZERO_TOKEN;
      }
      best_index[i][0] = best_index[i][1] = 0;
      /* Don't update next, because we didn't add a new node. */
    }
  }

  /* Now pick the best path through the whole trellis. */
  band = band_translate[i + 1];
  rate0 = tokens[next][0].rate;
  rate1 = tokens[next][1].rate;
  error0 = tokens[next][0].error;
  error1 = tokens[next][1].error;
  t0 = tokens[next][0].token;
  t1 = tokens[next][1].token;
  rate0 += mb->token_costs[tx_size][type][ref][band][0][ctx][t0];
  rate1 += mb->token_costs[tx_size][type][ref][band][0][ctx][t1];
  UPDATE_RD_COST();
  best = rd_cost1 < rd_cost0;
  final_eob = -1;
  vpx_memset(qcoeff, 0, sizeof(*qcoeff) * (16 << (tx_size * 2)));
  vpx_memset(dqcoeff, 0, sizeof(*dqcoeff) * (16 << (tx_size * 2)));
  for (i = next; i < eob; i = next) {
    const int x = tokens[i][best].qc;
    const int rc = scan[i];
    if (x) {
      final_eob = i;
    }

    qcoeff[rc] = x;
    dqcoeff[rc] = (x * dequant_ptr[rc != 0]) / mul;

    next = tokens[i][best].next;
    best = best_index[i][best];
  }
  final_eob++;

  mb->plane[plane].eobs[block] = final_eob;
  return final_eob;
}

<<<<<<< HEAD
static INLINE void fdct32x32(int rd_transform, const int16_t *src,
                             tran_low_t *dst, int src_stride) {
=======
static INLINE void fdct32x32(int rd_transform,
                             const int16_t *src, tran_low_t *dst,
                             int src_stride) {
>>>>>>> e59c053e
  if (rd_transform)
    vp9_fdct32x32_rd(src, dst, src_stride);
  else
    vp9_fdct32x32(src, dst, src_stride);
}

<<<<<<< HEAD
#if CONFIG_VP9_HIGH
static INLINE void high_fdct32x32(int rd_transform, const int16_t *src,
                                  tran_low_t *dst, int src_stride) {
  if (rd_transform)
    vp9_high_fdct32x32_rd(src, dst, src_stride);
  else
    vp9_high_fdct32x32(src, dst, src_stride);
}
#endif
=======
#if CONFIG_VP9_HIGHBITDEPTH
static INLINE void highbd_fdct32x32(int rd_transform, const int16_t *src,
                                    tran_low_t *dst, int src_stride) {
  if (rd_transform)
    vp9_highbd_fdct32x32_rd(src, dst, src_stride);
  else
    vp9_highbd_fdct32x32(src, dst, src_stride);
}
#endif  // CONFIG_VP9_HIGHBITDEPTH
>>>>>>> e59c053e

void vp9_xform_quant_fp(MACROBLOCK *x, int plane, int block,
                        BLOCK_SIZE plane_bsize, TX_SIZE tx_size) {
  MACROBLOCKD *const xd = &x->e_mbd;
  const struct macroblock_plane *const p = &x->plane[plane];
  const struct macroblockd_plane *const pd = &xd->plane[plane];
  const scan_order *const scan_order = &vp9_default_scan_orders[tx_size];
  tran_low_t *const coeff = BLOCK_OFFSET(p->coeff, block);
  tran_low_t *const qcoeff = BLOCK_OFFSET(p->qcoeff, block);
  tran_low_t *const dqcoeff = BLOCK_OFFSET(pd->dqcoeff, block);
  uint16_t *const eob = &p->eobs[block];
  const int diff_stride = 4 * num_4x4_blocks_wide_lookup[plane_bsize];
  int i, j;
  const int16_t *src_diff;
  txfrm_block_to_raster_xy(plane_bsize, tx_size, block, &i, &j);
  src_diff = &p->src_diff[4 * (j * diff_stride + i)];

<<<<<<< HEAD
#if CONFIG_VP9_HIGH
  if (xd->cur_buf->flags & YV12_FLAG_HIGHBITDEPTH) {
    switch (tx_size) {
      case TX_32X32:
        high_fdct32x32(x->use_lp32x32fdct, src_diff, coeff, diff_stride);
        vp9_high_quantize_fp_32x32(coeff, 1024, x->skip_block, p->zbin,
                                   p->round_fp, p->quant_fp, p->quant_shift,
                                   qcoeff, dqcoeff, pd->dequant, p->zbin_extra,
                                   eob, scan_order->scan, scan_order->iscan);
        break;
      case TX_16X16:
        vp9_high_fdct16x16(src_diff, coeff, diff_stride);
        vp9_high_quantize_fp(coeff, 256, x->skip_block, p->zbin, p->round_fp,
                             p->quant_fp, p->quant_shift, qcoeff, dqcoeff,
                             pd->dequant, p->zbin_extra, eob,
                             scan_order->scan, scan_order->iscan);
        break;
      case TX_8X8:
        vp9_high_fdct8x8(src_diff, coeff, diff_stride);
        vp9_high_quantize_fp(coeff, 64, x->skip_block, p->zbin, p->round_fp,
                             p->quant_fp, p->quant_shift, qcoeff, dqcoeff,
                             pd->dequant, p->zbin_extra, eob,
                             scan_order->scan, scan_order->iscan);
        break;
      case TX_4X4:
        x->fwd_txm4x4(src_diff, coeff, diff_stride);
        vp9_high_quantize_fp(coeff, 16, x->skip_block, p->zbin, p->round_fp,
                             p->quant_fp, p->quant_shift, qcoeff, dqcoeff,
                             pd->dequant, p->zbin_extra, eob,
                             scan_order->scan, scan_order->iscan);
=======
#if CONFIG_VP9_HIGHBITDEPTH
  if (xd->cur_buf->flags & YV12_FLAG_HIGHBITDEPTH) {
    switch (tx_size) {
      case TX_32X32:
        highbd_fdct32x32(x->use_lp32x32fdct, src_diff, coeff, diff_stride);
        vp9_highbd_quantize_fp_32x32(coeff, 1024, x->skip_block, p->zbin,
                                     p->round_fp, p->quant_fp, p->quant_shift,
                                     qcoeff, dqcoeff, pd->dequant,
                                     p->zbin_extra, eob, scan_order->scan,
                                     scan_order->iscan);
        break;
      case TX_16X16:
        vp9_highbd_fdct16x16(src_diff, coeff, diff_stride);
        vp9_highbd_quantize_fp(coeff, 256, x->skip_block, p->zbin, p->round_fp,
                               p->quant_fp, p->quant_shift, qcoeff, dqcoeff,
                               pd->dequant, p->zbin_extra, eob,
                               scan_order->scan, scan_order->iscan);
        break;
      case TX_8X8:
        vp9_highbd_fdct8x8(src_diff, coeff, diff_stride);
        vp9_highbd_quantize_fp(coeff, 64, x->skip_block, p->zbin, p->round_fp,
                               p->quant_fp, p->quant_shift, qcoeff, dqcoeff,
                               pd->dequant, p->zbin_extra, eob,
                               scan_order->scan, scan_order->iscan);
        break;
      case TX_4X4:
        x->fwd_txm4x4(src_diff, coeff, diff_stride);
        vp9_highbd_quantize_fp(coeff, 16, x->skip_block, p->zbin, p->round_fp,
                               p->quant_fp, p->quant_shift, qcoeff, dqcoeff,
                               pd->dequant, p->zbin_extra, eob,
                               scan_order->scan, scan_order->iscan);
>>>>>>> e59c053e
        break;
      default:
        assert(0);
    }
    return;
  }
<<<<<<< HEAD
#endif
=======
#endif  // CONFIG_VP9_HIGHBITDEPTH

>>>>>>> e59c053e
  switch (tx_size) {
    case TX_32X32:
      fdct32x32(x->use_lp32x32fdct, src_diff, coeff, diff_stride);
      vp9_quantize_fp_32x32(coeff, 1024, x->skip_block, p->zbin, p->round_fp,
                            p->quant_fp, p->quant_shift, qcoeff, dqcoeff,
                            pd->dequant, p->zbin_extra, eob, scan_order->scan,
                            scan_order->iscan);
      break;
    case TX_16X16:
      vp9_fdct16x16(src_diff, coeff, diff_stride);
      vp9_quantize_fp(coeff, 256, x->skip_block, p->zbin, p->round_fp,
                      p->quant_fp, p->quant_shift, qcoeff, dqcoeff,
                      pd->dequant, p->zbin_extra, eob,
                      scan_order->scan, scan_order->iscan);
      break;
    case TX_8X8:
      vp9_fdct8x8(src_diff, coeff, diff_stride);
      vp9_quantize_fp(coeff, 64, x->skip_block, p->zbin, p->round_fp,
                      p->quant_fp, p->quant_shift, qcoeff, dqcoeff,
                      pd->dequant, p->zbin_extra, eob,
                      scan_order->scan, scan_order->iscan);
      break;
    case TX_4X4:
      x->fwd_txm4x4(src_diff, coeff, diff_stride);
      vp9_quantize_fp(coeff, 16, x->skip_block, p->zbin, p->round_fp,
                      p->quant_fp, p->quant_shift, qcoeff, dqcoeff,
                      pd->dequant, p->zbin_extra, eob,
                      scan_order->scan, scan_order->iscan);
      break;
    default:
      assert(0);
      break;
  }
}

void vp9_xform_quant_dc(MACROBLOCK *x, int plane, int block,
                        BLOCK_SIZE plane_bsize, TX_SIZE tx_size) {
  MACROBLOCKD *const xd = &x->e_mbd;
  const struct macroblock_plane *const p = &x->plane[plane];
  const struct macroblockd_plane *const pd = &xd->plane[plane];
  tran_low_t *const coeff = BLOCK_OFFSET(p->coeff, block);
  tran_low_t *const qcoeff = BLOCK_OFFSET(p->qcoeff, block);
  tran_low_t *const dqcoeff = BLOCK_OFFSET(pd->dqcoeff, block);
  uint16_t *const eob = &p->eobs[block];
  const int diff_stride = 4 * num_4x4_blocks_wide_lookup[plane_bsize];
  int i, j;
  const int16_t *src_diff;

  txfrm_block_to_raster_xy(plane_bsize, tx_size, block, &i, &j);
  src_diff = &p->src_diff[4 * (j * diff_stride + i)];
<<<<<<< HEAD
#if CONFIG_VP9_HIGH
  if (xd->cur_buf->flags & YV12_FLAG_HIGHBITDEPTH) {
    switch (tx_size) {
      case TX_32X32:
        vp9_high_fdct32x32_1(src_diff, coeff, diff_stride);
        vp9_high_quantize_dc_32x32(coeff, x->skip_block, p->round,
                                   p->quant_fp[0], qcoeff, dqcoeff,
                                   pd->dequant[0], eob);
        break;
      case TX_16X16:
        vp9_high_fdct16x16_1(src_diff, coeff, diff_stride);
        vp9_high_quantize_dc(coeff, x->skip_block, p->round,
                             p->quant_fp[0], qcoeff, dqcoeff,
                             pd->dequant[0], eob);
        break;
      case TX_8X8:
        vp9_high_fdct8x8_1(src_diff, coeff, diff_stride);
        vp9_high_quantize_dc(coeff, x->skip_block, p->round,
                             p->quant_fp[0], qcoeff, dqcoeff,
                             pd->dequant[0], eob);
        break;
      case TX_4X4:
        x->fwd_txm4x4(src_diff, coeff, diff_stride);
        vp9_high_quantize_dc(coeff, x->skip_block, p->round,
                             p->quant_fp[0], qcoeff, dqcoeff,
                             pd->dequant[0], eob);
=======

#if CONFIG_VP9_HIGHBITDEPTH
  if (xd->cur_buf->flags & YV12_FLAG_HIGHBITDEPTH) {
    switch (tx_size) {
      case TX_32X32:
        vp9_highbd_fdct32x32_1(src_diff, coeff, diff_stride);
        vp9_highbd_quantize_dc_32x32(coeff, x->skip_block, p->round,
                                     p->quant_fp[0], qcoeff, dqcoeff,
                                     pd->dequant[0], eob);
        break;
      case TX_16X16:
        vp9_highbd_fdct16x16_1(src_diff, coeff, diff_stride);
        vp9_highbd_quantize_dc(coeff, x->skip_block, p->round,
                               p->quant_fp[0], qcoeff, dqcoeff,
                               pd->dequant[0], eob);
        break;
      case TX_8X8:
        vp9_highbd_fdct8x8_1(src_diff, coeff, diff_stride);
        vp9_highbd_quantize_dc(coeff, x->skip_block, p->round,
                               p->quant_fp[0], qcoeff, dqcoeff,
                               pd->dequant[0], eob);
        break;
      case TX_4X4:
        x->fwd_txm4x4(src_diff, coeff, diff_stride);
        vp9_highbd_quantize_dc(coeff, x->skip_block, p->round,
                               p->quant_fp[0], qcoeff, dqcoeff,
                               pd->dequant[0], eob);
>>>>>>> e59c053e
        break;
      default:
        assert(0);
    }
    return;
  }
<<<<<<< HEAD
#endif
=======
#endif  // CONFIG_VP9_HIGHBITDEPTH

>>>>>>> e59c053e
  switch (tx_size) {
    case TX_32X32:
      vp9_fdct32x32_1(src_diff, coeff, diff_stride);
      vp9_quantize_dc_32x32(coeff, x->skip_block, p->round,
                            p->quant_fp[0], qcoeff, dqcoeff,
                            pd->dequant[0], eob);
      break;
    case TX_16X16:
      vp9_fdct16x16_1(src_diff, coeff, diff_stride);
      vp9_quantize_dc(coeff, x->skip_block, p->round,
                     p->quant_fp[0], qcoeff, dqcoeff,
                     pd->dequant[0], eob);
      break;
    case TX_8X8:
      vp9_fdct8x8_1(src_diff, coeff, diff_stride);
      vp9_quantize_dc(coeff, x->skip_block, p->round,
                      p->quant_fp[0], qcoeff, dqcoeff,
                      pd->dequant[0], eob);
      break;
    case TX_4X4:
      x->fwd_txm4x4(src_diff, coeff, diff_stride);
      vp9_quantize_dc(coeff, x->skip_block, p->round,
                      p->quant_fp[0], qcoeff, dqcoeff,
                      pd->dequant[0], eob);
      break;
    default:
      assert(0);
      break;
  }
}

void vp9_xform_quant(MACROBLOCK *x, int plane, int block,
                     BLOCK_SIZE plane_bsize, TX_SIZE tx_size) {
  MACROBLOCKD *const xd = &x->e_mbd;
  const struct macroblock_plane *const p = &x->plane[plane];
  const struct macroblockd_plane *const pd = &xd->plane[plane];
  const scan_order *const scan_order = &vp9_default_scan_orders[tx_size];
  tran_low_t *const coeff = BLOCK_OFFSET(p->coeff, block);
  tran_low_t *const qcoeff = BLOCK_OFFSET(p->qcoeff, block);
  tran_low_t *const dqcoeff = BLOCK_OFFSET(pd->dqcoeff, block);
  uint16_t *const eob = &p->eobs[block];
  const int diff_stride = 4 * num_4x4_blocks_wide_lookup[plane_bsize];
  int i, j;
  const int16_t *src_diff;
  txfrm_block_to_raster_xy(plane_bsize, tx_size, block, &i, &j);
  src_diff = &p->src_diff[4 * (j * diff_stride + i)];

<<<<<<< HEAD
#if CONFIG_VP9_HIGH
  if (xd->cur_buf->flags&YV12_FLAG_HIGHBITDEPTH) {
     switch (tx_size) {
      case TX_32X32:
        high_fdct32x32(x->use_lp32x32fdct, src_diff, coeff, diff_stride);
        vp9_high_quantize_b_32x32(coeff, 1024, x->skip_block, p->zbin,
                                  p->round, p->quant, p->quant_shift, qcoeff,
                                  dqcoeff, pd->dequant, p->zbin_extra, eob,
                                  scan_order->scan, scan_order->iscan);
        break;
      case TX_16X16:
        vp9_high_fdct16x16(src_diff, coeff, diff_stride);
        vp9_high_quantize_b(coeff, 256, x->skip_block, p->zbin, p->round,
                            p->quant, p->quant_shift, qcoeff, dqcoeff,
                            pd->dequant, p->zbin_extra, eob,
                            scan_order->scan, scan_order->iscan);
        break;
      case TX_8X8:
        vp9_high_fdct8x8(src_diff, coeff, diff_stride);
        vp9_high_quantize_b(coeff, 64, x->skip_block, p->zbin, p->round,
                            p->quant, p->quant_shift, qcoeff, dqcoeff,
                            pd->dequant, p->zbin_extra, eob,
                            scan_order->scan, scan_order->iscan);
        break;
      case TX_4X4:
        x->fwd_txm4x4(src_diff, coeff, diff_stride);
        vp9_high_quantize_b(coeff, 16, x->skip_block, p->zbin, p->round,
                            p->quant, p->quant_shift, qcoeff, dqcoeff,
                            pd->dequant, p->zbin_extra, eob,
                            scan_order->scan, scan_order->iscan);
=======
#if CONFIG_VP9_HIGHBITDEPTH
  if (xd->cur_buf->flags & YV12_FLAG_HIGHBITDEPTH) {
     switch (tx_size) {
      case TX_32X32:
        highbd_fdct32x32(x->use_lp32x32fdct, src_diff, coeff, diff_stride);
        vp9_highbd_quantize_b_32x32(coeff, 1024, x->skip_block, p->zbin,
                                    p->round, p->quant, p->quant_shift, qcoeff,
                                    dqcoeff, pd->dequant, p->zbin_extra, eob,
                                    scan_order->scan, scan_order->iscan);
        break;
      case TX_16X16:
        vp9_highbd_fdct16x16(src_diff, coeff, diff_stride);
        vp9_highbd_quantize_b(coeff, 256, x->skip_block, p->zbin, p->round,
                              p->quant, p->quant_shift, qcoeff, dqcoeff,
                              pd->dequant, p->zbin_extra, eob,
                              scan_order->scan, scan_order->iscan);
        break;
      case TX_8X8:
        vp9_highbd_fdct8x8(src_diff, coeff, diff_stride);
        vp9_highbd_quantize_b(coeff, 64, x->skip_block, p->zbin, p->round,
                              p->quant, p->quant_shift, qcoeff, dqcoeff,
                              pd->dequant, p->zbin_extra, eob,
                              scan_order->scan, scan_order->iscan);
        break;
      case TX_4X4:
        x->fwd_txm4x4(src_diff, coeff, diff_stride);
        vp9_highbd_quantize_b(coeff, 16, x->skip_block, p->zbin, p->round,
                              p->quant, p->quant_shift, qcoeff, dqcoeff,
                              pd->dequant, p->zbin_extra, eob,
                              scan_order->scan, scan_order->iscan);
>>>>>>> e59c053e
        break;
      default:
        assert(0);
    }
    return;
  }
<<<<<<< HEAD
#endif
=======
#endif  // CONFIG_VP9_HIGHBITDEPTH

>>>>>>> e59c053e
  switch (tx_size) {
    case TX_32X32:
      fdct32x32(x->use_lp32x32fdct, src_diff, coeff, diff_stride);
      vp9_quantize_b_32x32(coeff, 1024, x->skip_block, p->zbin, p->round,
                           p->quant, p->quant_shift, qcoeff, dqcoeff,
                           pd->dequant, p->zbin_extra, eob, scan_order->scan,
                           scan_order->iscan);
      break;
    case TX_16X16:
      vp9_fdct16x16(src_diff, coeff, diff_stride);
      vp9_quantize_b(coeff, 256, x->skip_block, p->zbin, p->round,
                     p->quant, p->quant_shift, qcoeff, dqcoeff,
                     pd->dequant, p->zbin_extra, eob,
                     scan_order->scan, scan_order->iscan);
      break;
    case TX_8X8:
      vp9_fdct8x8(src_diff, coeff, diff_stride);
      vp9_quantize_b(coeff, 64, x->skip_block, p->zbin, p->round,
                     p->quant, p->quant_shift, qcoeff, dqcoeff,
                     pd->dequant, p->zbin_extra, eob,
                     scan_order->scan, scan_order->iscan);
      break;
    case TX_4X4:
      x->fwd_txm4x4(src_diff, coeff, diff_stride);
      vp9_quantize_b(coeff, 16, x->skip_block, p->zbin, p->round,
                     p->quant, p->quant_shift, qcoeff, dqcoeff,
                     pd->dequant, p->zbin_extra, eob,
                     scan_order->scan, scan_order->iscan);
      break;
    default:
      assert(0);
      break;
  }
}

static void encode_block(int plane, int block, BLOCK_SIZE plane_bsize,
                         TX_SIZE tx_size, void *arg) {
  struct encode_b_args *const args = arg;
  MACROBLOCK *const x = args->x;
  MACROBLOCKD *const xd = &x->e_mbd;
  struct optimize_ctx *const ctx = args->ctx;
  struct macroblock_plane *const p = &x->plane[plane];
  struct macroblockd_plane *const pd = &xd->plane[plane];
  tran_low_t *const dqcoeff = BLOCK_OFFSET(pd->dqcoeff, block);
  int i, j;
  uint8_t *dst;
  ENTROPY_CONTEXT *a, *l;
  txfrm_block_to_raster_xy(plane_bsize, tx_size, block, &i, &j);
  dst = &pd->dst.buf[4 * j * pd->dst.stride + 4 * i];
  a = &ctx->ta[plane][i];
  l = &ctx->tl[plane][j];

  // TODO(jingning): per transformed block zero forcing only enabled for
  // luma component. will integrate chroma components as well.
  if (x->zcoeff_blk[tx_size][block] && plane == 0) {
    p->eobs[block] = 0;
    *a = *l = 0;
    return;
  }

  if (!x->skip_recode) {
    if (max_txsize_lookup[plane_bsize] == tx_size) {
      if (x->skip_txfm[(plane << 2) + (block >> (tx_size << 1))] == 0) {
        // full forward transform and quantization
        if (x->quant_fp)
          vp9_xform_quant_fp(x, plane, block, plane_bsize, tx_size);
        else
          vp9_xform_quant(x, plane, block, plane_bsize, tx_size);
      } else if (x->skip_txfm[(plane << 2) + (block >> (tx_size << 1))] == 2) {
        // fast path forward transform and quantization
        vp9_xform_quant_dc(x, plane, block, plane_bsize, tx_size);
      } else {
        // skip forward transform
        p->eobs[block] = 0;
        *a = *l = 0;
        return;
      }
    } else {
      vp9_xform_quant(x, plane, block, plane_bsize, tx_size);
    }
  }

  if (x->optimize && (!x->skip_recode || !x->skip_optimize)) {
    const int ctx = combine_entropy_contexts(*a, *l);
    *a = *l = optimize_b(x, plane, block, tx_size, ctx) > 0;
  } else {
    *a = *l = p->eobs[block] > 0;
  }

  if (p->eobs[block])
    *(args->skip) = 0;

  if (x->skip_encode || p->eobs[block] == 0)
    return;
#if CONFIG_VP9_HIGHBITDEPTH
  if (xd->cur_buf->flags & YV12_FLAG_HIGHBITDEPTH) {
    switch (tx_size) {
      case TX_32X32:
        vp9_highbd_idct32x32_add(dqcoeff, dst, pd->dst.stride,
                                 p->eobs[block], xd->bd);
        break;
      case TX_16X16:
        vp9_highbd_idct16x16_add(dqcoeff, dst, pd->dst.stride,
                                 p->eobs[block], xd->bd);
        break;
      case TX_8X8:
        vp9_highbd_idct8x8_add(dqcoeff, dst, pd->dst.stride,
                               p->eobs[block], xd->bd);
        break;
      case TX_4X4:
        // this is like vp9_short_idct4x4 but has a special case around eob<=1
        // which is significant (not just an optimization) for the lossless
        // case.
        x->highbd_itxm_add(dqcoeff, dst, pd->dst.stride,
                           p->eobs[block], xd->bd);
        break;
      default:
        assert(0 && "Invalid transform size");
    }
    return;
  }
#endif  // CONFIG_VP9_HIGHBITDEPTH

#if CONFIG_VP9_HIGH
  if (xd->cur_buf->flags&YV12_FLAG_HIGHBITDEPTH) {
    switch (tx_size) {
      case TX_32X32:
        vp9_high_idct32x32_add(dqcoeff, dst, pd->dst.stride,
                               p->eobs[block], xd->bps);
        break;
      case TX_16X16:
        vp9_high_idct16x16_add(dqcoeff, dst, pd->dst.stride,
                               p->eobs[block], xd->bps);
        break;
      case TX_8X8:
        vp9_high_idct8x8_add(dqcoeff, dst, pd->dst.stride,
                             p->eobs[block], xd->bps);
        break;
      case TX_4X4:
        // this is like vp9_short_idct4x4 but has a special case around eob<=1
        // which is significant (not just an optimization) for the lossless
        // case.
        x->high_itxm_add(dqcoeff, dst, pd->dst.stride,
                         p->eobs[block], xd->bps);
        break;
      default:
        assert(0 && "Invalid transform size");
    }
    return;
  }
#endif
  switch (tx_size) {
    case TX_32X32:
      vp9_idct32x32_add(dqcoeff, dst, pd->dst.stride, p->eobs[block]);
      break;
    case TX_16X16:
      vp9_idct16x16_add(dqcoeff, dst, pd->dst.stride, p->eobs[block]);
      break;
    case TX_8X8:
      vp9_idct8x8_add(dqcoeff, dst, pd->dst.stride, p->eobs[block]);
      break;
    case TX_4X4:
      // this is like vp9_short_idct4x4 but has a special case around eob<=1
      // which is significant (not just an optimization) for the lossless
      // case.
      x->itxm_add(dqcoeff, dst, pd->dst.stride, p->eobs[block]);
      break;
    default:
      assert(0 && "Invalid transform size");
      break;
  }
}

static void encode_block_pass1(int plane, int block, BLOCK_SIZE plane_bsize,
                               TX_SIZE tx_size, void *arg) {
  MACROBLOCK *const x = (MACROBLOCK *)arg;
  MACROBLOCKD *const xd = &x->e_mbd;
  struct macroblock_plane *const p = &x->plane[plane];
  struct macroblockd_plane *const pd = &xd->plane[plane];
  tran_low_t *const dqcoeff = BLOCK_OFFSET(pd->dqcoeff, block);
  int i, j;
  uint8_t *dst;
  txfrm_block_to_raster_xy(plane_bsize, tx_size, block, &i, &j);
  dst = &pd->dst.buf[4 * j * pd->dst.stride + 4 * i];

  vp9_xform_quant(x, plane, block, plane_bsize, tx_size);

  if (p->eobs[block] > 0) {
<<<<<<< HEAD
#if CONFIG_VP9_HIGH
    if (xd->cur_buf->flags & YV12_FLAG_HIGHBITDEPTH) {
       x->high_itxm_add(dqcoeff, dst, pd->dst.stride, p->eobs[block], xd->bps);
       return;
    }
#endif
=======
#if CONFIG_VP9_HIGHBITDEPTH
    if (xd->cur_buf->flags & YV12_FLAG_HIGHBITDEPTH) {
       x->highbd_itxm_add(dqcoeff, dst, pd->dst.stride, p->eobs[block], xd->bd);
       return;
    }
#endif  // CONFIG_VP9_HIGHBITDEPTH
>>>>>>> e59c053e
    x->itxm_add(dqcoeff, dst, pd->dst.stride, p->eobs[block]);
  }
}

void vp9_encode_sby_pass1(MACROBLOCK *x, BLOCK_SIZE bsize) {
  vp9_subtract_plane(x, bsize, 0);
  vp9_foreach_transformed_block_in_plane(&x->e_mbd, bsize, 0,
                                         encode_block_pass1, x);
}

void vp9_encode_sb(MACROBLOCK *x, BLOCK_SIZE bsize) {
  MACROBLOCKD *const xd = &x->e_mbd;
  struct optimize_ctx ctx;
  MB_MODE_INFO *mbmi = &xd->mi[0].src_mi->mbmi;
  struct encode_b_args arg = {x, &ctx, &mbmi->skip};
  int plane;

  mbmi->skip = 1;

  if (x->skip)
    return;

  for (plane = 0; plane < MAX_MB_PLANE; ++plane) {
    if (!x->skip_recode)
      vp9_subtract_plane(x, bsize, plane);

    if (x->optimize && (!x->skip_recode || !x->skip_optimize)) {
      const struct macroblockd_plane* const pd = &xd->plane[plane];
      const TX_SIZE tx_size = plane ? get_uv_tx_size(mbmi, pd) : mbmi->tx_size;
      vp9_get_entropy_contexts(bsize, tx_size, pd,
                               ctx.ta[plane], ctx.tl[plane]);
    }

    vp9_foreach_transformed_block_in_plane(xd, bsize, plane, encode_block,
                                           &arg);
  }
}

static void encode_block_intra(int plane, int block, BLOCK_SIZE plane_bsize,
                               TX_SIZE tx_size, void *arg) {
  struct encode_b_args* const args = arg;
  MACROBLOCK *const x = args->x;
  MACROBLOCKD *const xd = &x->e_mbd;
  MB_MODE_INFO *mbmi = &xd->mi[0].src_mi->mbmi;
  struct macroblock_plane *const p = &x->plane[plane];
  struct macroblockd_plane *const pd = &xd->plane[plane];
  tran_low_t *coeff = BLOCK_OFFSET(p->coeff, block);
  tran_low_t *qcoeff = BLOCK_OFFSET(p->qcoeff, block);
  tran_low_t *dqcoeff = BLOCK_OFFSET(pd->dqcoeff, block);
  const scan_order *scan_order;
  TX_TYPE tx_type;
  PREDICTION_MODE mode;
  const int bwl = b_width_log2_lookup[plane_bsize];
  const int diff_stride = 4 * (1 << bwl);
  uint8_t *src, *dst;
  int16_t *src_diff;
  uint16_t *eob = &p->eobs[block];
  const int src_stride = p->src.stride;
  const int dst_stride = pd->dst.stride;
  int i, j;
  txfrm_block_to_raster_xy(plane_bsize, tx_size, block, &i, &j);
  dst = &pd->dst.buf[4 * (j * dst_stride + i)];
  src = &p->src.buf[4 * (j * src_stride + i)];
  src_diff = &p->src_diff[4 * (j * diff_stride + i)];
#if CONFIG_VP9_HIGH
  if (xd->cur_buf->flags & YV12_FLAG_HIGHBITDEPTH) {
    switch (tx_size) {
      case TX_32X32:
        scan_order = &vp9_default_scan_orders[TX_32X32];
        mode = plane == 0 ? mbmi->mode : mbmi->uv_mode;
        vp9_predict_intra_block(xd, block >> 6, bwl, TX_32X32, mode,
                                x->skip_encode ? src : dst,
                                x->skip_encode ? src_stride : dst_stride,
                                dst, dst_stride, i, j, plane);
        if (!x->skip_recode) {
          vp9_high_subtract_block(32, 32, src_diff, diff_stride,
                                  src, src_stride, dst, dst_stride, xd->bps);
          high_fdct32x32(x->use_lp32x32fdct, src_diff, coeff, diff_stride);
          vp9_high_quantize_b_32x32(coeff, 1024, x->skip_block, p->zbin,
                                    p->round, p->quant, p->quant_shift, qcoeff,
                                    dqcoeff, pd->dequant, p->zbin_extra, eob,
                                    scan_order->scan, scan_order->iscan);
        }
        if (!x->skip_encode && *eob) {
          vp9_high_idct32x32_add(dqcoeff, dst, dst_stride, *eob, xd->bps);
        }
        break;
      case TX_16X16:
        tx_type = get_tx_type(pd->plane_type, xd);
        scan_order = &vp9_scan_orders[TX_16X16][tx_type];
        mode = plane == 0 ? mbmi->mode : mbmi->uv_mode;
        vp9_predict_intra_block(xd, block >> 4, bwl, TX_16X16, mode,
                                x->skip_encode ? src : dst,
                                x->skip_encode ? src_stride : dst_stride,
                                dst, dst_stride, i, j, plane);
        if (!x->skip_recode) {
          vp9_high_subtract_block(16, 16, src_diff, diff_stride,
                                  src, src_stride, dst, dst_stride, xd->bps);
          vp9_high_fht16x16(src_diff, coeff, diff_stride, tx_type);
          vp9_high_quantize_b(coeff, 256, x->skip_block, p->zbin, p->round,
                              p->quant, p->quant_shift, qcoeff, dqcoeff,
                              pd->dequant, p->zbin_extra, eob,
                              scan_order->scan, scan_order->iscan);
        }
        if (!x->skip_encode && *eob) {
          vp9_high_iht16x16_add(tx_type, dqcoeff, dst, dst_stride,
                                *eob, xd->bps);
        }
        break;
      case TX_8X8:
        tx_type = get_tx_type(pd->plane_type, xd);
        scan_order = &vp9_scan_orders[TX_8X8][tx_type];
        mode = plane == 0 ? mbmi->mode : mbmi->uv_mode;
        vp9_predict_intra_block(xd, block >> 2, bwl, TX_8X8, mode,
                                x->skip_encode ? src : dst,
                                x->skip_encode ? src_stride : dst_stride,
                                dst, dst_stride, i, j, plane);
        if (!x->skip_recode) {
          vp9_high_subtract_block(8, 8, src_diff, diff_stride,
                                  src, src_stride, dst, dst_stride, xd->bps);
          vp9_high_fht8x8(src_diff, coeff, diff_stride, tx_type);
          vp9_high_quantize_b(coeff, 64, x->skip_block, p->zbin, p->round,
                              p->quant, p->quant_shift, qcoeff, dqcoeff,
                              pd->dequant, p->zbin_extra, eob,
                              scan_order->scan, scan_order->iscan);
        }
        if (!x->skip_encode && *eob) {
          vp9_high_iht8x8_add(tx_type, dqcoeff, dst, dst_stride, *eob,
                              xd->bps);
        }
        break;
      case TX_4X4:
        tx_type = get_tx_type_4x4(pd->plane_type, xd, block);
        scan_order = &vp9_scan_orders[TX_4X4][tx_type];
        mode = plane == 0 ? get_y_mode(xd->mi[0], block) : mbmi->uv_mode;
        vp9_predict_intra_block(xd, block, bwl, TX_4X4, mode,
                                x->skip_encode ? src : dst,
                                x->skip_encode ? src_stride : dst_stride,
                                dst, dst_stride, i, j, plane);

        if (!x->skip_recode) {
          vp9_high_subtract_block(4, 4, src_diff, diff_stride,
                                  src, src_stride, dst, dst_stride, xd->bps);
          if (tx_type != DCT_DCT)
            vp9_high_fht4x4(src_diff, coeff, diff_stride, tx_type);
          else
            x->fwd_txm4x4(src_diff, coeff, diff_stride);
          vp9_high_quantize_b(coeff, 16, x->skip_block, p->zbin, p->round,
                              p->quant, p->quant_shift, qcoeff, dqcoeff,
                              pd->dequant, p->zbin_extra, eob,
                              scan_order->scan, scan_order->iscan);
        }

<<<<<<< HEAD
        if (!x->skip_encode && *eob) {
          if (tx_type == DCT_DCT)
            // this is like vp9_short_idct4x4 but has a special case around
            // eob<=1 which is significant (not just an optimization) for the
            // lossless case.
            x->high_itxm_add(dqcoeff, dst, dst_stride, *eob, xd->bps);
          else
            vp9_high_iht4x4_16_add(dqcoeff, dst, dst_stride, tx_type, xd->bps);
=======
#if CONFIG_VP9_HIGHBITDEPTH
  if (xd->cur_buf->flags & YV12_FLAG_HIGHBITDEPTH) {
    switch (tx_size) {
      case TX_32X32:
        scan_order = &vp9_default_scan_orders[TX_32X32];
        mode = plane == 0 ? mbmi->mode : mbmi->uv_mode;
        vp9_predict_intra_block(xd, block >> 6, bwl, TX_32X32, mode,
                                x->skip_encode ? src : dst,
                                x->skip_encode ? src_stride : dst_stride,
                                dst, dst_stride, i, j, plane);
        if (!x->skip_recode) {
          vp9_highbd_subtract_block(32, 32, src_diff, diff_stride,
                                    src, src_stride, dst, dst_stride, xd->bd);
          highbd_fdct32x32(x->use_lp32x32fdct, src_diff, coeff, diff_stride);
          vp9_highbd_quantize_b_32x32(coeff, 1024, x->skip_block, p->zbin,
                                      p->round, p->quant, p->quant_shift,
                                      qcoeff, dqcoeff, pd->dequant,
                                      p->zbin_extra, eob,
                                      scan_order->scan, scan_order->iscan);
        }
        if (!x->skip_encode && *eob) {
          vp9_highbd_idct32x32_add(dqcoeff, dst, dst_stride, *eob, xd->bd);
        }
        break;
      case TX_16X16:
        tx_type = get_tx_type(pd->plane_type, xd);
        scan_order = &vp9_scan_orders[TX_16X16][tx_type];
        mode = plane == 0 ? mbmi->mode : mbmi->uv_mode;
        vp9_predict_intra_block(xd, block >> 4, bwl, TX_16X16, mode,
                                x->skip_encode ? src : dst,
                                x->skip_encode ? src_stride : dst_stride,
                                dst, dst_stride, i, j, plane);
        if (!x->skip_recode) {
          vp9_highbd_subtract_block(16, 16, src_diff, diff_stride,
                                    src, src_stride, dst, dst_stride, xd->bd);
          vp9_highbd_fht16x16(src_diff, coeff, diff_stride, tx_type);
          vp9_highbd_quantize_b(coeff, 256, x->skip_block, p->zbin, p->round,
                                p->quant, p->quant_shift, qcoeff, dqcoeff,
                                pd->dequant, p->zbin_extra, eob,
                                scan_order->scan, scan_order->iscan);
        }
        if (!x->skip_encode && *eob) {
          vp9_highbd_iht16x16_add(tx_type, dqcoeff, dst, dst_stride,
                                  *eob, xd->bd);
        }
        break;
      case TX_8X8:
        tx_type = get_tx_type(pd->plane_type, xd);
        scan_order = &vp9_scan_orders[TX_8X8][tx_type];
        mode = plane == 0 ? mbmi->mode : mbmi->uv_mode;
        vp9_predict_intra_block(xd, block >> 2, bwl, TX_8X8, mode,
                                x->skip_encode ? src : dst,
                                x->skip_encode ? src_stride : dst_stride,
                                dst, dst_stride, i, j, plane);
        if (!x->skip_recode) {
          vp9_highbd_subtract_block(8, 8, src_diff, diff_stride,
                                    src, src_stride, dst, dst_stride, xd->bd);
          vp9_highbd_fht8x8(src_diff, coeff, diff_stride, tx_type);
          vp9_highbd_quantize_b(coeff, 64, x->skip_block, p->zbin, p->round,
                                p->quant, p->quant_shift, qcoeff, dqcoeff,
                                pd->dequant, p->zbin_extra, eob,
                                scan_order->scan, scan_order->iscan);
        }
        if (!x->skip_encode && *eob) {
          vp9_highbd_iht8x8_add(tx_type, dqcoeff, dst, dst_stride, *eob,
                                xd->bd);
        }
        break;
      case TX_4X4:
        tx_type = get_tx_type_4x4(pd->plane_type, xd, block);
        scan_order = &vp9_scan_orders[TX_4X4][tx_type];
        mode = plane == 0 ? get_y_mode(xd->mi[0].src_mi, block) : mbmi->uv_mode;
        vp9_predict_intra_block(xd, block, bwl, TX_4X4, mode,
                                x->skip_encode ? src : dst,
                                x->skip_encode ? src_stride : dst_stride,
                                dst, dst_stride, i, j, plane);

        if (!x->skip_recode) {
          vp9_highbd_subtract_block(4, 4, src_diff, diff_stride,
                                    src, src_stride, dst, dst_stride, xd->bd);
          if (tx_type != DCT_DCT)
            vp9_highbd_fht4x4(src_diff, coeff, diff_stride, tx_type);
          else
            x->fwd_txm4x4(src_diff, coeff, diff_stride);
          vp9_highbd_quantize_b(coeff, 16, x->skip_block, p->zbin, p->round,
                                p->quant, p->quant_shift, qcoeff, dqcoeff,
                                pd->dequant, p->zbin_extra, eob,
                                scan_order->scan, scan_order->iscan);
        }

        if (!x->skip_encode && *eob) {
          if (tx_type == DCT_DCT) {
            // this is like vp9_short_idct4x4 but has a special case around
            // eob<=1 which is significant (not just an optimization) for the
            // lossless case.
            x->highbd_itxm_add(dqcoeff, dst, dst_stride, *eob, xd->bd);
          } else {
            vp9_highbd_iht4x4_16_add(dqcoeff, dst, dst_stride, tx_type, xd->bd);
          }
>>>>>>> e59c053e
        }
        break;
      default:
        assert(0);
<<<<<<< HEAD
=======
        return;
>>>>>>> e59c053e
    }
    if (*eob)
      *(args->skip) = 0;
    return;
  }
<<<<<<< HEAD
#endif
=======
#endif  // CONFIG_VP9_HIGHBITDEPTH

>>>>>>> e59c053e
  switch (tx_size) {
    case TX_32X32:
      scan_order = &vp9_default_scan_orders[TX_32X32];
      mode = plane == 0 ? mbmi->mode : mbmi->uv_mode;
      vp9_predict_intra_block(xd, block >> 6, bwl, TX_32X32, mode,
                              x->skip_encode ? src : dst,
                              x->skip_encode ? src_stride : dst_stride,
                              dst, dst_stride, i, j, plane);
      if (!x->skip_recode) {
        vp9_subtract_block(32, 32, src_diff, diff_stride,
                           src, src_stride, dst, dst_stride);
        fdct32x32(x->use_lp32x32fdct, src_diff, coeff, diff_stride);
        vp9_quantize_b_32x32(coeff, 1024, x->skip_block, p->zbin, p->round,
                             p->quant, p->quant_shift, qcoeff, dqcoeff,
                             pd->dequant, p->zbin_extra, eob, scan_order->scan,
                             scan_order->iscan);
      }
      if (!x->skip_encode && *eob) {
        vp9_idct32x32_add(dqcoeff, dst, dst_stride, *eob);
      }
      break;
    case TX_16X16:
      tx_type = get_tx_type(pd->plane_type, xd);
      scan_order = &vp9_scan_orders[TX_16X16][tx_type];
      mode = plane == 0 ? mbmi->mode : mbmi->uv_mode;
      vp9_predict_intra_block(xd, block >> 4, bwl, TX_16X16, mode,
                              x->skip_encode ? src : dst,
                              x->skip_encode ? src_stride : dst_stride,
                              dst, dst_stride, i, j, plane);
      if (!x->skip_recode) {
        vp9_subtract_block(16, 16, src_diff, diff_stride,
                           src, src_stride, dst, dst_stride);
        vp9_fht16x16(src_diff, coeff, diff_stride, tx_type);
        vp9_quantize_b(coeff, 256, x->skip_block, p->zbin, p->round,
                       p->quant, p->quant_shift, qcoeff, dqcoeff,
                       pd->dequant, p->zbin_extra, eob, scan_order->scan,
                       scan_order->iscan);
      }
      if (!x->skip_encode && *eob) {
        vp9_iht16x16_add(tx_type, dqcoeff, dst, dst_stride, *eob);
      }
      break;
    case TX_8X8:
      tx_type = get_tx_type(pd->plane_type, xd);
      scan_order = &vp9_scan_orders[TX_8X8][tx_type];
      mode = plane == 0 ? mbmi->mode : mbmi->uv_mode;
      vp9_predict_intra_block(xd, block >> 2, bwl, TX_8X8, mode,
                              x->skip_encode ? src : dst,
                              x->skip_encode ? src_stride : dst_stride,
                              dst, dst_stride, i, j, plane);
      if (!x->skip_recode) {
        vp9_subtract_block(8, 8, src_diff, diff_stride,
                           src, src_stride, dst, dst_stride);
        vp9_fht8x8(src_diff, coeff, diff_stride, tx_type);
        vp9_quantize_b(coeff, 64, x->skip_block, p->zbin, p->round, p->quant,
                       p->quant_shift, qcoeff, dqcoeff,
                       pd->dequant, p->zbin_extra, eob, scan_order->scan,
                       scan_order->iscan);
      }
      if (!x->skip_encode && *eob) {
        vp9_iht8x8_add(tx_type, dqcoeff, dst, dst_stride, *eob);
      }
      break;
    case TX_4X4:
      tx_type = get_tx_type_4x4(pd->plane_type, xd, block);
      scan_order = &vp9_scan_orders[TX_4X4][tx_type];
      mode = plane == 0 ? get_y_mode(xd->mi[0].src_mi, block) : mbmi->uv_mode;
      vp9_predict_intra_block(xd, block, bwl, TX_4X4, mode,
                              x->skip_encode ? src : dst,
                              x->skip_encode ? src_stride : dst_stride,
                              dst, dst_stride, i, j, plane);

      if (!x->skip_recode) {
        vp9_subtract_block(4, 4, src_diff, diff_stride,
                           src, src_stride, dst, dst_stride);
        if (tx_type != DCT_DCT)
          vp9_fht4x4(src_diff, coeff, diff_stride, tx_type);
        else
          x->fwd_txm4x4(src_diff, coeff, diff_stride);
        vp9_quantize_b(coeff, 16, x->skip_block, p->zbin, p->round, p->quant,
                       p->quant_shift, qcoeff, dqcoeff,
                       pd->dequant, p->zbin_extra, eob, scan_order->scan,
                       scan_order->iscan);
      }

      if (!x->skip_encode && *eob) {
        if (tx_type == DCT_DCT)
          // this is like vp9_short_idct4x4 but has a special case around eob<=1
          // which is significant (not just an optimization) for the lossless
          // case.
          x->itxm_add(dqcoeff, dst, dst_stride, *eob);
        else
          vp9_iht4x4_16_add(dqcoeff, dst, dst_stride, tx_type);
      }
      break;
    default:
      assert(0);
      break;
  }
  if (*eob)
    *(args->skip) = 0;
}

void vp9_encode_block_intra(MACROBLOCK *x, int plane, int block,
                            BLOCK_SIZE plane_bsize, TX_SIZE tx_size,
                            int8_t *skip) {
  struct encode_b_args arg = {x, NULL, skip};
  encode_block_intra(plane, block, plane_bsize, tx_size, &arg);
}


void vp9_encode_intra_block_plane(MACROBLOCK *x, BLOCK_SIZE bsize, int plane) {
  const MACROBLOCKD *const xd = &x->e_mbd;
  struct encode_b_args arg = {x, NULL, &xd->mi[0].src_mi->mbmi.skip};

  vp9_foreach_transformed_block_in_plane(xd, bsize, plane, encode_block_intra,
                                         &arg);
}<|MERGE_RESOLUTION|>--- conflicted
+++ resolved
@@ -51,31 +51,6 @@
   }
 }
 
-<<<<<<< HEAD
-#if CONFIG_VP9_HIGH
-void vp9_high_subtract_block_c(int rows, int cols,
-                               int16_t *diff, ptrdiff_t diff_stride,
-                               const uint8_t *src8, ptrdiff_t src_stride,
-                               const uint8_t *pred8, ptrdiff_t pred_stride,
-                               int bps) {
-  int r, c;
-  uint16_t *src = CONVERT_TO_SHORTPTR(src8);
-  uint16_t *pred = CONVERT_TO_SHORTPTR(pred8);
-#if CONFIG_VP9_HIGH
-  (void) bps;
-#else
-  int shift = bps - 8;
-  int rnd = shift > 0 ? 1 << (shift - 1) : 0;
-#endif
-
-  for (r = 0; r < rows; r++) {
-    for (c = 0; c < cols; c++) {
-#if CONFIG_VP9_HIGH
-      diff[c] = src[c] - pred[c];
-#else
-      diff[c] = (src[c] - pred[c] + rnd) >> shift;
-#endif
-=======
 #if CONFIG_VP9_HIGHBITDEPTH
 void vp9_highbd_subtract_block_c(int rows, int cols,
                                  int16_t *diff, ptrdiff_t diff_stride,
@@ -90,7 +65,6 @@
   for (r = 0; r < rows; r++) {
     for (c = 0; c < cols; c++) {
       diff[c] = src[c] - pred[c];
->>>>>>> e59c053e
     }
 
     diff += diff_stride;
@@ -98,11 +72,7 @@
     src  += src_stride;
   }
 }
-<<<<<<< HEAD
-#endif
-=======
 #endif  // CONFIG_VP9_HIGHBITDEPTH
->>>>>>> e59c053e
 
 void vp9_subtract_plane(MACROBLOCK *x, BLOCK_SIZE bsize, int plane) {
   struct macroblock_plane *const p = &x->plane[plane];
@@ -111,15 +81,6 @@
   const int bw = 4 * num_4x4_blocks_wide_lookup[plane_bsize];
   const int bh = 4 * num_4x4_blocks_high_lookup[plane_bsize];
 
-<<<<<<< HEAD
-#if CONFIG_VP9_HIGH
-  if (x->e_mbd.cur_buf->flags&YV12_FLAG_HIGHBITDEPTH) {
-    vp9_high_subtract_block(bh, bw, p->src_diff, bw, p->src.buf, p->src.stride,
-                            pd->dst.buf, pd->dst.stride, x->e_mbd.bps);
-    return;
-  }
-#endif
-=======
 #if CONFIG_VP9_HIGHBITDEPTH
   if (x->e_mbd.cur_buf->flags & YV12_FLAG_HIGHBITDEPTH) {
     vp9_highbd_subtract_block(bh, bw, p->src_diff, bw, p->src.buf,
@@ -128,7 +89,6 @@
     return;
   }
 #endif  // CONFIG_VP9_HIGHBITDEPTH
->>>>>>> e59c053e
   vp9_subtract_block(bh, bw, p->src_diff, bw, p->src.buf, p->src.stride,
                      pd->dst.buf, pd->dst.stride);
 }
@@ -213,19 +173,11 @@
   tokens[eob][0].qc = 0;
   tokens[eob][1] = tokens[eob][0];
 
-<<<<<<< HEAD
-#if CONFIG_VP9_HIGH && CONFIG_HIGH_QUANT
-  if (xd->bps == 12) {
-    dct_value_tokens = vp9_dct_value_tokens_high12_ptr;
-    dct_value_cost = vp9_dct_value_cost_high12_ptr;
-  } else if (xd->bps == 10) {
-=======
 #if CONFIG_VP9_HIGHBITDEPTH
   if (xd->bd == 12) {
     dct_value_tokens = vp9_dct_value_tokens_high12_ptr;
     dct_value_cost = vp9_dct_value_cost_high12_ptr;
   } else if (xd->bd == 10) {
->>>>>>> e59c053e
     dct_value_tokens = vp9_dct_value_tokens_high10_ptr;
     dct_value_cost = vp9_dct_value_cost_high10_ptr;
   } else {
@@ -236,10 +188,6 @@
   dct_value_tokens = vp9_dct_value_tokens_ptr;
   dct_value_cost = vp9_dct_value_cost_ptr;
 #endif
-<<<<<<< HEAD
-
-=======
->>>>>>> e59c053e
   for (i = 0; i < eob; i++)
     token_cache[scan[i]] =
         vp9_pt_energy_class[dct_value_tokens[qcoeff[scan[i]]].token];
@@ -271,19 +219,11 @@
       best = rd_cost1 < rd_cost0;
       base_bits = dct_value_cost[x];
       dx = mul * (dqcoeff[rc] - coeff[rc]);
-<<<<<<< HEAD
-#if CONFIG_VP9_HIGH
-      if (xd->cur_buf->flags & YV12_FLAG_HIGHBITDEPTH) {
-        dx >>= xd->bps - 8;
-      }
-#endif
-=======
 #if CONFIG_VP9_HIGHBITDEPTH
       if (xd->cur_buf->flags & YV12_FLAG_HIGHBITDEPTH) {
         dx >>= xd->bd - 8;
       }
 #endif  // CONFIG_VP9_HIGHBITDEPTH
->>>>>>> e59c053e
       d2 = dx * dx;
       tokens[i][0].rate = base_bits + (best ? rate1 : rate0);
       tokens[i][0].error = d2 + (best ? error1 : error0);
@@ -338,25 +278,15 @@
       base_bits = dct_value_cost[x];
 
       if (shortcut) {
-<<<<<<< HEAD
-#if CONFIG_VP9_HIGH
-        if (xd->cur_buf->flags & YV12_FLAG_HIGHBITDEPTH) {
-          dx -= ((dequant_ptr[rc != 0] >> (xd->bps - 8)) + sz) ^ sz;
-=======
 #if CONFIG_VP9_HIGHBITDEPTH
         if (xd->cur_buf->flags & YV12_FLAG_HIGHBITDEPTH) {
           dx -= ((dequant_ptr[rc != 0] >> (xd->bd - 8)) + sz) ^ sz;
->>>>>>> e59c053e
         } else {
           dx -= (dequant_ptr[rc != 0] + sz) ^ sz;
         }
 #else
         dx -= (dequant_ptr[rc != 0] + sz) ^ sz;
-<<<<<<< HEAD
-#endif
-=======
 #endif  // CONFIG_VP9_HIGHBITDEPTH
->>>>>>> e59c053e
         d2 = dx * dx;
       }
       tokens[i][1].rate = base_bits + (best ? rate1 : rate0);
@@ -424,31 +354,15 @@
   return final_eob;
 }
 
-<<<<<<< HEAD
-static INLINE void fdct32x32(int rd_transform, const int16_t *src,
-                             tran_low_t *dst, int src_stride) {
-=======
 static INLINE void fdct32x32(int rd_transform,
                              const int16_t *src, tran_low_t *dst,
                              int src_stride) {
->>>>>>> e59c053e
   if (rd_transform)
     vp9_fdct32x32_rd(src, dst, src_stride);
   else
     vp9_fdct32x32(src, dst, src_stride);
 }
 
-<<<<<<< HEAD
-#if CONFIG_VP9_HIGH
-static INLINE void high_fdct32x32(int rd_transform, const int16_t *src,
-                                  tran_low_t *dst, int src_stride) {
-  if (rd_transform)
-    vp9_high_fdct32x32_rd(src, dst, src_stride);
-  else
-    vp9_high_fdct32x32(src, dst, src_stride);
-}
-#endif
-=======
 #if CONFIG_VP9_HIGHBITDEPTH
 static INLINE void highbd_fdct32x32(int rd_transform, const int16_t *src,
                                     tran_low_t *dst, int src_stride) {
@@ -458,7 +372,6 @@
     vp9_highbd_fdct32x32(src, dst, src_stride);
 }
 #endif  // CONFIG_VP9_HIGHBITDEPTH
->>>>>>> e59c053e
 
 void vp9_xform_quant_fp(MACROBLOCK *x, int plane, int block,
                         BLOCK_SIZE plane_bsize, TX_SIZE tx_size) {
@@ -476,38 +389,6 @@
   txfrm_block_to_raster_xy(plane_bsize, tx_size, block, &i, &j);
   src_diff = &p->src_diff[4 * (j * diff_stride + i)];
 
-<<<<<<< HEAD
-#if CONFIG_VP9_HIGH
-  if (xd->cur_buf->flags & YV12_FLAG_HIGHBITDEPTH) {
-    switch (tx_size) {
-      case TX_32X32:
-        high_fdct32x32(x->use_lp32x32fdct, src_diff, coeff, diff_stride);
-        vp9_high_quantize_fp_32x32(coeff, 1024, x->skip_block, p->zbin,
-                                   p->round_fp, p->quant_fp, p->quant_shift,
-                                   qcoeff, dqcoeff, pd->dequant, p->zbin_extra,
-                                   eob, scan_order->scan, scan_order->iscan);
-        break;
-      case TX_16X16:
-        vp9_high_fdct16x16(src_diff, coeff, diff_stride);
-        vp9_high_quantize_fp(coeff, 256, x->skip_block, p->zbin, p->round_fp,
-                             p->quant_fp, p->quant_shift, qcoeff, dqcoeff,
-                             pd->dequant, p->zbin_extra, eob,
-                             scan_order->scan, scan_order->iscan);
-        break;
-      case TX_8X8:
-        vp9_high_fdct8x8(src_diff, coeff, diff_stride);
-        vp9_high_quantize_fp(coeff, 64, x->skip_block, p->zbin, p->round_fp,
-                             p->quant_fp, p->quant_shift, qcoeff, dqcoeff,
-                             pd->dequant, p->zbin_extra, eob,
-                             scan_order->scan, scan_order->iscan);
-        break;
-      case TX_4X4:
-        x->fwd_txm4x4(src_diff, coeff, diff_stride);
-        vp9_high_quantize_fp(coeff, 16, x->skip_block, p->zbin, p->round_fp,
-                             p->quant_fp, p->quant_shift, qcoeff, dqcoeff,
-                             pd->dequant, p->zbin_extra, eob,
-                             scan_order->scan, scan_order->iscan);
-=======
 #if CONFIG_VP9_HIGHBITDEPTH
   if (xd->cur_buf->flags & YV12_FLAG_HIGHBITDEPTH) {
     switch (tx_size) {
@@ -539,19 +420,14 @@
                                p->quant_fp, p->quant_shift, qcoeff, dqcoeff,
                                pd->dequant, p->zbin_extra, eob,
                                scan_order->scan, scan_order->iscan);
->>>>>>> e59c053e
         break;
       default:
         assert(0);
     }
     return;
   }
-<<<<<<< HEAD
-#endif
-=======
 #endif  // CONFIG_VP9_HIGHBITDEPTH
 
->>>>>>> e59c053e
   switch (tx_size) {
     case TX_32X32:
       fdct32x32(x->use_lp32x32fdct, src_diff, coeff, diff_stride);
@@ -602,34 +478,6 @@
 
   txfrm_block_to_raster_xy(plane_bsize, tx_size, block, &i, &j);
   src_diff = &p->src_diff[4 * (j * diff_stride + i)];
-<<<<<<< HEAD
-#if CONFIG_VP9_HIGH
-  if (xd->cur_buf->flags & YV12_FLAG_HIGHBITDEPTH) {
-    switch (tx_size) {
-      case TX_32X32:
-        vp9_high_fdct32x32_1(src_diff, coeff, diff_stride);
-        vp9_high_quantize_dc_32x32(coeff, x->skip_block, p->round,
-                                   p->quant_fp[0], qcoeff, dqcoeff,
-                                   pd->dequant[0], eob);
-        break;
-      case TX_16X16:
-        vp9_high_fdct16x16_1(src_diff, coeff, diff_stride);
-        vp9_high_quantize_dc(coeff, x->skip_block, p->round,
-                             p->quant_fp[0], qcoeff, dqcoeff,
-                             pd->dequant[0], eob);
-        break;
-      case TX_8X8:
-        vp9_high_fdct8x8_1(src_diff, coeff, diff_stride);
-        vp9_high_quantize_dc(coeff, x->skip_block, p->round,
-                             p->quant_fp[0], qcoeff, dqcoeff,
-                             pd->dequant[0], eob);
-        break;
-      case TX_4X4:
-        x->fwd_txm4x4(src_diff, coeff, diff_stride);
-        vp9_high_quantize_dc(coeff, x->skip_block, p->round,
-                             p->quant_fp[0], qcoeff, dqcoeff,
-                             pd->dequant[0], eob);
-=======
 
 #if CONFIG_VP9_HIGHBITDEPTH
   if (xd->cur_buf->flags & YV12_FLAG_HIGHBITDEPTH) {
@@ -657,19 +505,14 @@
         vp9_highbd_quantize_dc(coeff, x->skip_block, p->round,
                                p->quant_fp[0], qcoeff, dqcoeff,
                                pd->dequant[0], eob);
->>>>>>> e59c053e
         break;
       default:
         assert(0);
     }
     return;
   }
-<<<<<<< HEAD
-#endif
-=======
 #endif  // CONFIG_VP9_HIGHBITDEPTH
 
->>>>>>> e59c053e
   switch (tx_size) {
     case TX_32X32:
       vp9_fdct32x32_1(src_diff, coeff, diff_stride);
@@ -717,38 +560,6 @@
   txfrm_block_to_raster_xy(plane_bsize, tx_size, block, &i, &j);
   src_diff = &p->src_diff[4 * (j * diff_stride + i)];
 
-<<<<<<< HEAD
-#if CONFIG_VP9_HIGH
-  if (xd->cur_buf->flags&YV12_FLAG_HIGHBITDEPTH) {
-     switch (tx_size) {
-      case TX_32X32:
-        high_fdct32x32(x->use_lp32x32fdct, src_diff, coeff, diff_stride);
-        vp9_high_quantize_b_32x32(coeff, 1024, x->skip_block, p->zbin,
-                                  p->round, p->quant, p->quant_shift, qcoeff,
-                                  dqcoeff, pd->dequant, p->zbin_extra, eob,
-                                  scan_order->scan, scan_order->iscan);
-        break;
-      case TX_16X16:
-        vp9_high_fdct16x16(src_diff, coeff, diff_stride);
-        vp9_high_quantize_b(coeff, 256, x->skip_block, p->zbin, p->round,
-                            p->quant, p->quant_shift, qcoeff, dqcoeff,
-                            pd->dequant, p->zbin_extra, eob,
-                            scan_order->scan, scan_order->iscan);
-        break;
-      case TX_8X8:
-        vp9_high_fdct8x8(src_diff, coeff, diff_stride);
-        vp9_high_quantize_b(coeff, 64, x->skip_block, p->zbin, p->round,
-                            p->quant, p->quant_shift, qcoeff, dqcoeff,
-                            pd->dequant, p->zbin_extra, eob,
-                            scan_order->scan, scan_order->iscan);
-        break;
-      case TX_4X4:
-        x->fwd_txm4x4(src_diff, coeff, diff_stride);
-        vp9_high_quantize_b(coeff, 16, x->skip_block, p->zbin, p->round,
-                            p->quant, p->quant_shift, qcoeff, dqcoeff,
-                            pd->dequant, p->zbin_extra, eob,
-                            scan_order->scan, scan_order->iscan);
-=======
 #if CONFIG_VP9_HIGHBITDEPTH
   if (xd->cur_buf->flags & YV12_FLAG_HIGHBITDEPTH) {
      switch (tx_size) {
@@ -779,19 +590,14 @@
                               p->quant, p->quant_shift, qcoeff, dqcoeff,
                               pd->dequant, p->zbin_extra, eob,
                               scan_order->scan, scan_order->iscan);
->>>>>>> e59c053e
         break;
       default:
         assert(0);
     }
     return;
   }
-<<<<<<< HEAD
-#endif
-=======
 #endif  // CONFIG_VP9_HIGHBITDEPTH
 
->>>>>>> e59c053e
   switch (tx_size) {
     case TX_32X32:
       fdct32x32(x->use_lp32x32fdct, src_diff, coeff, diff_stride);
@@ -915,34 +721,6 @@
   }
 #endif  // CONFIG_VP9_HIGHBITDEPTH
 
-#if CONFIG_VP9_HIGH
-  if (xd->cur_buf->flags&YV12_FLAG_HIGHBITDEPTH) {
-    switch (tx_size) {
-      case TX_32X32:
-        vp9_high_idct32x32_add(dqcoeff, dst, pd->dst.stride,
-                               p->eobs[block], xd->bps);
-        break;
-      case TX_16X16:
-        vp9_high_idct16x16_add(dqcoeff, dst, pd->dst.stride,
-                               p->eobs[block], xd->bps);
-        break;
-      case TX_8X8:
-        vp9_high_idct8x8_add(dqcoeff, dst, pd->dst.stride,
-                             p->eobs[block], xd->bps);
-        break;
-      case TX_4X4:
-        // this is like vp9_short_idct4x4 but has a special case around eob<=1
-        // which is significant (not just an optimization) for the lossless
-        // case.
-        x->high_itxm_add(dqcoeff, dst, pd->dst.stride,
-                         p->eobs[block], xd->bps);
-        break;
-      default:
-        assert(0 && "Invalid transform size");
-    }
-    return;
-  }
-#endif
   switch (tx_size) {
     case TX_32X32:
       vp9_idct32x32_add(dqcoeff, dst, pd->dst.stride, p->eobs[block]);
@@ -980,21 +758,12 @@
   vp9_xform_quant(x, plane, block, plane_bsize, tx_size);
 
   if (p->eobs[block] > 0) {
-<<<<<<< HEAD
-#if CONFIG_VP9_HIGH
-    if (xd->cur_buf->flags & YV12_FLAG_HIGHBITDEPTH) {
-       x->high_itxm_add(dqcoeff, dst, pd->dst.stride, p->eobs[block], xd->bps);
-       return;
-    }
-#endif
-=======
 #if CONFIG_VP9_HIGHBITDEPTH
     if (xd->cur_buf->flags & YV12_FLAG_HIGHBITDEPTH) {
        x->highbd_itxm_add(dqcoeff, dst, pd->dst.stride, p->eobs[block], xd->bd);
        return;
     }
 #endif  // CONFIG_VP9_HIGHBITDEPTH
->>>>>>> e59c053e
     x->itxm_add(dqcoeff, dst, pd->dst.stride, p->eobs[block]);
   }
 }
@@ -1059,105 +828,7 @@
   dst = &pd->dst.buf[4 * (j * dst_stride + i)];
   src = &p->src.buf[4 * (j * src_stride + i)];
   src_diff = &p->src_diff[4 * (j * diff_stride + i)];
-#if CONFIG_VP9_HIGH
-  if (xd->cur_buf->flags & YV12_FLAG_HIGHBITDEPTH) {
-    switch (tx_size) {
-      case TX_32X32:
-        scan_order = &vp9_default_scan_orders[TX_32X32];
-        mode = plane == 0 ? mbmi->mode : mbmi->uv_mode;
-        vp9_predict_intra_block(xd, block >> 6, bwl, TX_32X32, mode,
-                                x->skip_encode ? src : dst,
-                                x->skip_encode ? src_stride : dst_stride,
-                                dst, dst_stride, i, j, plane);
-        if (!x->skip_recode) {
-          vp9_high_subtract_block(32, 32, src_diff, diff_stride,
-                                  src, src_stride, dst, dst_stride, xd->bps);
-          high_fdct32x32(x->use_lp32x32fdct, src_diff, coeff, diff_stride);
-          vp9_high_quantize_b_32x32(coeff, 1024, x->skip_block, p->zbin,
-                                    p->round, p->quant, p->quant_shift, qcoeff,
-                                    dqcoeff, pd->dequant, p->zbin_extra, eob,
-                                    scan_order->scan, scan_order->iscan);
-        }
-        if (!x->skip_encode && *eob) {
-          vp9_high_idct32x32_add(dqcoeff, dst, dst_stride, *eob, xd->bps);
-        }
-        break;
-      case TX_16X16:
-        tx_type = get_tx_type(pd->plane_type, xd);
-        scan_order = &vp9_scan_orders[TX_16X16][tx_type];
-        mode = plane == 0 ? mbmi->mode : mbmi->uv_mode;
-        vp9_predict_intra_block(xd, block >> 4, bwl, TX_16X16, mode,
-                                x->skip_encode ? src : dst,
-                                x->skip_encode ? src_stride : dst_stride,
-                                dst, dst_stride, i, j, plane);
-        if (!x->skip_recode) {
-          vp9_high_subtract_block(16, 16, src_diff, diff_stride,
-                                  src, src_stride, dst, dst_stride, xd->bps);
-          vp9_high_fht16x16(src_diff, coeff, diff_stride, tx_type);
-          vp9_high_quantize_b(coeff, 256, x->skip_block, p->zbin, p->round,
-                              p->quant, p->quant_shift, qcoeff, dqcoeff,
-                              pd->dequant, p->zbin_extra, eob,
-                              scan_order->scan, scan_order->iscan);
-        }
-        if (!x->skip_encode && *eob) {
-          vp9_high_iht16x16_add(tx_type, dqcoeff, dst, dst_stride,
-                                *eob, xd->bps);
-        }
-        break;
-      case TX_8X8:
-        tx_type = get_tx_type(pd->plane_type, xd);
-        scan_order = &vp9_scan_orders[TX_8X8][tx_type];
-        mode = plane == 0 ? mbmi->mode : mbmi->uv_mode;
-        vp9_predict_intra_block(xd, block >> 2, bwl, TX_8X8, mode,
-                                x->skip_encode ? src : dst,
-                                x->skip_encode ? src_stride : dst_stride,
-                                dst, dst_stride, i, j, plane);
-        if (!x->skip_recode) {
-          vp9_high_subtract_block(8, 8, src_diff, diff_stride,
-                                  src, src_stride, dst, dst_stride, xd->bps);
-          vp9_high_fht8x8(src_diff, coeff, diff_stride, tx_type);
-          vp9_high_quantize_b(coeff, 64, x->skip_block, p->zbin, p->round,
-                              p->quant, p->quant_shift, qcoeff, dqcoeff,
-                              pd->dequant, p->zbin_extra, eob,
-                              scan_order->scan, scan_order->iscan);
-        }
-        if (!x->skip_encode && *eob) {
-          vp9_high_iht8x8_add(tx_type, dqcoeff, dst, dst_stride, *eob,
-                              xd->bps);
-        }
-        break;
-      case TX_4X4:
-        tx_type = get_tx_type_4x4(pd->plane_type, xd, block);
-        scan_order = &vp9_scan_orders[TX_4X4][tx_type];
-        mode = plane == 0 ? get_y_mode(xd->mi[0], block) : mbmi->uv_mode;
-        vp9_predict_intra_block(xd, block, bwl, TX_4X4, mode,
-                                x->skip_encode ? src : dst,
-                                x->skip_encode ? src_stride : dst_stride,
-                                dst, dst_stride, i, j, plane);
-
-        if (!x->skip_recode) {
-          vp9_high_subtract_block(4, 4, src_diff, diff_stride,
-                                  src, src_stride, dst, dst_stride, xd->bps);
-          if (tx_type != DCT_DCT)
-            vp9_high_fht4x4(src_diff, coeff, diff_stride, tx_type);
-          else
-            x->fwd_txm4x4(src_diff, coeff, diff_stride);
-          vp9_high_quantize_b(coeff, 16, x->skip_block, p->zbin, p->round,
-                              p->quant, p->quant_shift, qcoeff, dqcoeff,
-                              pd->dequant, p->zbin_extra, eob,
-                              scan_order->scan, scan_order->iscan);
-        }
-
-<<<<<<< HEAD
-        if (!x->skip_encode && *eob) {
-          if (tx_type == DCT_DCT)
-            // this is like vp9_short_idct4x4 but has a special case around
-            // eob<=1 which is significant (not just an optimization) for the
-            // lossless case.
-            x->high_itxm_add(dqcoeff, dst, dst_stride, *eob, xd->bps);
-          else
-            vp9_high_iht4x4_16_add(dqcoeff, dst, dst_stride, tx_type, xd->bps);
-=======
+
 #if CONFIG_VP9_HIGHBITDEPTH
   if (xd->cur_buf->flags & YV12_FLAG_HIGHBITDEPTH) {
     switch (tx_size) {
@@ -1257,26 +928,18 @@
           } else {
             vp9_highbd_iht4x4_16_add(dqcoeff, dst, dst_stride, tx_type, xd->bd);
           }
->>>>>>> e59c053e
         }
         break;
       default:
         assert(0);
-<<<<<<< HEAD
-=======
         return;
->>>>>>> e59c053e
     }
     if (*eob)
       *(args->skip) = 0;
     return;
   }
-<<<<<<< HEAD
-#endif
-=======
 #endif  // CONFIG_VP9_HIGHBITDEPTH
 
->>>>>>> e59c053e
   switch (tx_size) {
     case TX_32X32:
       scan_order = &vp9_default_scan_orders[TX_32X32];
@@ -1294,9 +957,8 @@
                              pd->dequant, p->zbin_extra, eob, scan_order->scan,
                              scan_order->iscan);
       }
-      if (!x->skip_encode && *eob) {
+      if (!x->skip_encode && *eob)
         vp9_idct32x32_add(dqcoeff, dst, dst_stride, *eob);
-      }
       break;
     case TX_16X16:
       tx_type = get_tx_type(pd->plane_type, xd);
@@ -1315,9 +977,8 @@
                        pd->dequant, p->zbin_extra, eob, scan_order->scan,
                        scan_order->iscan);
       }
-      if (!x->skip_encode && *eob) {
+      if (!x->skip_encode && *eob)
         vp9_iht16x16_add(tx_type, dqcoeff, dst, dst_stride, *eob);
-      }
       break;
     case TX_8X8:
       tx_type = get_tx_type(pd->plane_type, xd);
@@ -1336,9 +997,8 @@
                        pd->dequant, p->zbin_extra, eob, scan_order->scan,
                        scan_order->iscan);
       }
-      if (!x->skip_encode && *eob) {
+      if (!x->skip_encode && *eob)
         vp9_iht8x8_add(tx_type, dqcoeff, dst, dst_stride, *eob);
-      }
       break;
     case TX_4X4:
       tx_type = get_tx_type_4x4(pd->plane_type, xd, block);
