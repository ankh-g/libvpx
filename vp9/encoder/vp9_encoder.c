--- conflicted
+++ resolved
@@ -400,22 +400,6 @@
   // Set rd thresholds based on mode and speed setting
   vp9_set_rd_speed_thresholds(cpi);
   vp9_set_rd_speed_thresholds_sub8x8(cpi);
-<<<<<<< HEAD
-
-  cpi->mb.fwd_txm4x4 = vp9_fdct4x4;
-  if (cpi->oxcf.lossless || cpi->mb.e_mbd.lossless) {
-    cpi->mb.fwd_txm4x4 = vp9_fwht4x4;
-  }
-#if CONFIG_VP9_HIGH
-  if (cpi->oxcf.use_high) {
-    cpi->mb.fwd_txm4x4 = vp9_high_fdct4x4;
-    if (cpi->oxcf.lossless || cpi->mb.e_mbd.lossless) {
-      cpi->mb.fwd_txm4x4 = vp9_high_fwht4x4;
-    }
-  }
-#endif
-=======
->>>>>>> 19125ae1
 }
 
 static void alloc_raw_frame_buffers(VP9_COMP *cpi) {
@@ -635,30 +619,12 @@
 
   cpi->oxcf = *oxcf;
   cpi->pass = get_pass(cpi->oxcf.mode);
-<<<<<<< HEAD
-  if (cpi->oxcf.mode == REALTIME)
-    cpi->oxcf.play_alternate = 0;
-
-  cpi->oxcf.lossless = oxcf->lossless;
-  if (cpi->oxcf.lossless) {
-    // In lossless mode, make sure right quantizer range and correct transform
-    // is set.
-    cpi->oxcf.worst_allowed_q = 0;
-    cpi->oxcf.best_allowed_q = 0;
-    cpi->mb.e_mbd.itxm_add = vp9_iwht4x4_add;
-  } else {
-    cpi->mb.e_mbd.itxm_add = vp9_idct4x4_add;
-  }
 #if CONFIG_VP9_HIGH
   if (cpi->oxcf.use_high) {
-    cpi->mb.e_mbd.high_itxm_add = cpi->oxcf.lossless ? vp9_high_iwht4x4_add
-        : vp9_high_idct4x4_add;
     cpi->mb.e_mbd.bps = bit_depth_to_bps(cm->bit_depth);
   }
 #endif
-=======
-
->>>>>>> 19125ae1
+
   rc->baseline_gf_interval = DEFAULT_GF_INTERVAL;
   cpi->ref_frame_flags = VP9_ALT_FLAG | VP9_GOLD_FLAG | VP9_LAST_FLAG;
 
@@ -751,14 +717,13 @@
   cpi->ext_refresh_frame_flags_pending = 0;
   cpi->ext_refresh_frame_context_pending = 0;
 
-<<<<<<< HEAD
 #if CONFIG_VP9_HIGH
   high_set_var_fns(cpi);
-=======
+#endif
+
 #if CONFIG_DENOISING
   vp9_denoiser_alloc(&(cpi->denoiser), cm->width, cm->height,
                      VP9_ENC_BORDER_IN_PIXELS);
->>>>>>> 19125ae1
 #endif
 }
 
@@ -820,53 +785,45 @@
 static unsigned int fnname##_bits8(const uint8_t *src_ptr, \
                                    int source_stride, \
                                    const uint8_t *ref_ptr, \
-                                   int ref_stride, \
-                                   unsigned int max_sad) {  \
-  return fnname(src_ptr, source_stride, ref_ptr, ref_stride, max_sad); \
+                                   int ref_stride) {  \
+  return fnname(src_ptr, source_stride, ref_ptr, ref_stride); \
+} \
+static unsigned int fnname##_bits10(const uint8_t *src_ptr, \
+                                    int source_stride, \
+                                    const uint8_t *ref_ptr, \
+                                    int ref_stride) {  \
+  return fnname(src_ptr, source_stride, ref_ptr, ref_stride) >> 2; \
+} \
+static unsigned int fnname##_bits12(const uint8_t *src_ptr, \
+                                    int source_stride, \
+                                    const uint8_t *ref_ptr, \
+                                    int ref_stride) {  \
+  return fnname(src_ptr, source_stride, ref_ptr, ref_stride) >> 4; \
+}
+
+#define MAKE_BFP_SADAVG_WRAPPER(fnname) static unsigned int \
+fnname##_bits8(const uint8_t *src_ptr, \
+               int source_stride, \
+               const uint8_t *ref_ptr, \
+               int ref_stride, \
+               const uint8_t *second_pred) {  \
+  return fnname(src_ptr, source_stride, ref_ptr, ref_stride, second_pred); \
 } \
 static unsigned int fnname##_bits10(const uint8_t *src_ptr, \
                                     int source_stride, \
                                     const uint8_t *ref_ptr, \
                                     int ref_stride, \
-                                    unsigned int max_sad) {  \
-  return fnname(src_ptr, source_stride, ref_ptr, ref_stride, max_sad) >> 2; \
+                                    const uint8_t *second_pred) {  \
+  return fnname(src_ptr, source_stride, ref_ptr, ref_stride, \
+                second_pred) >> 2; \
 } \
 static unsigned int fnname##_bits12(const uint8_t *src_ptr, \
                                     int source_stride, \
                                     const uint8_t *ref_ptr, \
                                     int ref_stride, \
-                                    unsigned int max_sad) {  \
-  return fnname(src_ptr, source_stride, ref_ptr, \
-                ref_stride, max_sad) >> 4; \
-}
-
-#define MAKE_BFP_SADAVG_WRAPPER(fnname) static unsigned int \
-fnname##_bits8(const uint8_t *src_ptr, \
-               int source_stride, \
-               const uint8_t *ref_ptr, \
-               int ref_stride, \
-               const uint8_t *second_pred, \
-               unsigned int max_sad) {  \
+                                    const uint8_t *second_pred) {  \
   return fnname(src_ptr, source_stride, ref_ptr, ref_stride, \
-                second_pred, max_sad); \
-} \
-static unsigned int fnname##_bits10(const uint8_t *src_ptr, \
-                                    int source_stride, \
-                                    const uint8_t *ref_ptr, \
-                                    int ref_stride, \
-                                    const uint8_t *second_pred, \
-                                    unsigned int max_sad) {  \
-  return fnname(src_ptr, source_stride, ref_ptr, ref_stride, \
-                second_pred, max_sad) >> 2; \
-} \
-static unsigned int fnname##_bits12(const uint8_t *src_ptr, \
-                                    int source_stride, \
-                                    const uint8_t *ref_ptr, \
-                                    int ref_stride, \
-                                    const uint8_t *second_pred, \
-                                    unsigned int max_sad) {  \
-  return fnname(src_ptr, source_stride, ref_ptr, ref_stride, \
-                second_pred, max_sad) >> 4; \
+                second_pred) >> 4; \
 }
 
 #define MAKE_BFP_SAD3_WRAPPER(fnname) \
@@ -2231,25 +2188,6 @@
   vp8_yv12_extend_frame_borders_c(dst);
 }
 
-<<<<<<< HEAD
-static int find_fp_qindex(vpx_bit_depth_t bit_depth) {
-  int i;
-  int range = vp9_get_qindex_range(bit_depth);
-
-  for (i = 0; i < range; i++) {
-    if (vp9_convert_qindex_to_q(i, bit_depth) >= 30.0) {
-      break;
-    }
-  }
-
-  if (i == range)
-    i--;
-
-  return i;
-}
-
-=======
->>>>>>> 19125ae1
 #define WRITE_RECON_BUFFER 0
 #if WRITE_RECON_BUFFER
 void write_cx_frame_to_file(YV12_BUFFER_CONFIG *frame, int this_frame) {
@@ -3149,20 +3087,6 @@
   encode_frame_to_data_rate(cpi, size, dest, frame_flags);
 }
 
-<<<<<<< HEAD
-static void Pass1Encode(VP9_COMP *cpi, size_t *size, uint8_t *dest,
-                        unsigned int *frame_flags) {
-  (void) size;
-  (void) dest;
-  (void) frame_flags;
-
-  vp9_rc_get_first_pass_params(cpi);
-  vp9_set_quantizer(&cpi->common, find_fp_qindex(cpi->common.bit_depth));
-  vp9_first_pass(cpi);
-}
-
-=======
->>>>>>> 19125ae1
 static void Pass2Encode(VP9_COMP *cpi, size_t *size,
                         uint8_t *dest, unsigned int *frame_flags) {
   cpi->allow_encode_breakout = ENCODE_BREAKOUT_ENABLED;
@@ -3527,7 +3451,16 @@
   if (cpi->pass == 1 &&
       (!cpi->use_svc || cpi->svc.number_temporal_layers == 1)) {
     const int lossless = is_lossless_requested(&cpi->oxcf);
+#if CONFIG_VP9_HIGH
+    if (cpi->oxcf.use_high)
+      cpi->mb.fwd_txm4x4 = lossless ? vp9_high_fwht4x4 : vp9_high_fdct4x4;
+    else
+      cpi->mb.fwd_txm4x4 = lossless ? vp9_fwht4x4 : vp9_fdct4x4;
+    cpi->mb.high_itxm_add = lossless ? vp9_high_iwht4x4_add :
+                                       vp9_high_idct4x4_add;
+#else
     cpi->mb.fwd_txm4x4 = lossless ? vp9_fwht4x4 : vp9_fdct4x4;
+#endif
     cpi->mb.itxm_add = lossless ? vp9_iwht4x4_add : vp9_idct4x4_add;
     vp9_first_pass(cpi);
   } else if (cpi->pass == 2 &&
