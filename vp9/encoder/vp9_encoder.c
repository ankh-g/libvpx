/*
 * Copyright (c) 2010 The WebM project authors. All Rights Reserved.
 *
 *  Use of this source code is governed by a BSD-style license
 *  that can be found in the LICENSE file in the root of the source
 *  tree. An additional intellectual property rights grant can be found
 *  in the file PATENTS.  All contributing project authors may
 *  be found in the AUTHORS file in the root of the source tree.
 */

#include <math.h>
#include <stdio.h>
#include <limits.h>

#include "./vpx_config.h"
#include "./vpx_scale_rtcd.h"
#include "vpx/internal/vpx_psnr.h"
#include "vpx_ports/vpx_timer.h"

#include "vp9/common/vp9_alloccommon.h"
#include "vp9/common/vp9_filter.h"
#include "vp9/common/vp9_idct.h"
#if CONFIG_VP9_POSTPROC
#include "vp9/common/vp9_postproc.h"
#endif
#include "vp9/common/vp9_reconinter.h"
#include "vp9/common/vp9_systemdependent.h"
#include "vp9/common/vp9_tile_common.h"

#include "vp9/encoder/vp9_aq_complexity.h"
#include "vp9/encoder/vp9_aq_cyclicrefresh.h"
#include "vp9/encoder/vp9_aq_variance.h"
#include "vp9/encoder/vp9_bitstream.h"
#include "vp9/encoder/vp9_context_tree.h"
#include "vp9/encoder/vp9_encodeframe.h"
#include "vp9/encoder/vp9_encodemv.h"
#include "vp9/encoder/vp9_firstpass.h"
#include "vp9/encoder/vp9_mbgraph.h"
#include "vp9/encoder/vp9_encoder.h"
#include "vp9/encoder/vp9_picklpf.h"
#include "vp9/encoder/vp9_ratectrl.h"
#include "vp9/encoder/vp9_rdopt.h"
#include "vp9/encoder/vp9_segmentation.h"
#include "vp9/encoder/vp9_speed_features.h"
#if CONFIG_INTERNAL_STATS
#include "vp9/encoder/vp9_ssim.h"
#endif
#include "vp9/encoder/vp9_temporal_filter.h"
#include "vp9/encoder/vp9_resize.h"
#include "vp9/encoder/vp9_svc_layercontext.h"

void vp9_coef_tree_initialize();

#define DEFAULT_INTERP_FILTER SWITCHABLE

#define SHARP_FILTER_QTHRESH 0          /* Q threshold for 8-tap sharp filter */

#define ALTREF_HIGH_PRECISION_MV 1      // Whether to use high precision mv
                                         //  for altref computation.
#define HIGH_PRECISION_MV_QTHRESH 200   // Q threshold for high precision
                                         // mv. Choose a very high value for
                                         // now so that HIGH_PRECISION is always
                                         // chosen.

// #define OUTPUT_YUV_REC

#ifdef OUTPUT_YUV_SRC
FILE *yuv_file;
#endif
#ifdef OUTPUT_YUV_REC
FILE *yuv_rec_file;
#endif

#if 0
FILE *framepsnr;
FILE *kf_list;
FILE *keyfile;
#endif

#if CONFIG_VP9_HIGH
static void high_set_var_fns(VP9_COMP *const cpi);
#endif

static INLINE void Scale2Ratio(VPX_SCALING mode, int *hr, int *hs) {
  switch (mode) {
    case NORMAL:
      *hr = 1;
      *hs = 1;
      break;
    case FOURFIVE:
      *hr = 4;
      *hs = 5;
      break;
    case THREEFIVE:
      *hr = 3;
      *hs = 5;
    break;
    case ONETWO:
      *hr = 1;
      *hs = 2;
    break;
    default:
      *hr = 1;
      *hs = 1;
       assert(0);
      break;
  }
}

static void set_high_precision_mv(VP9_COMP *cpi, int allow_high_precision_mv) {
  MACROBLOCK *const mb = &cpi->mb;
  cpi->common.allow_high_precision_mv = allow_high_precision_mv;
  if (cpi->common.allow_high_precision_mv) {
    mb->mvcost = mb->nmvcost_hp;
    mb->mvsadcost = mb->nmvsadcost_hp;
  } else {
    mb->mvcost = mb->nmvcost;
    mb->mvsadcost = mb->nmvsadcost;
  }
}

static void setup_key_frame(VP9_COMP *cpi) {
  vp9_setup_past_independence(&cpi->common);

  // All buffers are implicitly updated on key frames.
  cpi->refresh_golden_frame = 1;
  cpi->refresh_alt_ref_frame = 1;
}

static void setup_inter_frame(VP9_COMMON *cm) {
  if (cm->error_resilient_mode || cm->intra_only)
    vp9_setup_past_independence(cm);

  assert(cm->frame_context_idx < FRAME_CONTEXTS);
  cm->fc = cm->frame_contexts[cm->frame_context_idx];
}

static void setup_frame(VP9_COMP *cpi) {
  VP9_COMMON *const cm = &cpi->common;
  // Set up entropy context depending on frame type. The decoder mandates
  // the use of the default context, index 0, for keyframes and inter
  // frames where the error_resilient_mode or intra_only flag is set. For
  // other inter-frames the encoder currently uses only two contexts;
  // context 1 for ALTREF frames and context 0 for the others.
  if (cm->frame_type == KEY_FRAME) {
    setup_key_frame(cpi);
  } else {
    if (!cm->intra_only && !cm->error_resilient_mode && !cpi->use_svc)
        cm->frame_context_idx = cpi->refresh_alt_ref_frame;
     setup_inter_frame(cm);
  }
}



void vp9_initialize_enc() {
  static int init_done = 0;

  if (!init_done) {
    vp9_init_neighbors();
    vp9_init_quant_tables();

    vp9_coef_tree_initialize();
    vp9_tokenize_initialize();
    vp9_init_me_luts();
    vp9_rc_init_minq_luts();
    vp9_entropy_mv_init();
    vp9_entropy_mode_init();
    vp9_temporal_filter_init();
    init_done = 1;
  }
}

static void dealloc_compressor_data(VP9_COMP *cpi) {
  VP9_COMMON *const cm = &cpi->common;
  int i;

  // Delete sementation map
  vpx_free(cpi->segmentation_map);
  cpi->segmentation_map = NULL;
  vpx_free(cm->last_frame_seg_map);
  cm->last_frame_seg_map = NULL;
  vpx_free(cpi->coding_context.last_frame_seg_map_copy);
  cpi->coding_context.last_frame_seg_map_copy = NULL;

  vpx_free(cpi->complexity_map);
  cpi->complexity_map = NULL;

  vp9_cyclic_refresh_free(cpi->cyclic_refresh);
  cpi->cyclic_refresh = NULL;

  vpx_free(cpi->active_map);
  cpi->active_map = NULL;

  vp9_free_frame_buffers(cm);

  vp9_free_frame_buffer(&cpi->last_frame_uf);
  vp9_free_frame_buffer(&cpi->scaled_source);
  vp9_free_frame_buffer(&cpi->scaled_last_source);
  vp9_free_frame_buffer(&cpi->alt_ref_buffer);
  vp9_lookahead_destroy(cpi->lookahead);

  vpx_free(cpi->tok);
  cpi->tok = 0;

  vp9_free_pc_tree(&cpi->mb);

  for (i = 0; i < cpi->svc.number_spatial_layers; ++i) {
    LAYER_CONTEXT *const lc = &cpi->svc.layer_context[i];
    vpx_free(lc->rc_twopass_stats_in.buf);
    lc->rc_twopass_stats_in.buf = NULL;
    lc->rc_twopass_stats_in.sz = 0;
  }
}

static void save_coding_context(VP9_COMP *cpi) {
  CODING_CONTEXT *const cc = &cpi->coding_context;
  VP9_COMMON *cm = &cpi->common;

  // Stores a snapshot of key state variables which can subsequently be
  // restored with a call to vp9_restore_coding_context. These functions are
  // intended for use in a re-code loop in vp9_compress_frame where the
  // quantizer value is adjusted between loop iterations.
  vp9_copy(cc->nmvjointcost,  cpi->mb.nmvjointcost);
  vp9_copy(cc->nmvcosts,  cpi->mb.nmvcosts);
  vp9_copy(cc->nmvcosts_hp,  cpi->mb.nmvcosts_hp);

  vp9_copy(cc->segment_pred_probs, cm->seg.pred_probs);

  vpx_memcpy(cpi->coding_context.last_frame_seg_map_copy,
             cm->last_frame_seg_map, (cm->mi_rows * cm->mi_cols));

  vp9_copy(cc->last_ref_lf_deltas, cm->lf.last_ref_deltas);
  vp9_copy(cc->last_mode_lf_deltas, cm->lf.last_mode_deltas);

  cc->fc = cm->fc;
}

static void restore_coding_context(VP9_COMP *cpi) {
  CODING_CONTEXT *const cc = &cpi->coding_context;
  VP9_COMMON *cm = &cpi->common;

  // Restore key state variables to the snapshot state stored in the
  // previous call to vp9_save_coding_context.
  vp9_copy(cpi->mb.nmvjointcost, cc->nmvjointcost);
  vp9_copy(cpi->mb.nmvcosts, cc->nmvcosts);
  vp9_copy(cpi->mb.nmvcosts_hp, cc->nmvcosts_hp);

  vp9_copy(cm->seg.pred_probs, cc->segment_pred_probs);

  vpx_memcpy(cm->last_frame_seg_map,
             cpi->coding_context.last_frame_seg_map_copy,
             (cm->mi_rows * cm->mi_cols));

  vp9_copy(cm->lf.last_ref_deltas, cc->last_ref_lf_deltas);
  vp9_copy(cm->lf.last_mode_deltas, cc->last_mode_lf_deltas);

  cm->fc = cc->fc;
}

static void configure_static_seg_features(VP9_COMP *cpi) {
  VP9_COMMON *const cm = &cpi->common;
  const RATE_CONTROL *const rc = &cpi->rc;
  struct segmentation *const seg = &cm->seg;

  int high_q = (int)(rc->avg_q > 48.0);
  int qi_delta;

  // Disable and clear down for KF
  if (cm->frame_type == KEY_FRAME) {
    // Clear down the global segmentation map
    vpx_memset(cpi->segmentation_map, 0, cm->mi_rows * cm->mi_cols);
    seg->update_map = 0;
    seg->update_data = 0;
    cpi->static_mb_pct = 0;

    // Disable segmentation
    vp9_disable_segmentation(seg);

    // Clear down the segment features.
    vp9_clearall_segfeatures(seg);
  } else if (cpi->refresh_alt_ref_frame) {
    // If this is an alt ref frame
    // Clear down the global segmentation map
    vpx_memset(cpi->segmentation_map, 0, cm->mi_rows * cm->mi_cols);
    seg->update_map = 0;
    seg->update_data = 0;
    cpi->static_mb_pct = 0;

    // Disable segmentation and individual segment features by default
    vp9_disable_segmentation(seg);
    vp9_clearall_segfeatures(seg);

    // Scan frames from current to arf frame.
    // This function re-enables segmentation if appropriate.
    vp9_update_mbgraph_stats(cpi);

    // If segmentation was enabled set those features needed for the
    // arf itself.
    if (seg->enabled) {
      seg->update_map = 1;
      seg->update_data = 1;

      qi_delta = vp9_compute_qdelta(rc, rc->avg_q, rc->avg_q * 0.875);
      vp9_set_segdata(seg, 1, SEG_LVL_ALT_Q, qi_delta - 2);
      vp9_set_segdata(seg, 1, SEG_LVL_ALT_LF, -2);

      vp9_enable_segfeature(seg, 1, SEG_LVL_ALT_Q);
      vp9_enable_segfeature(seg, 1, SEG_LVL_ALT_LF);

      // Where relevant assume segment data is delta data
      seg->abs_delta = SEGMENT_DELTADATA;
    }
  } else if (seg->enabled) {
    // All other frames if segmentation has been enabled

    // First normal frame in a valid gf or alt ref group
    if (rc->frames_since_golden == 0) {
      // Set up segment features for normal frames in an arf group
      if (rc->source_alt_ref_active) {
        seg->update_map = 0;
        seg->update_data = 1;
        seg->abs_delta = SEGMENT_DELTADATA;

        qi_delta = vp9_compute_qdelta(rc, rc->avg_q, rc->avg_q * 1.125);
        vp9_set_segdata(seg, 1, SEG_LVL_ALT_Q, qi_delta + 2);
        vp9_enable_segfeature(seg, 1, SEG_LVL_ALT_Q);

        vp9_set_segdata(seg, 1, SEG_LVL_ALT_LF, -2);
        vp9_enable_segfeature(seg, 1, SEG_LVL_ALT_LF);

        // Segment coding disabled for compred testing
        if (high_q || (cpi->static_mb_pct == 100)) {
          vp9_set_segdata(seg, 1, SEG_LVL_REF_FRAME, ALTREF_FRAME);
          vp9_enable_segfeature(seg, 1, SEG_LVL_REF_FRAME);
          vp9_enable_segfeature(seg, 1, SEG_LVL_SKIP);
        }
      } else {
        // Disable segmentation and clear down features if alt ref
        // is not active for this group

        vp9_disable_segmentation(seg);

        vpx_memset(cpi->segmentation_map, 0, cm->mi_rows * cm->mi_cols);

        seg->update_map = 0;
        seg->update_data = 0;

        vp9_clearall_segfeatures(seg);
      }
    } else if (rc->is_src_frame_alt_ref) {
      // Special case where we are coding over the top of a previous
      // alt ref frame.
      // Segment coding disabled for compred testing

      // Enable ref frame features for segment 0 as well
      vp9_enable_segfeature(seg, 0, SEG_LVL_REF_FRAME);
      vp9_enable_segfeature(seg, 1, SEG_LVL_REF_FRAME);

      // All mbs should use ALTREF_FRAME
      vp9_clear_segdata(seg, 0, SEG_LVL_REF_FRAME);
      vp9_set_segdata(seg, 0, SEG_LVL_REF_FRAME, ALTREF_FRAME);
      vp9_clear_segdata(seg, 1, SEG_LVL_REF_FRAME);
      vp9_set_segdata(seg, 1, SEG_LVL_REF_FRAME, ALTREF_FRAME);

      // Skip all MBs if high Q (0,0 mv and skip coeffs)
      if (high_q) {
        vp9_enable_segfeature(seg, 0, SEG_LVL_SKIP);
        vp9_enable_segfeature(seg, 1, SEG_LVL_SKIP);
      }
      // Enable data update
      seg->update_data = 1;
    } else {
      // All other frames.

      // No updates.. leave things as they are.
      seg->update_map = 0;
      seg->update_data = 0;
    }
  }
}

static void update_reference_segmentation_map(VP9_COMP *cpi) {
  VP9_COMMON *const cm = &cpi->common;
  MODE_INFO **mi_8x8_ptr = cm->mi_grid_visible;
  uint8_t *cache_ptr = cm->last_frame_seg_map;
  int row, col;

  for (row = 0; row < cm->mi_rows; row++) {
    MODE_INFO **mi_8x8 = mi_8x8_ptr;
    uint8_t *cache = cache_ptr;
    for (col = 0; col < cm->mi_cols; col++, mi_8x8++, cache++)
      cache[0] = mi_8x8[0]->mbmi.segment_id;
    mi_8x8_ptr += cm->mi_stride;
    cache_ptr += cm->mi_cols;
  }
}


static void set_speed_features(VP9_COMP *cpi) {
#if CONFIG_INTERNAL_STATS
  int i;
  for (i = 0; i < MAX_MODES; ++i)
    cpi->mode_chosen_counts[i] = 0;
#endif

  vp9_set_speed_features(cpi);

  // Set rd thresholds based on mode and speed setting
  vp9_set_rd_speed_thresholds(cpi);
  vp9_set_rd_speed_thresholds_sub8x8(cpi);

  cpi->mb.fwd_txm4x4 = vp9_fdct4x4;
  if (cpi->oxcf.lossless || cpi->mb.e_mbd.lossless) {
    cpi->mb.fwd_txm4x4 = vp9_fwht4x4;
  }
#if CONFIG_VP9_HIGH
  if (cpi->oxcf.use_high) {
    cpi->mb.fwd_txm4x4 = vp9_high_fdct4x4;
    if (cpi->oxcf.lossless || cpi->mb.e_mbd.lossless) {
      cpi->mb.fwd_txm4x4 = vp9_high_fwht4x4;
    }
  }
#endif
}

static void alloc_raw_frame_buffers(VP9_COMP *cpi) {
  VP9_COMMON *cm = &cpi->common;
  const VP9EncoderConfig *oxcf = &cpi->oxcf;

  cpi->lookahead = vp9_lookahead_init(oxcf->width, oxcf->height,
                                      cm->subsampling_x, cm->subsampling_y,
#if CONFIG_VP9_HIGH
                                      cm->use_high,
#endif
                                      oxcf->lag_in_frames);
  if (!cpi->lookahead)
    vpx_internal_error(&cm->error, VPX_CODEC_MEM_ERROR,
                       "Failed to allocate lag buffers");

  if (vp9_realloc_frame_buffer(&cpi->alt_ref_buffer,
                               oxcf->width, oxcf->height,
                               cm->subsampling_x, cm->subsampling_y,
#if CONFIG_VP9_HIGH
                               cm->use_high,
#endif
                               VP9_ENC_BORDER_IN_PIXELS, NULL, NULL, NULL))
    vpx_internal_error(&cm->error, VPX_CODEC_MEM_ERROR,
                       "Failed to allocate altref buffer");
}

void vp9_alloc_compressor_data(VP9_COMP *cpi) {
  VP9_COMMON *cm = &cpi->common;

  if (vp9_alloc_frame_buffers(cm, cm->width, cm->height))
    vpx_internal_error(&cm->error, VPX_CODEC_MEM_ERROR,
                       "Failed to allocate frame buffers");

  if (vp9_alloc_frame_buffer(&cpi->last_frame_uf,
                             cm->width, cm->height,
                             cm->subsampling_x, cm->subsampling_y,
#if CONFIG_VP9_HIGH
                             cm->use_high,
#endif
                             VP9_ENC_BORDER_IN_PIXELS))
    vpx_internal_error(&cm->error, VPX_CODEC_MEM_ERROR,
                       "Failed to allocate last frame buffer");

  if (vp9_alloc_frame_buffer(&cpi->scaled_source,
                             cm->width, cm->height,
                             cm->subsampling_x, cm->subsampling_y,
#if CONFIG_VP9_HIGH
                             cm->use_high,
#endif
                             VP9_ENC_BORDER_IN_PIXELS))
    vpx_internal_error(&cm->error, VPX_CODEC_MEM_ERROR,
                       "Failed to allocate scaled source buffer");

  if (vp9_alloc_frame_buffer(&cpi->scaled_last_source,
                             cm->width, cm->height,
                             cm->subsampling_x, cm->subsampling_y,
#if CONFIG_VP9_HIGH
                             cm->use_high,
#endif
                             VP9_ENC_BORDER_IN_PIXELS))
    vpx_internal_error(&cm->error, VPX_CODEC_MEM_ERROR,
                       "Failed to allocate scaled last source buffer");

  vpx_free(cpi->tok);

  {
    unsigned int tokens = get_token_alloc(cm->mb_rows, cm->mb_cols);

    CHECK_MEM_ERROR(cm, cpi->tok, vpx_calloc(tokens, sizeof(*cpi->tok)));
  }

  vp9_setup_pc_tree(&cpi->common, &cpi->mb);
}

static void update_frame_size(VP9_COMP *cpi) {
  VP9_COMMON *const cm = &cpi->common;
  MACROBLOCKD *const xd = &cpi->mb.e_mbd;

  vp9_update_frame_size(cm);

  // Update size of buffers local to this frame
  if (vp9_realloc_frame_buffer(&cpi->last_frame_uf,
                               cm->width, cm->height,
                               cm->subsampling_x, cm->subsampling_y,
#if CONFIG_VP9_HIGH
                               cm->use_high,
#endif
                               VP9_ENC_BORDER_IN_PIXELS, NULL, NULL, NULL))
    vpx_internal_error(&cm->error, VPX_CODEC_MEM_ERROR,
                       "Failed to reallocate last frame buffer");

  if (vp9_realloc_frame_buffer(&cpi->scaled_source,
                               cm->width, cm->height,
                               cm->subsampling_x, cm->subsampling_y,
#if CONFIG_VP9_HIGH
                               cm->use_high,
#endif
                               VP9_ENC_BORDER_IN_PIXELS, NULL, NULL, NULL))
    vpx_internal_error(&cm->error, VPX_CODEC_MEM_ERROR,
                       "Failed to reallocate scaled source buffer");

  if (vp9_realloc_frame_buffer(&cpi->scaled_last_source,
                               cm->width, cm->height,
                               cm->subsampling_x, cm->subsampling_y,
#if CONFIG_VP9_HIGH
                               cm->use_high,
#endif
                               VP9_ENC_BORDER_IN_PIXELS, NULL, NULL, NULL))
    vpx_internal_error(&cm->error, VPX_CODEC_MEM_ERROR,
                       "Failed to reallocate scaled last source buffer");

  {
    int y_stride = cpi->scaled_source.y_stride;

    if (cpi->sf.search_method == NSTEP) {
      vp9_init3smotion_compensation(&cpi->ss_cfg, y_stride);
    } else if (cpi->sf.search_method == DIAMOND) {
      vp9_init_dsmotion_compensation(&cpi->ss_cfg, y_stride);
    }
  }

  init_macroblockd(cm, xd);
}

void vp9_new_framerate(VP9_COMP *cpi, double framerate) {
  cpi->oxcf.framerate = framerate < 0.1 ? 30 : framerate;
  vp9_rc_update_framerate(cpi);
}

int64_t vp9_rescale(int64_t val, int64_t num, int denom) {
  int64_t llnum = num;
  int64_t llden = denom;
  int64_t llval = val;

  return (llval * llnum / llden);
}

static void set_tile_limits(VP9_COMP *cpi) {
  VP9_COMMON *const cm = &cpi->common;

  int min_log2_tile_cols, max_log2_tile_cols;
  vp9_get_tile_n_bits(cm->mi_cols, &min_log2_tile_cols, &max_log2_tile_cols);

  cm->log2_tile_cols = clamp(cpi->oxcf.tile_columns,
                             min_log2_tile_cols, max_log2_tile_cols);
  cm->log2_tile_rows = cpi->oxcf.tile_rows;
}

static void init_config(struct VP9_COMP *cpi, VP9EncoderConfig *oxcf) {
  VP9_COMMON *const cm = &cpi->common;

  cpi->oxcf = *oxcf;

  cm->profile = oxcf->profile;
  cm->bit_depth = oxcf->bit_depth;
#if CONFIG_VP9_HIGH
  cm->use_high = oxcf->use_high;
#endif

  cm->width = oxcf->width;
  cm->height = oxcf->height;
  cm->subsampling_x = 0;
  cm->subsampling_y = 0;
  vp9_alloc_compressor_data(cpi);

  // Spatial scalability.
  cpi->svc.number_spatial_layers = oxcf->ss_number_layers;
  // Temporal scalability.
  cpi->svc.number_temporal_layers = oxcf->ts_number_layers;

  if ((cpi->svc.number_temporal_layers > 1 &&
      cpi->oxcf.rc_mode == RC_MODE_CBR) ||
      (cpi->svc.number_spatial_layers > 1 &&
      cpi->oxcf.mode == TWO_PASS_SECOND_BEST)) {
    vp9_init_layer_context(cpi);
  }

  // change includes all joint functionality
  vp9_change_config(cpi, oxcf);

  cpi->static_mb_pct = 0;

  cpi->lst_fb_idx = 0;
  cpi->gld_fb_idx = 1;
  cpi->alt_fb_idx = 2;

  set_tile_limits(cpi);
}

static int get_pass(MODE mode) {
  switch (mode) {
    case REALTIME:
    case ONE_PASS_GOOD:
    case ONE_PASS_BEST:
      return 0;

    case TWO_PASS_FIRST:
      return 1;

    case TWO_PASS_SECOND_GOOD:
    case TWO_PASS_SECOND_BEST:
      return 2;
  }
  return -1;
}

void vp9_change_config(struct VP9_COMP *cpi, const VP9EncoderConfig *oxcf) {
  VP9_COMMON *const cm = &cpi->common;
  RATE_CONTROL *const rc = &cpi->rc;

  if (cm->profile != oxcf->profile)
    cm->profile = oxcf->profile;
  cm->bit_depth = oxcf->bit_depth;

  // TODO(Peter): PFCD at the moment this triggers wrongly because profile is
  // set in global parameters, but bit-depth via a configuration control
  /*
  if (cm->profile <= PROFILE_1)
    assert(cm->bit_depth == BITS_8);
  else
    assert(cm->bit_depth > BITS_8);
  */
  assert(cm->bit_depth <= BITS_12);

  cpi->oxcf = *oxcf;
  cpi->pass = get_pass(cpi->oxcf.mode);
  if (cpi->oxcf.mode == REALTIME)
    cpi->oxcf.play_alternate = 0;

  cpi->oxcf.lossless = oxcf->lossless;
  if (cpi->oxcf.lossless) {
    // In lossless mode, make sure right quantizer range and correct transform
    // is set.
    cpi->oxcf.worst_allowed_q = 0;
    cpi->oxcf.best_allowed_q = 0;
    cpi->mb.e_mbd.itxm_add = vp9_iwht4x4_add;
  } else {
    cpi->mb.e_mbd.itxm_add = vp9_idct4x4_add;
  }
#if CONFIG_VP9_HIGH
  if (cpi->oxcf.use_high) {
    cpi->mb.e_mbd.high_itxm_add = cpi->oxcf.lossless ? vp9_high_iwht4x4_add
        : vp9_high_idct4x4_add;
    switch (cm->bit_depth) {
      case BITS_8:
        cpi->mb.e_mbd.bps = 8;
        break;
      case BITS_10:
        cpi->mb.e_mbd.bps = 10;
        break;
      case BITS_12:
        cpi->mb.e_mbd.bps = 12;
        break;
    }
  }
#endif
  rc->baseline_gf_interval = DEFAULT_GF_INTERVAL;
  cpi->ref_frame_flags = VP9_ALT_FLAG | VP9_GOLD_FLAG | VP9_LAST_FLAG;

  cpi->refresh_golden_frame = 0;
  cpi->refresh_last_frame = 1;
  cm->refresh_frame_context = 1;
  cm->reset_frame_context = 0;

  vp9_reset_segment_features(&cm->seg);
  set_high_precision_mv(cpi, 0);

  {
    int i;

    for (i = 0; i < MAX_SEGMENTS; i++)
      cpi->segment_encode_breakout[i] = cpi->oxcf.encode_breakout;
  }
  cpi->encode_breakout = cpi->oxcf.encode_breakout;

  // local file playback mode == really big buffer
  if (cpi->oxcf.rc_mode == RC_MODE_VBR) {
    cpi->oxcf.starting_buffer_level   = 60000;
    cpi->oxcf.optimal_buffer_level    = 60000;
    cpi->oxcf.maximum_buffer_size     = 240000;
  }

  // Convert target bandwidth from Kbit/s to Bit/s
  cpi->oxcf.target_bandwidth       *= 1000;

  cpi->oxcf.starting_buffer_level =
      vp9_rescale(cpi->oxcf.starting_buffer_level,
                  cpi->oxcf.target_bandwidth, 1000);

  // Set or reset optimal and maximum buffer levels.
  if (cpi->oxcf.optimal_buffer_level == 0)
    cpi->oxcf.optimal_buffer_level = cpi->oxcf.target_bandwidth / 8;
  else
    cpi->oxcf.optimal_buffer_level =
        vp9_rescale(cpi->oxcf.optimal_buffer_level,
                    cpi->oxcf.target_bandwidth, 1000);

  if (cpi->oxcf.maximum_buffer_size == 0)
    cpi->oxcf.maximum_buffer_size = cpi->oxcf.target_bandwidth / 8;
  else
    cpi->oxcf.maximum_buffer_size =
        vp9_rescale(cpi->oxcf.maximum_buffer_size,
                    cpi->oxcf.target_bandwidth, 1000);
  // Under a configuration change, where maximum_buffer_size may change,
  // keep buffer level clipped to the maximum allowed buffer size.
  rc->bits_off_target = MIN(rc->bits_off_target, cpi->oxcf.maximum_buffer_size);
  rc->buffer_level = MIN(rc->buffer_level, cpi->oxcf.maximum_buffer_size);

  // Set up frame rate and related parameters rate control values.
  vp9_new_framerate(cpi, cpi->oxcf.framerate);

  // Set absolute upper and lower quality limits
  rc->worst_quality = cpi->oxcf.worst_allowed_q;
  rc->best_quality = cpi->oxcf.best_allowed_q;

  cm->interp_filter = DEFAULT_INTERP_FILTER;

  cm->display_width = cpi->oxcf.width;
  cm->display_height = cpi->oxcf.height;

  if (cpi->initial_width) {
    // Increasing the size of the frame beyond the first seen frame, or some
    // otherwise signaled maximum size, is not supported.
    // TODO(jkoleszar): exit gracefully.
    assert(cm->width <= cpi->initial_width);
    assert(cm->height <= cpi->initial_height);
  }
  update_frame_size(cpi);

  if ((cpi->svc.number_temporal_layers > 1 &&
      cpi->oxcf.rc_mode == RC_MODE_CBR) ||
      (cpi->svc.number_spatial_layers > 1 && cpi->pass == 2)) {
    vp9_update_layer_context_change_config(cpi,
                                           (int)cpi->oxcf.target_bandwidth);
  }

#if CONFIG_MULTIPLE_ARF
  vp9_zero(cpi->alt_ref_source);
#else
  cpi->alt_ref_source = NULL;
#endif
  rc->is_src_frame_alt_ref = 0;

#if 0
  // Experimental RD Code
  cpi->frame_distortion = 0;
  cpi->last_frame_distortion = 0;
#endif

  set_tile_limits(cpi);

  cpi->ext_refresh_frame_flags_pending = 0;
  cpi->ext_refresh_frame_context_pending = 0;

#if CONFIG_VP9_HIGH
  high_set_var_fns(cpi);
#endif
}

#ifndef M_LOG2_E
#define M_LOG2_E 0.693147180559945309417
#endif
#define log2f(x) (log (x) / (float) M_LOG2_E)

static void cal_nmvjointsadcost(int *mvjointsadcost) {
  mvjointsadcost[0] = 600;
  mvjointsadcost[1] = 300;
  mvjointsadcost[2] = 300;
  mvjointsadcost[3] = 300;
}

static void cal_nmvsadcosts(int *mvsadcost[2]) {
  int i = 1;

  mvsadcost[0][0] = 0;
  mvsadcost[1][0] = 0;

  do {
    double z = 256 * (2 * (log2f(8 * i) + .6));
    mvsadcost[0][i] = (int)z;
    mvsadcost[1][i] = (int)z;
    mvsadcost[0][-i] = (int)z;
    mvsadcost[1][-i] = (int)z;
  } while (++i <= MV_MAX);
}

static void cal_nmvsadcosts_hp(int *mvsadcost[2]) {
  int i = 1;

  mvsadcost[0][0] = 0;
  mvsadcost[1][0] = 0;

  do {
    double z = 256 * (2 * (log2f(8 * i) + .6));
    mvsadcost[0][i] = (int)z;
    mvsadcost[1][i] = (int)z;
    mvsadcost[0][-i] = (int)z;
    mvsadcost[1][-i] = (int)z;
  } while (++i <= MV_MAX);
}

#if CONFIG_VP9_HIGH

#define HIGH_BFP(BT, SDF, SDAF, VF, SVF, SVAF, SVFHH, SVFHV, SVFHHV, \
            SDX3F, SDX8F, SDX4DF)\
    cpi->fn_ptr[BT].sdf            = SDF; \
    cpi->fn_ptr[BT].sdaf           = SDAF; \
    cpi->fn_ptr[BT].vf             = VF; \
    cpi->fn_ptr[BT].svf            = SVF; \
    cpi->fn_ptr[BT].svaf           = SVAF; \
    cpi->fn_ptr[BT].svf_halfpix_h  = SVFHH; \
    cpi->fn_ptr[BT].svf_halfpix_v  = SVFHV; \
    cpi->fn_ptr[BT].svf_halfpix_hv = SVFHHV; \
    cpi->fn_ptr[BT].sdx3f          = SDX3F; \
    cpi->fn_ptr[BT].sdx8f          = SDX8F; \
    cpi->fn_ptr[BT].sdx4df         = SDX4DF;

#define MAKE_BFP_SAD_WRAPPER(fnname) \
static unsigned int fnname##_bits8(const uint8_t *src_ptr, \
                                   int source_stride, \
                                   const uint8_t *ref_ptr, \
                                   int ref_stride, \
                                   unsigned int max_sad) {  \
  return fnname(src_ptr, source_stride, ref_ptr, ref_stride, max_sad); \
} \
static unsigned int fnname##_bits10(const uint8_t *src_ptr, \
                                    int source_stride, \
                                    const uint8_t *ref_ptr, \
                                    int ref_stride, \
                                    unsigned int max_sad) {  \
  return fnname(src_ptr, source_stride, ref_ptr, ref_stride, max_sad) >> 2; \
} \
static unsigned int fnname##_bits12(const uint8_t *src_ptr, \
                                    int source_stride, \
                                    const uint8_t *ref_ptr, \
                                    int ref_stride, \
                                    unsigned int max_sad) {  \
  return fnname(src_ptr, source_stride, ref_ptr, \
                ref_stride, max_sad) >> 4; \
}

#define MAKE_BFP_SADAVG_WRAPPER(fnname) static unsigned int \
fnname##_bits8(const uint8_t *src_ptr, \
               int source_stride, \
               const uint8_t *ref_ptr, \
               int ref_stride, \
               const uint8_t *second_pred, \
               unsigned int max_sad) {  \
  return fnname(src_ptr, source_stride, ref_ptr, ref_stride, \
                second_pred, max_sad); \
} \
static unsigned int fnname##_bits10(const uint8_t *src_ptr, \
                                    int source_stride, \
                                    const uint8_t *ref_ptr, \
                                    int ref_stride, \
                                    const uint8_t *second_pred, \
                                    unsigned int max_sad) {  \
  return fnname(src_ptr, source_stride, ref_ptr, ref_stride, \
                second_pred, max_sad) >> 2; \
} \
static unsigned int fnname##_bits12(const uint8_t *src_ptr, \
                                    int source_stride, \
                                    const uint8_t *ref_ptr, \
                                    int ref_stride, \
                                    const uint8_t *second_pred, \
                                    unsigned int max_sad) {  \
  return fnname(src_ptr, source_stride, ref_ptr, ref_stride, \
                second_pred, max_sad) >> 4; \
}

#define MAKE_BFP_SAD3_WRAPPER(fnname) \
static void fnname##_bits8(const uint8_t *src_ptr, \
                           int source_stride, \
                           const uint8_t *ref_ptr, \
                           int  ref_stride, \
                           unsigned int *sad_array) {  \
  fnname(src_ptr, source_stride, ref_ptr, ref_stride, sad_array); \
} \
static void fnname##_bits10(const uint8_t *src_ptr, \
                            int source_stride, \
                            const uint8_t *ref_ptr, \
                            int  ref_stride, \
                            unsigned int *sad_array) {  \
  int i; \
  fnname(src_ptr, source_stride, ref_ptr, ref_stride, sad_array); \
  for (i = 0; i < 3; i++) \
  sad_array[i] >>= 2; \
} \
static void fnname##_bits12(const uint8_t *src_ptr, \
                            int source_stride, \
                            const uint8_t *ref_ptr, \
                            int  ref_stride, \
                            unsigned int *sad_array) {  \
  int i; \
  fnname(src_ptr, source_stride, ref_ptr, ref_stride, sad_array); \
  for (i = 0; i < 3; i++) \
  sad_array[i] >>= 4; \
}

#define MAKE_BFP_SAD8_WRAPPER(fnname) \
static void fnname##_bits8(const uint8_t *src_ptr, \
                           int source_stride, \
                           const uint8_t *ref_ptr, \
                           int  ref_stride, \
                           unsigned int *sad_array) {  \
  fnname(src_ptr, source_stride, ref_ptr, ref_stride, sad_array); \
} \
static void fnname##_bits10(const uint8_t *src_ptr, \
                            int source_stride, \
                            const uint8_t *ref_ptr, \
                            int  ref_stride, \
                            unsigned int *sad_array) {  \
  int i; \
  fnname(src_ptr, source_stride, ref_ptr, ref_stride, sad_array); \
  for (i = 0; i < 8; i++) \
  sad_array[i] >>= 2; \
} \
static void fnname##_bits12(const uint8_t *src_ptr, \
                            int source_stride, \
                            const uint8_t *ref_ptr, \
                            int  ref_stride, \
                            unsigned int *sad_array) {  \
  int i; \
  fnname(src_ptr, source_stride, ref_ptr, ref_stride, sad_array); \
  for (i = 0; i < 8; i++) \
  sad_array[i] >>= 4; \
}
#define MAKE_BFP_SAD4D_WRAPPER(fnname) \
static void fnname##_bits8(const uint8_t *src_ptr, \
                           int source_stride, \
                           const uint8_t* const ref_ptr[], \
                           int  ref_stride, \
                           unsigned int *sad_array) {  \
  fnname(src_ptr, source_stride, ref_ptr, ref_stride, sad_array); \
} \
static void fnname##_bits10(const uint8_t *src_ptr, \
                            int source_stride, \
                            const uint8_t* const ref_ptr[], \
                            int  ref_stride, \
                            unsigned int *sad_array) {  \
  int i; \
  fnname(src_ptr, source_stride, ref_ptr, ref_stride, sad_array); \
  for (i = 0; i < 4; i++) \
  sad_array[i] >>= 2; \
} \
static void fnname##_bits12(const uint8_t *src_ptr, \
                            int source_stride, \
                            const uint8_t* const ref_ptr[], \
                            int  ref_stride, \
                            unsigned int *sad_array) {  \
  int i; \
  fnname(src_ptr, source_stride, ref_ptr, ref_stride, sad_array); \
  for (i = 0; i < 4; i++) \
  sad_array[i] >>= 4; \
}

#define MAKE_BFP_WRAPPER(fnname) \
static unsigned int fnname##_bits8(const uint8_t *src_ptr, \
                                   int source_stride, \
                                   const uint8_t *ref_ptr, \
                                   int ref_stride, \
                                   unsigned int *sse) {  \
  unsigned int val = fnname(src_ptr, source_stride, ref_ptr, ref_stride, sse); \
  return val; \
} \
static unsigned int fnname##_bits10(const uint8_t *src_ptr, \
                                    int source_stride, \
                                    const uint8_t *ref_ptr, \
                                    int ref_stride, \
                                    unsigned int *sse) {  \
  unsigned int val = fnname(src_ptr, source_stride, ref_ptr, ref_stride, sse); \
  *sse >>= 4; \
  return val >> 4; \
} \
static unsigned int fnname##_bits12(const uint8_t *src_ptr, \
                                    int source_stride, \
                                    const uint8_t *ref_ptr, \
                                    int ref_stride, \
                                    unsigned int *sse) {  \
  unsigned int val = fnname(src_ptr, source_stride, ref_ptr, ref_stride, sse); \
  *sse >>= 8; \
  return val >> 8; \
}

#define MAKE_BFP_SUB_WRAPPER(fnname) \
static unsigned int fnname##_bits8(const uint8_t *src_ptr, \
                                   int source_stride, \
                                   int xoffset, \
                                   int yoffset, \
                                   const uint8_t *ref_ptr, \
                                   int ref_stride, \
                                   unsigned int *sse) {  \
  unsigned int val = fnname(src_ptr, source_stride, xoffset, yoffset, ref_ptr, \
                            ref_stride, sse); \
  return val; \
} \
static unsigned int fnname##_bits10(const uint8_t *src_ptr, \
                                    int source_stride, \
                                    int xoffset, \
                                    int yoffset, \
                                    const uint8_t *ref_ptr, \
                                    int ref_stride, \
                                    unsigned int *sse) {  \
  unsigned int val = fnname(src_ptr, source_stride, xoffset, yoffset, ref_ptr, \
                            ref_stride, sse); \
  *sse >>= 4; \
  return val >> 4; \
} \
static unsigned int fnname##_bits12(const uint8_t *src_ptr, \
                                    int source_stride, \
                                    int xoffset, \
                                    int yoffset, \
                                    const uint8_t *ref_ptr, \
                                    int ref_stride, \
                                    unsigned int *sse) {  \
  unsigned int val = fnname(src_ptr, source_stride, xoffset, yoffset, ref_ptr, \
                            ref_stride, sse); \
  *sse >>= 8; \
  return val >> 8; \
}

#define MAKE_BFP_SUB_AVG_WRAPPER(fnname) \
static unsigned int fnname##_bits8(const uint8_t *src_ptr, \
                                   int source_stride, \
                                   int xoffset, \
                                   int yoffset, \
                                   const uint8_t *ref_ptr, \
                                   int ref_stride, \
                                   unsigned int *sse, \
                                   const uint8_t *second_pred) {  \
  unsigned int val = fnname(src_ptr, source_stride, xoffset, yoffset, ref_ptr, \
                            ref_stride, sse, second_pred); \
  return val; \
} \
static unsigned int fnname##_bits10(const uint8_t *src_ptr, \
                                    int source_stride, \
                                    int xoffset, \
                                    int yoffset, \
                                    const uint8_t *ref_ptr, \
                                    int ref_stride, \
                                    unsigned int *sse, \
                                    const uint8_t *second_pred) {  \
  unsigned int val = fnname(src_ptr, source_stride, xoffset, yoffset, \
                            ref_ptr, ref_stride, sse, second_pred); \
  *sse >>= 4; \
  return val >> 4; \
} \
static unsigned int fnname##_bits12(const uint8_t *src_ptr, \
                                    int source_stride, \
                                    int xoffset, \
                                    int yoffset, \
                                    const uint8_t *ref_ptr, \
                                    int ref_stride, \
                                    unsigned int *sse, \
                                    const uint8_t *second_pred) {  \
  unsigned int val = fnname(src_ptr, source_stride, xoffset, yoffset, \
                            ref_ptr, ref_stride, sse, second_pred); \
  *sse >>= 8; \
  return val >> 8; \
}

MAKE_BFP_SUB_WRAPPER(vp9_high_sub_pixel_variance32x16)
MAKE_BFP_SUB_AVG_WRAPPER(vp9_high_sub_pixel_avg_variance32x16)
MAKE_BFP_SUB_WRAPPER(vp9_high_sub_pixel_variance16x32)
MAKE_BFP_SUB_AVG_WRAPPER(vp9_high_sub_pixel_avg_variance16x32)
MAKE_BFP_SUB_WRAPPER(vp9_high_sub_pixel_variance64x32)
MAKE_BFP_SUB_AVG_WRAPPER(vp9_high_sub_pixel_avg_variance64x32)
MAKE_BFP_SUB_WRAPPER(vp9_high_sub_pixel_variance32x64)
MAKE_BFP_SUB_AVG_WRAPPER(vp9_high_sub_pixel_avg_variance32x64)
MAKE_BFP_SUB_WRAPPER(vp9_high_sub_pixel_variance32x32)
MAKE_BFP_SUB_AVG_WRAPPER(vp9_high_sub_pixel_avg_variance32x32)
MAKE_BFP_WRAPPER(vp9_high_variance_halfpixvar32x32_h)
MAKE_BFP_WRAPPER(vp9_high_variance_halfpixvar32x32_v)
MAKE_BFP_WRAPPER(vp9_high_variance_halfpixvar32x32_hv)
MAKE_BFP_SUB_WRAPPER(vp9_high_sub_pixel_variance64x64)
MAKE_BFP_SUB_AVG_WRAPPER(vp9_high_sub_pixel_avg_variance64x64)
MAKE_BFP_WRAPPER(vp9_high_variance_halfpixvar64x64_h)
MAKE_BFP_WRAPPER(vp9_high_variance_halfpixvar64x64_v)
MAKE_BFP_WRAPPER(vp9_high_variance_halfpixvar64x64_hv)
MAKE_BFP_SUB_WRAPPER(vp9_high_sub_pixel_variance16x16)
MAKE_BFP_SUB_AVG_WRAPPER(vp9_high_sub_pixel_avg_variance16x16)
MAKE_BFP_WRAPPER(vp9_high_variance_halfpixvar16x16_h)
MAKE_BFP_WRAPPER(vp9_high_variance_halfpixvar16x16_v)
MAKE_BFP_WRAPPER(vp9_high_variance_halfpixvar16x16_hv)
MAKE_BFP_SUB_WRAPPER(vp9_high_sub_pixel_variance16x8)
MAKE_BFP_WRAPPER(vp9_high_variance16x8)
MAKE_BFP_SUB_AVG_WRAPPER(vp9_high_sub_pixel_avg_variance16x8)
MAKE_BFP_SUB_WRAPPER(vp9_high_sub_pixel_variance8x16)
MAKE_BFP_SUB_AVG_WRAPPER(vp9_high_sub_pixel_avg_variance8x16)
MAKE_BFP_WRAPPER(vp9_high_variance8x16)
MAKE_BFP_WRAPPER(vp9_high_variance8x8)
MAKE_BFP_SUB_WRAPPER(vp9_high_sub_pixel_variance8x8)
MAKE_BFP_SUB_AVG_WRAPPER(vp9_high_sub_pixel_avg_variance8x8)
MAKE_BFP_WRAPPER(vp9_high_variance8x4)
MAKE_BFP_SUB_WRAPPER(vp9_high_sub_pixel_variance8x4)
MAKE_BFP_SUB_AVG_WRAPPER(vp9_high_sub_pixel_avg_variance8x4)
MAKE_BFP_WRAPPER(vp9_high_variance4x8)
MAKE_BFP_SUB_WRAPPER(vp9_high_sub_pixel_variance4x8)
MAKE_BFP_SUB_AVG_WRAPPER(vp9_high_sub_pixel_avg_variance4x8)
MAKE_BFP_WRAPPER(vp9_high_variance4x4)
MAKE_BFP_SUB_WRAPPER(vp9_high_sub_pixel_variance4x4)
MAKE_BFP_SUB_AVG_WRAPPER(vp9_high_sub_pixel_avg_variance4x4)
MAKE_BFP_WRAPPER(vp9_high_variance32x16)
MAKE_BFP_WRAPPER(vp9_high_variance16x32)
MAKE_BFP_WRAPPER(vp9_high_variance64x32)
MAKE_BFP_WRAPPER(vp9_high_variance32x64)
MAKE_BFP_WRAPPER(vp9_high_variance32x32)
MAKE_BFP_WRAPPER(vp9_high_variance64x64)
MAKE_BFP_WRAPPER(vp9_high_variance16x16)
MAKE_BFP_SAD_WRAPPER(vp9_high_sad32x16)
MAKE_BFP_SADAVG_WRAPPER(vp9_high_sad32x16_avg)
MAKE_BFP_SAD4D_WRAPPER(vp9_high_sad32x16x4d)
MAKE_BFP_SAD_WRAPPER(vp9_high_sad16x32)
MAKE_BFP_SADAVG_WRAPPER(vp9_high_sad16x32_avg)
MAKE_BFP_SAD4D_WRAPPER(vp9_high_sad16x32x4d)
MAKE_BFP_SAD_WRAPPER(vp9_high_sad64x32)
MAKE_BFP_SADAVG_WRAPPER(vp9_high_sad64x32_avg)
MAKE_BFP_SAD4D_WRAPPER(vp9_high_sad64x32x4d)
MAKE_BFP_SAD_WRAPPER(vp9_high_sad32x64)
MAKE_BFP_SADAVG_WRAPPER(vp9_high_sad32x64_avg)
MAKE_BFP_SAD4D_WRAPPER(vp9_high_sad32x64x4d)
MAKE_BFP_SAD_WRAPPER(vp9_high_sad32x32)
MAKE_BFP_SADAVG_WRAPPER(vp9_high_sad32x32_avg)
MAKE_BFP_SAD3_WRAPPER(vp9_high_sad32x32x3)
MAKE_BFP_SAD8_WRAPPER(vp9_high_sad32x32x8)
MAKE_BFP_SAD4D_WRAPPER(vp9_high_sad32x32x4d)
MAKE_BFP_SAD_WRAPPER(vp9_high_sad64x64)
MAKE_BFP_SADAVG_WRAPPER(vp9_high_sad64x64_avg)
MAKE_BFP_SAD3_WRAPPER(vp9_high_sad64x64x3)
MAKE_BFP_SAD8_WRAPPER(vp9_high_sad64x64x8)
MAKE_BFP_SAD4D_WRAPPER(vp9_high_sad64x64x4d)
MAKE_BFP_SAD_WRAPPER(vp9_high_sad16x16)
MAKE_BFP_SADAVG_WRAPPER(vp9_high_sad16x16_avg)
MAKE_BFP_SAD3_WRAPPER(vp9_high_sad16x16x3)
MAKE_BFP_SAD8_WRAPPER(vp9_high_sad16x16x8)
MAKE_BFP_SAD4D_WRAPPER(vp9_high_sad16x16x4d)
MAKE_BFP_SAD_WRAPPER(vp9_high_sad16x8)
MAKE_BFP_SADAVG_WRAPPER(vp9_high_sad16x8_avg)
MAKE_BFP_SAD3_WRAPPER(vp9_high_sad16x8x3)
MAKE_BFP_SAD8_WRAPPER(vp9_high_sad16x8x8)
MAKE_BFP_SAD4D_WRAPPER(vp9_high_sad16x8x4d)
MAKE_BFP_SAD_WRAPPER(vp9_high_sad8x16)
MAKE_BFP_SADAVG_WRAPPER(vp9_high_sad8x16_avg)
MAKE_BFP_SAD3_WRAPPER(vp9_high_sad8x16x3)
MAKE_BFP_SAD8_WRAPPER(vp9_high_sad8x16x8)
MAKE_BFP_SAD4D_WRAPPER(vp9_high_sad8x16x4d)
MAKE_BFP_SAD_WRAPPER(vp9_high_sad8x8)
MAKE_BFP_SADAVG_WRAPPER(vp9_high_sad8x8_avg)
MAKE_BFP_SAD3_WRAPPER(vp9_high_sad8x8x3)
MAKE_BFP_SAD8_WRAPPER(vp9_high_sad8x8x8)
MAKE_BFP_SAD4D_WRAPPER(vp9_high_sad8x8x4d)
MAKE_BFP_SAD_WRAPPER(vp9_high_sad8x4)
MAKE_BFP_SADAVG_WRAPPER(vp9_high_sad8x4_avg)
MAKE_BFP_SAD8_WRAPPER(vp9_high_sad8x4x8)
MAKE_BFP_SAD4D_WRAPPER(vp9_high_sad8x4x4d)
MAKE_BFP_SAD_WRAPPER(vp9_high_sad4x8)
MAKE_BFP_SADAVG_WRAPPER(vp9_high_sad4x8_avg)
MAKE_BFP_SAD8_WRAPPER(vp9_high_sad4x8x8)
MAKE_BFP_SAD4D_WRAPPER(vp9_high_sad4x8x4d)
MAKE_BFP_SAD_WRAPPER(vp9_high_sad4x4)
MAKE_BFP_SADAVG_WRAPPER(vp9_high_sad4x4_avg)
MAKE_BFP_SAD3_WRAPPER(vp9_high_sad4x4x3)
MAKE_BFP_SAD8_WRAPPER(vp9_high_sad4x4x8)
MAKE_BFP_SAD4D_WRAPPER(vp9_high_sad4x4x4d)

static void high_set_var_fns(VP9_COMP *const cpi) {
  VP9_COMMON *const cm = &cpi->common;
  if (cm->use_high) {
    switch (cm->bit_depth) {
      default:
        HIGH_BFP(BLOCK_32X16, vp9_high_sad32x16_bits8,
                 vp9_high_sad32x16_avg_bits8,
                 vp9_high_variance32x16_bits8,
                 vp9_high_sub_pixel_variance32x16_bits8,
                 vp9_high_sub_pixel_avg_variance32x16_bits8,
                 NULL, NULL, NULL, NULL, NULL,
                 vp9_high_sad32x16x4d_bits8)

        HIGH_BFP(BLOCK_16X32, vp9_high_sad16x32_bits8,
                 vp9_high_sad16x32_avg_bits8,
                 vp9_high_variance16x32_bits8,
                 vp9_high_sub_pixel_variance16x32_bits8,
                 vp9_high_sub_pixel_avg_variance16x32_bits8,
                 NULL, NULL, NULL, NULL, NULL,
                 vp9_high_sad16x32x4d_bits8)

        HIGH_BFP(BLOCK_64X32, vp9_high_sad64x32_bits8,
                 vp9_high_sad64x32_avg_bits8,
                 vp9_high_variance64x32_bits8,
                 vp9_high_sub_pixel_variance64x32_bits8,
                 vp9_high_sub_pixel_avg_variance64x32_bits8,
                 NULL, NULL, NULL, NULL, NULL,
                 vp9_high_sad64x32x4d_bits8)

        HIGH_BFP(BLOCK_32X64, vp9_high_sad32x64_bits8,
                 vp9_high_sad32x64_avg_bits8,
                 vp9_high_variance32x64_bits8,
                 vp9_high_sub_pixel_variance32x64_bits8,
                 vp9_high_sub_pixel_avg_variance32x64_bits8,
                 NULL, NULL, NULL, NULL, NULL,
                 vp9_high_sad32x64x4d_bits8)

        HIGH_BFP(BLOCK_32X32, vp9_high_sad32x32_bits8,
                 vp9_high_sad32x32_avg_bits8,
                 vp9_high_variance32x32_bits8,
                 vp9_high_sub_pixel_variance32x32_bits8,
                 vp9_high_sub_pixel_avg_variance32x32_bits8,
                 vp9_high_variance_halfpixvar32x32_h_bits8,
                 vp9_high_variance_halfpixvar32x32_v_bits8,
                 vp9_high_variance_halfpixvar32x32_hv_bits8,
                 vp9_high_sad32x32x3_bits8,
                 vp9_high_sad32x32x8_bits8,
                 vp9_high_sad32x32x4d_bits8)

        HIGH_BFP(BLOCK_64X64, vp9_high_sad64x64_bits8,
                 vp9_high_sad64x64_avg_bits8,
                 vp9_high_variance64x64_bits8,
                 vp9_high_sub_pixel_variance64x64_bits8,
                 vp9_high_sub_pixel_avg_variance64x64_bits8,
                 vp9_high_variance_halfpixvar64x64_h_bits8,
                 vp9_high_variance_halfpixvar64x64_v_bits8,
                 vp9_high_variance_halfpixvar64x64_hv_bits8,
                 vp9_high_sad64x64x3_bits8,
                 vp9_high_sad64x64x8_bits8,
                 vp9_high_sad64x64x4d_bits8)

        HIGH_BFP(BLOCK_16X16, vp9_high_sad16x16_bits8,
                 vp9_high_sad16x16_avg_bits8,
                 vp9_high_variance16x16_bits8,
                 vp9_high_sub_pixel_variance16x16_bits8,
                 vp9_high_sub_pixel_avg_variance16x16_bits8,
                 vp9_high_variance_halfpixvar16x16_h_bits8,
                 vp9_high_variance_halfpixvar16x16_v_bits8,
                 vp9_high_variance_halfpixvar16x16_hv_bits8,
                 vp9_high_sad16x16x3_bits8,
                 vp9_high_sad16x16x8_bits8,
                 vp9_high_sad16x16x4d_bits8)

        HIGH_BFP(BLOCK_16X8, vp9_high_sad16x8_bits8,
                 vp9_high_sad16x8_avg_bits8,
                 vp9_high_variance16x8_bits8,
                 vp9_high_sub_pixel_variance16x8_bits8,
                 vp9_high_sub_pixel_avg_variance16x8_bits8,
                 NULL, NULL, NULL,
                 vp9_high_sad16x8x3_bits8,
                 vp9_high_sad16x8x8_bits8,
                 vp9_high_sad16x8x4d_bits8)

        HIGH_BFP(BLOCK_8X16, vp9_high_sad8x16_bits8,
                 vp9_high_sad8x16_avg_bits8,
                 vp9_high_variance8x16_bits8,
                 vp9_high_sub_pixel_variance8x16_bits8,
                 vp9_high_sub_pixel_avg_variance8x16_bits8,
                 NULL, NULL, NULL,
                 vp9_high_sad8x16x3_bits8,
                 vp9_high_sad8x16x8_bits8,
                 vp9_high_sad8x16x4d_bits8)

        HIGH_BFP(BLOCK_8X8, vp9_high_sad8x8_bits8,
                 vp9_high_sad8x8_avg_bits8,
                 vp9_high_variance8x8_bits8,
                 vp9_high_sub_pixel_variance8x8_bits8,
                 vp9_high_sub_pixel_avg_variance8x8_bits8,
                 NULL, NULL, NULL,
                 vp9_high_sad8x8x3_bits8,
                 vp9_high_sad8x8x8_bits8,
                 vp9_high_sad8x8x4d_bits8)

        HIGH_BFP(BLOCK_8X4, vp9_high_sad8x4_bits8,
                 vp9_high_sad8x4_avg_bits8,
                 vp9_high_variance8x4_bits8,
                 vp9_high_sub_pixel_variance8x4_bits8,
                 vp9_high_sub_pixel_avg_variance8x4_bits8,
                 NULL, NULL, NULL, NULL,
                 vp9_high_sad8x4x8_bits8,
                 vp9_high_sad8x4x4d_bits8)

        HIGH_BFP(BLOCK_4X8, vp9_high_sad4x8_bits8,
                 vp9_high_sad4x8_avg_bits8,
                 vp9_high_variance4x8_bits8,
                 vp9_high_sub_pixel_variance4x8_bits8,
                 vp9_high_sub_pixel_avg_variance4x8_bits8,
                 NULL, NULL, NULL, NULL,
                 vp9_high_sad4x8x8_bits8,
                 vp9_high_sad4x8x4d_bits8)

        HIGH_BFP(BLOCK_4X4, vp9_high_sad4x4_bits8,
                 vp9_high_sad4x4_avg_bits8,
                 vp9_high_variance4x4_bits8,
                 vp9_high_sub_pixel_variance4x4_bits8,
                 vp9_high_sub_pixel_avg_variance4x4_bits8,
                 NULL, NULL, NULL,
                 vp9_high_sad4x4x3_bits8,
                 vp9_high_sad4x4x8_bits8,
                 vp9_high_sad4x4x4d_bits8)
        break;

      case BITS_10:
        HIGH_BFP(BLOCK_32X16, vp9_high_sad32x16_bits10,
                 vp9_high_sad32x16_avg_bits10,
                 vp9_high_variance32x16_bits10,
                 vp9_high_sub_pixel_variance32x16_bits10,
                 vp9_high_sub_pixel_avg_variance32x16_bits10,
                 NULL, NULL, NULL, NULL, NULL,
                 vp9_high_sad32x16x4d_bits10)

        HIGH_BFP(BLOCK_16X32, vp9_high_sad16x32_bits10,
                 vp9_high_sad16x32_avg_bits10,
                 vp9_high_variance16x32_bits10,
                 vp9_high_sub_pixel_variance16x32_bits10,
                 vp9_high_sub_pixel_avg_variance16x32_bits10,
                 NULL, NULL, NULL, NULL, NULL,
                 vp9_high_sad16x32x4d_bits10)

        HIGH_BFP(BLOCK_64X32, vp9_high_sad64x32_bits10,
                 vp9_high_sad64x32_avg_bits10,
                 vp9_high_variance64x32_bits10,
                 vp9_high_sub_pixel_variance64x32_bits10,
                 vp9_high_sub_pixel_avg_variance64x32_bits10,
                 NULL, NULL, NULL, NULL, NULL,
                 vp9_high_sad64x32x4d_bits10)

        HIGH_BFP(BLOCK_32X64, vp9_high_sad32x64_bits10,
                 vp9_high_sad32x64_avg_bits10,
                 vp9_high_variance32x64_bits10,
                 vp9_high_sub_pixel_variance32x64_bits10,
                 vp9_high_sub_pixel_avg_variance32x64_bits10,
                 NULL, NULL, NULL, NULL, NULL,
                 vp9_high_sad32x64x4d_bits10)

        HIGH_BFP(BLOCK_32X32, vp9_high_sad32x32_bits10,
                 vp9_high_sad32x32_avg_bits10,
                 vp9_high_variance32x32_bits10,
                 vp9_high_sub_pixel_variance32x32_bits10,
                 vp9_high_sub_pixel_avg_variance32x32_bits10,
                 vp9_high_variance_halfpixvar32x32_h_bits10,
                 vp9_high_variance_halfpixvar32x32_v_bits10,
                 vp9_high_variance_halfpixvar32x32_hv_bits10,
                 vp9_high_sad32x32x3_bits10,
                 vp9_high_sad32x32x8_bits10,
                 vp9_high_sad32x32x4d_bits10)

        HIGH_BFP(BLOCK_64X64, vp9_high_sad64x64_bits10,
                 vp9_high_sad64x64_avg_bits10,
                 vp9_high_variance64x64_bits10,
                 vp9_high_sub_pixel_variance64x64_bits10,
                 vp9_high_sub_pixel_avg_variance64x64_bits10,
                 vp9_high_variance_halfpixvar64x64_h_bits10,
                 vp9_high_variance_halfpixvar64x64_v_bits10,
                 vp9_high_variance_halfpixvar64x64_hv_bits10,
                 vp9_high_sad64x64x3_bits10,
                 vp9_high_sad64x64x8_bits10,
                 vp9_high_sad64x64x4d_bits10)

        HIGH_BFP(BLOCK_16X16, vp9_high_sad16x16_bits10,
                 vp9_high_sad16x16_avg_bits10,
                 vp9_high_variance16x16_bits10,
                 vp9_high_sub_pixel_variance16x16_bits10,
                 vp9_high_sub_pixel_avg_variance16x16_bits10,
                 vp9_high_variance_halfpixvar16x16_h_bits10,
                 vp9_high_variance_halfpixvar16x16_v_bits10,
                 vp9_high_variance_halfpixvar16x16_hv_bits10,
                 vp9_high_sad16x16x3_bits10,
                 vp9_high_sad16x16x8_bits10,
                 vp9_high_sad16x16x4d_bits10)

        HIGH_BFP(BLOCK_16X8, vp9_high_sad16x8_bits10,
                 vp9_high_sad16x8_avg_bits10,
                 vp9_high_variance16x8_bits10,
                 vp9_high_sub_pixel_variance16x8_bits10,
                 vp9_high_sub_pixel_avg_variance16x8_bits10,
                 NULL, NULL, NULL,
                 vp9_high_sad16x8x3_bits10,
                 vp9_high_sad16x8x8_bits10,
                 vp9_high_sad16x8x4d_bits10)

        HIGH_BFP(BLOCK_8X16, vp9_high_sad8x16_bits10,
                 vp9_high_sad8x16_avg_bits10,
                 vp9_high_variance8x16_bits10,
                 vp9_high_sub_pixel_variance8x16_bits10,
                 vp9_high_sub_pixel_avg_variance8x16_bits10,
                 NULL, NULL, NULL,
                 vp9_high_sad8x16x3_bits10,
                 vp9_high_sad8x16x8_bits10,
                 vp9_high_sad8x16x4d_bits10)

        HIGH_BFP(BLOCK_8X8, vp9_high_sad8x8_bits10,
                 vp9_high_sad8x8_avg_bits10,
                 vp9_high_variance8x8_bits10,
                 vp9_high_sub_pixel_variance8x8_bits10,
                 vp9_high_sub_pixel_avg_variance8x8_bits10,
                 NULL, NULL, NULL,
                 vp9_high_sad8x8x3_bits10,
                 vp9_high_sad8x8x8_bits10,
                 vp9_high_sad8x8x4d_bits10)

        HIGH_BFP(BLOCK_8X4, vp9_high_sad8x4_bits10,
                 vp9_high_sad8x4_avg_bits10,
                 vp9_high_variance8x4_bits10,
                 vp9_high_sub_pixel_variance8x4_bits10,
                 vp9_high_sub_pixel_avg_variance8x4_bits10,
                 NULL, NULL, NULL, NULL,
                 vp9_high_sad8x4x8_bits10,
                 vp9_high_sad8x4x4d_bits10)

        HIGH_BFP(BLOCK_4X8, vp9_high_sad4x8_bits10,
                 vp9_high_sad4x8_avg_bits10,
                 vp9_high_variance4x8_bits10,
                 vp9_high_sub_pixel_variance4x8_bits10,
                 vp9_high_sub_pixel_avg_variance4x8_bits10,
                 NULL, NULL, NULL, NULL,
                 vp9_high_sad4x8x8_bits10,
                 vp9_high_sad4x8x4d_bits10)

        HIGH_BFP(BLOCK_4X4, vp9_high_sad4x4_bits10,
                 vp9_high_sad4x4_avg_bits10,
                 vp9_high_variance4x4_bits10,
                 vp9_high_sub_pixel_variance4x4_bits10,
                 vp9_high_sub_pixel_avg_variance4x4_bits10,
                 NULL, NULL, NULL,
                 vp9_high_sad4x4x3_bits10,
                 vp9_high_sad4x4x8_bits10,
                 vp9_high_sad4x4x4d_bits10)
        break;

      case BITS_12:
        HIGH_BFP(BLOCK_32X16, vp9_high_sad32x16_bits12,
                 vp9_high_sad32x16_avg_bits12,
                 vp9_high_variance32x16_bits12,
                 vp9_high_sub_pixel_variance32x16_bits12,
                 vp9_high_sub_pixel_avg_variance32x16_bits12,
                 NULL, NULL, NULL, NULL, NULL,
                 vp9_high_sad32x16x4d_bits12)

        HIGH_BFP(BLOCK_16X32, vp9_high_sad16x32_bits12,
                 vp9_high_sad16x32_avg_bits12,
                 vp9_high_variance16x32_bits12,
                 vp9_high_sub_pixel_variance16x32_bits12,
                 vp9_high_sub_pixel_avg_variance16x32_bits12,
                 NULL, NULL, NULL, NULL, NULL,
                 vp9_high_sad16x32x4d_bits12)

        HIGH_BFP(BLOCK_64X32, vp9_high_sad64x32_bits12,
                 vp9_high_sad64x32_avg_bits12,
                 vp9_high_variance64x32_bits12,
                 vp9_high_sub_pixel_variance64x32_bits12,
                 vp9_high_sub_pixel_avg_variance64x32_bits12,
                 NULL, NULL, NULL, NULL, NULL,
                 vp9_high_sad64x32x4d_bits12)

        HIGH_BFP(BLOCK_32X64, vp9_high_sad32x64_bits12,
                 vp9_high_sad32x64_avg_bits12,
                 vp9_high_variance32x64_bits12,
                 vp9_high_sub_pixel_variance32x64_bits12,
                 vp9_high_sub_pixel_avg_variance32x64_bits12,
                 NULL, NULL, NULL, NULL, NULL,
                 vp9_high_sad32x64x4d_bits12)

        HIGH_BFP(BLOCK_32X32, vp9_high_sad32x32_bits12,
                 vp9_high_sad32x32_avg_bits12,
                 vp9_high_variance32x32_bits12,
                 vp9_high_sub_pixel_variance32x32_bits12,
                 vp9_high_sub_pixel_avg_variance32x32_bits12,
                 vp9_high_variance_halfpixvar32x32_h_bits12,
                 vp9_high_variance_halfpixvar32x32_v_bits12,
                 vp9_high_variance_halfpixvar32x32_hv_bits12,
                 vp9_high_sad32x32x3_bits12,
                 vp9_high_sad32x32x8_bits12,
                 vp9_high_sad32x32x4d_bits12)

        HIGH_BFP(BLOCK_64X64, vp9_high_sad64x64_bits12,
                 vp9_high_sad64x64_avg_bits12,
                 vp9_high_variance64x64_bits12,
                 vp9_high_sub_pixel_variance64x64_bits12,
                 vp9_high_sub_pixel_avg_variance64x64_bits12,
                 vp9_high_variance_halfpixvar64x64_h_bits12,
                 vp9_high_variance_halfpixvar64x64_v_bits12,
                 vp9_high_variance_halfpixvar64x64_hv_bits12,
                 vp9_high_sad64x64x3_bits12,
                 vp9_high_sad64x64x8_bits12,
                 vp9_high_sad64x64x4d_bits12)

        HIGH_BFP(BLOCK_16X16, vp9_high_sad16x16_bits12,
                 vp9_high_sad16x16_avg_bits12,
                 vp9_high_variance16x16_bits12,
                 vp9_high_sub_pixel_variance16x16_bits12,
                 vp9_high_sub_pixel_avg_variance16x16_bits12,
                 vp9_high_variance_halfpixvar16x16_h_bits12,
                 vp9_high_variance_halfpixvar16x16_v_bits12,
                 vp9_high_variance_halfpixvar16x16_hv_bits12,
                 vp9_high_sad16x16x3_bits12,
                 vp9_high_sad16x16x8_bits12,
                 vp9_high_sad16x16x4d_bits12)

        HIGH_BFP(BLOCK_16X8, vp9_high_sad16x8_bits12,
                 vp9_high_sad16x8_avg_bits12,
                 vp9_high_variance16x8_bits12,
                 vp9_high_sub_pixel_variance16x8_bits12,
                 vp9_high_sub_pixel_avg_variance16x8_bits12,
                 NULL, NULL, NULL,
                 vp9_high_sad16x8x3_bits12,
                 vp9_high_sad16x8x8_bits12,
                 vp9_high_sad16x8x4d_bits12)

        HIGH_BFP(BLOCK_8X16, vp9_high_sad8x16_bits12,
                 vp9_high_sad8x16_avg_bits12,
                 vp9_high_variance8x16_bits12,
                 vp9_high_sub_pixel_variance8x16_bits12,
                 vp9_high_sub_pixel_avg_variance8x16_bits12,
                 NULL, NULL, NULL,
                 vp9_high_sad8x16x3_bits12,
                 vp9_high_sad8x16x8_bits12,
                 vp9_high_sad8x16x4d_bits12)

        HIGH_BFP(BLOCK_8X8, vp9_high_sad8x8_bits12,
                 vp9_high_sad8x8_avg_bits12,
                 vp9_high_variance8x8_bits12,
                 vp9_high_sub_pixel_variance8x8_bits12,
                 vp9_high_sub_pixel_avg_variance8x8_bits12,
                 NULL, NULL, NULL,
                 vp9_high_sad8x8x3_bits12,
                 vp9_high_sad8x8x8_bits12,
                 vp9_high_sad8x8x4d_bits12)

        HIGH_BFP(BLOCK_8X4, vp9_high_sad8x4_bits12,
                 vp9_high_sad8x4_avg_bits12,
                 vp9_high_variance8x4_bits12,
                 vp9_high_sub_pixel_variance8x4_bits12,
                 vp9_high_sub_pixel_avg_variance8x4_bits12,
                 NULL, NULL, NULL, NULL,
                 vp9_high_sad8x4x8_bits12,
                 vp9_high_sad8x4x4d_bits12)

        HIGH_BFP(BLOCK_4X8, vp9_high_sad4x8_bits12,
                 vp9_high_sad4x8_avg_bits12,
                 vp9_high_variance4x8_bits12,
                 vp9_high_sub_pixel_variance4x8_bits12,
                 vp9_high_sub_pixel_avg_variance4x8_bits12,
                 NULL, NULL, NULL, NULL,
                 vp9_high_sad4x8x8_bits12,
                 vp9_high_sad4x8x4d_bits12)

        HIGH_BFP(BLOCK_4X4, vp9_high_sad4x4_bits12,
                 vp9_high_sad4x4_avg_bits12,
                 vp9_high_variance4x4_bits12,
                 vp9_high_sub_pixel_variance4x4_bits12,
                 vp9_high_sub_pixel_avg_variance4x4_bits12,
                 NULL, NULL, NULL,
                 vp9_high_sad4x4x3_bits12,
                 vp9_high_sad4x4x8_bits12,
                 vp9_high_sad4x4x4d_bits12)
        break;
    }
  }
}
#endif

VP9_COMP *vp9_create_compressor(VP9EncoderConfig *oxcf) {
  int i, j;
  VP9_COMP *const cpi = vpx_memalign(32, sizeof(VP9_COMP));
  VP9_COMMON *const cm = cpi != NULL ? &cpi->common : NULL;

  if (!cm)
    return NULL;

  vp9_zero(*cpi);

  if (setjmp(cm->error.jmp)) {
    cm->error.setjmp = 0;
    vp9_remove_compressor(cpi);
    return 0;
  }

  cm->error.setjmp = 1;

  vp9_rtcd();

  cpi->use_svc = 0;

  init_config(cpi, oxcf);
  vp9_rc_init(&cpi->oxcf, cpi->pass, &cpi->rc);

  cm->current_video_frame = 0;

  // Set reference frame sign bias for ALTREF frame to 1 (for now)
  cm->ref_frame_sign_bias[ALTREF_FRAME] = 1;

  cpi->gold_is_last = 0;
  cpi->alt_is_last = 0;
  cpi->gold_is_alt = 0;

  // Create the encoder segmentation map and set all entries to 0
  CHECK_MEM_ERROR(cm, cpi->segmentation_map,
                  vpx_calloc(cm->mi_rows * cm->mi_cols, 1));

  // Create a complexity map used for rd adjustment
  CHECK_MEM_ERROR(cm, cpi->complexity_map,
                  vpx_calloc(cm->mi_rows * cm->mi_cols, 1));

  // Create a map used for cyclic background refresh.
  CHECK_MEM_ERROR(cm, cpi->cyclic_refresh,
                  vp9_cyclic_refresh_alloc(cm->mi_rows, cm->mi_cols));

  // And a place holder structure is the coding context
  // for use if we want to save and restore it
  CHECK_MEM_ERROR(cm, cpi->coding_context.last_frame_seg_map_copy,
                  vpx_calloc(cm->mi_rows * cm->mi_cols, 1));

  CHECK_MEM_ERROR(cm, cpi->active_map, vpx_calloc(cm->MBs, 1));
  vpx_memset(cpi->active_map, 1, cm->MBs);
  cpi->active_map_enabled = 0;

  for (i = 0; i < (sizeof(cpi->mbgraph_stats) /
                   sizeof(cpi->mbgraph_stats[0])); i++) {
    CHECK_MEM_ERROR(cm, cpi->mbgraph_stats[i].mb_stats,
                    vpx_calloc(cm->MBs *
                               sizeof(*cpi->mbgraph_stats[i].mb_stats), 1));
  }

  cpi->refresh_alt_ref_frame = 0;

#if CONFIG_MULTIPLE_ARF
  // Turn multiple ARF usage on/off. This is a quick hack for the initial test
  // version. It should eventually be set via the codec API.
  cpi->multi_arf_enabled = 1;

  if (cpi->multi_arf_enabled) {
    cpi->sequence_number = 0;
    cpi->frame_coding_order_period = 0;
    vp9_zero(cpi->frame_coding_order);
    vp9_zero(cpi->arf_buffer_idx);
  }
#endif

  cpi->b_calculate_psnr = CONFIG_INTERNAL_STATS;
#if CONFIG_INTERNAL_STATS
  cpi->b_calculate_ssimg = 0;

  cpi->count = 0;
  cpi->bytes = 0;

  if (cpi->b_calculate_psnr) {
    cpi->total_y = 0.0;
    cpi->total_u = 0.0;
    cpi->total_v = 0.0;
    cpi->total = 0.0;
    cpi->total_sq_error = 0;
    cpi->total_samples = 0;

    cpi->totalp_y = 0.0;
    cpi->totalp_u = 0.0;
    cpi->totalp_v = 0.0;
    cpi->totalp = 0.0;
    cpi->totalp_sq_error = 0;
    cpi->totalp_samples = 0;

    cpi->tot_recode_hits = 0;
    cpi->summed_quality = 0;
    cpi->summed_weights = 0;
    cpi->summedp_quality = 0;
    cpi->summedp_weights = 0;
  }

  if (cpi->b_calculate_ssimg) {
    cpi->total_ssimg_y = 0;
    cpi->total_ssimg_u = 0;
    cpi->total_ssimg_v = 0;
    cpi->total_ssimg_all = 0;
  }

#endif

  cpi->first_time_stamp_ever = INT64_MAX;

  cal_nmvjointsadcost(cpi->mb.nmvjointsadcost);
  cpi->mb.nmvcost[0] = &cpi->mb.nmvcosts[0][MV_MAX];
  cpi->mb.nmvcost[1] = &cpi->mb.nmvcosts[1][MV_MAX];
  cpi->mb.nmvsadcost[0] = &cpi->mb.nmvsadcosts[0][MV_MAX];
  cpi->mb.nmvsadcost[1] = &cpi->mb.nmvsadcosts[1][MV_MAX];
  cal_nmvsadcosts(cpi->mb.nmvsadcost);

  cpi->mb.nmvcost_hp[0] = &cpi->mb.nmvcosts_hp[0][MV_MAX];
  cpi->mb.nmvcost_hp[1] = &cpi->mb.nmvcosts_hp[1][MV_MAX];
  cpi->mb.nmvsadcost_hp[0] = &cpi->mb.nmvsadcosts_hp[0][MV_MAX];
  cpi->mb.nmvsadcost_hp[1] = &cpi->mb.nmvsadcosts_hp[1][MV_MAX];
  cal_nmvsadcosts_hp(cpi->mb.nmvsadcost_hp);

#ifdef OUTPUT_YUV_SRC
  yuv_file = fopen("bd.yuv", "ab");
#endif
#ifdef OUTPUT_YUV_REC
  yuv_rec_file = fopen("rec.yuv", "wb");
#endif

#if 0
  framepsnr = fopen("framepsnr.stt", "a");
  kf_list = fopen("kf_list.stt", "w");
#endif

  cpi->output_pkt_list = oxcf->output_pkt_list;

  cpi->allow_encode_breakout = ENCODE_BREAKOUT_ENABLED;

  if (cpi->pass == 1) {
    vp9_init_first_pass(cpi);
  } else if (cpi->pass == 2) {
    const size_t packet_sz = sizeof(FIRSTPASS_STATS);
    const int packets = (int)(oxcf->two_pass_stats_in.sz / packet_sz);

    if (cpi->svc.number_spatial_layers > 1
        && cpi->svc.number_temporal_layers == 1) {
      FIRSTPASS_STATS *const stats = oxcf->two_pass_stats_in.buf;
      FIRSTPASS_STATS *stats_copy[VPX_SS_MAX_LAYERS] = {0};
      int i;

      for (i = 0; i < oxcf->ss_number_layers; ++i) {
        FIRSTPASS_STATS *const last_packet_for_layer =
            &stats[packets - oxcf->ss_number_layers + i];
        const int layer_id = (int)last_packet_for_layer->spatial_layer_id;
        const int packets_in_layer = (int)last_packet_for_layer->count + 1;
        if (layer_id >= 0 && layer_id < oxcf->ss_number_layers) {
          LAYER_CONTEXT *const lc = &cpi->svc.layer_context[layer_id];

          vpx_free(lc->rc_twopass_stats_in.buf);

          lc->rc_twopass_stats_in.sz = packets_in_layer * packet_sz;
          CHECK_MEM_ERROR(cm, lc->rc_twopass_stats_in.buf,
                          vpx_malloc(lc->rc_twopass_stats_in.sz));
          lc->twopass.stats_in_start = lc->rc_twopass_stats_in.buf;
          lc->twopass.stats_in = lc->twopass.stats_in_start;
          lc->twopass.stats_in_end = lc->twopass.stats_in_start
                                     + packets_in_layer - 1;
          stats_copy[layer_id] = lc->rc_twopass_stats_in.buf;
        }
      }

      for (i = 0; i < packets; ++i) {
        const int layer_id = (int)stats[i].spatial_layer_id;
        if (layer_id >= 0 && layer_id < oxcf->ss_number_layers
            && stats_copy[layer_id] != NULL) {
          *stats_copy[layer_id] = stats[i];
          ++stats_copy[layer_id];
        }
      }

      vp9_init_second_pass_spatial_svc(cpi);
    } else {
      cpi->twopass.stats_in_start = oxcf->two_pass_stats_in.buf;
      cpi->twopass.stats_in = cpi->twopass.stats_in_start;
      cpi->twopass.stats_in_end = &cpi->twopass.stats_in[packets - 1];

      vp9_init_second_pass(cpi);
    }
  }

  set_speed_features(cpi);

  // Default rd threshold factors for mode selection
  for (i = 0; i < BLOCK_SIZES; ++i) {
    for (j = 0; j < MAX_MODES; ++j)
      cpi->rd.thresh_freq_fact[i][j] = 32;
  }

#define BFP(BT, SDF, SDAF, VF, SVF, SVAF, SDX3F, SDX8F, SDX4DF)\
    cpi->fn_ptr[BT].sdf            = SDF; \
    cpi->fn_ptr[BT].sdaf           = SDAF; \
    cpi->fn_ptr[BT].vf             = VF; \
    cpi->fn_ptr[BT].svf            = SVF; \
    cpi->fn_ptr[BT].svaf           = SVAF; \
    cpi->fn_ptr[BT].sdx3f          = SDX3F; \
    cpi->fn_ptr[BT].sdx8f          = SDX8F; \
    cpi->fn_ptr[BT].sdx4df         = SDX4DF;

  BFP(BLOCK_32X16, vp9_sad32x16, vp9_sad32x16_avg,
      vp9_variance32x16, vp9_sub_pixel_variance32x16,
      vp9_sub_pixel_avg_variance32x16, NULL, NULL, vp9_sad32x16x4d)

  BFP(BLOCK_16X32, vp9_sad16x32, vp9_sad16x32_avg,
      vp9_variance16x32, vp9_sub_pixel_variance16x32,
      vp9_sub_pixel_avg_variance16x32, NULL, NULL, vp9_sad16x32x4d)

  BFP(BLOCK_64X32, vp9_sad64x32, vp9_sad64x32_avg,
      vp9_variance64x32, vp9_sub_pixel_variance64x32,
      vp9_sub_pixel_avg_variance64x32, NULL, NULL, vp9_sad64x32x4d)

  BFP(BLOCK_32X64, vp9_sad32x64, vp9_sad32x64_avg,
      vp9_variance32x64, vp9_sub_pixel_variance32x64,
      vp9_sub_pixel_avg_variance32x64, NULL, NULL, vp9_sad32x64x4d)

  BFP(BLOCK_32X32, vp9_sad32x32, vp9_sad32x32_avg,
      vp9_variance32x32, vp9_sub_pixel_variance32x32,
      vp9_sub_pixel_avg_variance32x32, vp9_sad32x32x3, vp9_sad32x32x8,
      vp9_sad32x32x4d)

  BFP(BLOCK_64X64, vp9_sad64x64, vp9_sad64x64_avg,
      vp9_variance64x64, vp9_sub_pixel_variance64x64,
      vp9_sub_pixel_avg_variance64x64, vp9_sad64x64x3, vp9_sad64x64x8,
      vp9_sad64x64x4d)

  BFP(BLOCK_16X16, vp9_sad16x16, vp9_sad16x16_avg,
      vp9_variance16x16, vp9_sub_pixel_variance16x16,
      vp9_sub_pixel_avg_variance16x16, vp9_sad16x16x3, vp9_sad16x16x8,
      vp9_sad16x16x4d)

  BFP(BLOCK_16X8, vp9_sad16x8, vp9_sad16x8_avg,
      vp9_variance16x8, vp9_sub_pixel_variance16x8,
      vp9_sub_pixel_avg_variance16x8,
      vp9_sad16x8x3, vp9_sad16x8x8, vp9_sad16x8x4d)

  BFP(BLOCK_8X16, vp9_sad8x16, vp9_sad8x16_avg,
      vp9_variance8x16, vp9_sub_pixel_variance8x16,
      vp9_sub_pixel_avg_variance8x16,
      vp9_sad8x16x3, vp9_sad8x16x8, vp9_sad8x16x4d)

  BFP(BLOCK_8X8, vp9_sad8x8, vp9_sad8x8_avg,
      vp9_variance8x8, vp9_sub_pixel_variance8x8,
      vp9_sub_pixel_avg_variance8x8,
      vp9_sad8x8x3, vp9_sad8x8x8, vp9_sad8x8x4d)

  BFP(BLOCK_8X4, vp9_sad8x4, vp9_sad8x4_avg,
      vp9_variance8x4, vp9_sub_pixel_variance8x4,
      vp9_sub_pixel_avg_variance8x4, NULL, vp9_sad8x4x8, vp9_sad8x4x4d)

  BFP(BLOCK_4X8, vp9_sad4x8, vp9_sad4x8_avg,
      vp9_variance4x8, vp9_sub_pixel_variance4x8,
      vp9_sub_pixel_avg_variance4x8, NULL, vp9_sad4x8x8, vp9_sad4x8x4d)

  BFP(BLOCK_4X4, vp9_sad4x4, vp9_sad4x4_avg,
      vp9_variance4x4, vp9_sub_pixel_variance4x4,
      vp9_sub_pixel_avg_variance4x4,
      vp9_sad4x4x3, vp9_sad4x4x8, vp9_sad4x4x4d)

#if CONFIG_VP9_HIGH
  high_set_var_fns(cpi);
#endif

  cpi->full_search_sad = vp9_full_search_sad;
  cpi->diamond_search_sad = vp9_diamond_search_sad;
  cpi->refining_search_sad = vp9_refining_search_sad;

  /* vp9_init_quantizer() is first called here. Add check in
   * vp9_frame_init_quantizer() so that vp9_init_quantizer is only
   * called later when needed. This will avoid unnecessary calls of
   * vp9_init_quantizer() for every frame.
   */
  vp9_init_quantizer(cpi);

  vp9_loop_filter_init(cm);

  cm->error.setjmp = 0;

#ifdef MODE_TEST_HIT_STATS
  vp9_zero(cpi->mode_test_hits);
#endif

  return cpi;
}

void vp9_remove_compressor(VP9_COMP *cpi) {
  int i;

  if (!cpi)
    return;

  if (cpi && (cpi->common.current_video_frame > 0)) {
#if CONFIG_INTERNAL_STATS

    vp9_clear_system_state();

    // printf("\n8x8-4x4:%d-%d\n", cpi->t8x8_count, cpi->t4x4_count);
    if (cpi->pass != 1) {
      FILE *f = fopen("opsnr.stt", "a");
      double time_encoded = (cpi->last_end_time_stamp_seen
                             - cpi->first_time_stamp_ever) / 10000000.000;
      double total_encode_time = (cpi->time_receive_data +
                                  cpi->time_compress_data)   / 1000.000;
      double dr = (double)cpi->bytes * (double) 8 / (double)1000
                  / time_encoded;
      double peak;
      switch (cpi->common.bit_depth) {
        case BITS_8:
          peak = 255.0;
          break;
        case BITS_10:
          peak = 1023.0;
          break;
        case BITS_12:
          peak = 4095.0;
          break;
        default:
          assert(0 && "bit_depth should be BITS_8, BITS_10 or BITS_12");
      }

      if (cpi->b_calculate_psnr) {
        const double total_psnr =
            vpx_sse_to_psnr((double)cpi->total_samples, peak,
                            (double)cpi->total_sq_error);
        const double totalp_psnr =
            vpx_sse_to_psnr((double)cpi->totalp_samples, peak,
                            (double)cpi->totalp_sq_error);
        const double total_ssim = 100 * pow(cpi->summed_quality /
                                                cpi->summed_weights, 8.0);
        const double totalp_ssim = 100 * pow(cpi->summedp_quality /
                                                cpi->summedp_weights, 8.0);

        fprintf(f, "Bitrate\tAVGPsnr\tGLBPsnr\tAVPsnrP\tGLPsnrP\t"
                "VPXSSIM\tVPSSIMP\t  Time(ms)\n");
        fprintf(f, "%7.2f\t%7.3f\t%7.3f\t%7.3f\t%7.3f\t%7.3f\t%7.3f\t%8.0f\n",
                dr, cpi->total / cpi->count, total_psnr,
                cpi->totalp / cpi->count, totalp_psnr, total_ssim, totalp_ssim,
                total_encode_time);
      }

      if (cpi->b_calculate_ssimg) {
        fprintf(f, "BitRate\tSSIM_Y\tSSIM_U\tSSIM_V\tSSIM_A\t  Time(ms)\n");
        fprintf(f, "%7.2f\t%6.4f\t%6.4f\t%6.4f\t%6.4f\t%8.0f\n", dr,
                cpi->total_ssimg_y / cpi->count,
                cpi->total_ssimg_u / cpi->count,
                cpi->total_ssimg_v / cpi->count,
                cpi->total_ssimg_all / cpi->count, total_encode_time);
      }

      fclose(f);
    }

#endif

#ifdef MODE_TEST_HIT_STATS
    if (cpi->pass != 1) {
      double norm_per_pixel_mode_tests = 0;
      double norm_counts[BLOCK_SIZES];
      int i;
      int sb64_per_frame;
      int norm_factors[BLOCK_SIZES] =
        {256, 128, 128, 64, 32, 32, 16, 8, 8, 4, 2, 2, 1};
      FILE *f = fopen("mode_hit_stats.stt", "a");

      // On average, how many mode tests do we do
      for (i = 0; i < BLOCK_SIZES; ++i) {
        norm_counts[i] = (double)cpi->mode_test_hits[i] /
                         (double)norm_factors[i];
        norm_per_pixel_mode_tests += norm_counts[i];
      }
      // Convert to a number per 64x64 and per frame
      sb64_per_frame = ((cpi->common.height + 63) / 64) *
                       ((cpi->common.width + 63) / 64);
      norm_per_pixel_mode_tests =
        norm_per_pixel_mode_tests /
        (double)(cpi->common.current_video_frame * sb64_per_frame);

      fprintf(f, "%6.4f\n", norm_per_pixel_mode_tests);
      fclose(f);
    }
#endif

#if 0
    {
      printf("\n_pick_loop_filter_level:%d\n", cpi->time_pick_lpf / 1000);
      printf("\n_frames recive_data encod_mb_row compress_frame  Total\n");
      printf("%6d %10ld %10ld %10ld %10ld\n", cpi->common.current_video_frame,
             cpi->time_receive_data / 1000, cpi->time_encode_sb_row / 1000,
             cpi->time_compress_data / 1000,
             (cpi->time_receive_data + cpi->time_compress_data) / 1000);
    }
#endif
  }

  dealloc_compressor_data(cpi);
  vpx_free(cpi->tok);

  for (i = 0; i < sizeof(cpi->mbgraph_stats) /
                  sizeof(cpi->mbgraph_stats[0]); ++i) {
    vpx_free(cpi->mbgraph_stats[i].mb_stats);
  }

  vp9_remove_common(&cpi->common);
  vpx_free(cpi);

#ifdef OUTPUT_YUV_SRC
  fclose(yuv_file);
#endif
#ifdef OUTPUT_YUV_REC
  fclose(yuv_rec_file);
#endif

#if 0

  if (keyfile)
    fclose(keyfile);

  if (framepsnr)
    fclose(framepsnr);

  if (kf_list)
    fclose(kf_list);

#endif
}
static int64_t get_sse(const uint8_t *a, int a_stride,
                       const uint8_t *b, int b_stride,
                       int width, int height) {
  const int dw = width % 16;
  const int dh = height % 16;
  int64_t total_sse = 0;
  unsigned int sse = 0;
  int sum = 0;
  int x, y;

  if (dw > 0) {
    variance(&a[width - dw], a_stride, &b[width - dw], b_stride,
             dw, height, &sse, &sum);
    total_sse += sse;
  }

  if (dh > 0) {
    variance(&a[(height - dh) * a_stride], a_stride,
             &b[(height - dh) * b_stride], b_stride,
             width - dw, dh, &sse, &sum);
    total_sse += sse;
  }

  for (y = 0; y < height / 16; ++y) {
    const uint8_t *pa = a;
    const uint8_t *pb = b;
    for (x = 0; x < width / 16; ++x) {
      vp9_mse16x16(pa, a_stride, pb, b_stride, &sse);
      total_sse += sse;

      pa += 16;
      pb += 16;
    }

    a += 16 * a_stride;
    b += 16 * b_stride;
  }

  return total_sse;
}

#if CONFIG_VP9_HIGH
static int64_t high_get_sse(const uint8_t *a, int a_stride,
                       const uint8_t *b, int b_stride,
                       int width, int height) {
  const int dw = width % 16;
  const int dh = height % 16;
  int64_t total_sse = 0;
  unsigned int sse = 0;
  int sum = 0;
  int x, y;

  if (dw > 0) {
    high_variance(&a[width - dw], a_stride, &b[width - dw], b_stride,
             dw, height, &sse, &sum);
    total_sse += sse;
  }

  if (dh > 0) {
    high_variance(&a[(height - dh) * a_stride], a_stride,
             &b[(height - dh) * b_stride], b_stride,
             width - dw, dh, &sse, &sum);
    total_sse += sse;
  }

  for (y = 0; y < height / 16; ++y) {
    const uint8_t *pa = a;
    const uint8_t *pb = b;
    for (x = 0; x < width / 16; ++x) {
      vp9_high_mse16x16(pa, a_stride, pb, b_stride, &sse);
      total_sse += sse;

      pa += 16;
      pb += 16;
    }

    a += 16 * a_stride;
    b += 16 * b_stride;
  }

  return total_sse;
}
#endif

typedef struct {
  double psnr[4];       // total/y/u/v
  uint64_t sse[4];      // total/y/u/v
  uint32_t samples[4];  // total/y/u/v
} PSNR_STATS;

static void calc_psnr(const YV12_BUFFER_CONFIG *a, const YV12_BUFFER_CONFIG *b,
                      PSNR_STATS *psnr, BIT_DEPTH bit_depth) {
  const int widths[3]        = {a->y_width,  a->uv_width,  a->uv_width };
  const int heights[3]       = {a->y_height, a->uv_height, a->uv_height};
  const uint8_t *a_planes[3] = {a->y_buffer, a->u_buffer,  a->v_buffer };
  const int a_strides[3]     = {a->y_stride, a->uv_stride, a->uv_stride};
  const uint8_t *b_planes[3] = {b->y_buffer, b->u_buffer,  b->v_buffer };
  const int b_strides[3]     = {b->y_stride, b->uv_stride, b->uv_stride};
  int i;
  uint64_t total_sse = 0;
  uint32_t total_samples = 0;
  double peak;
  switch (bit_depth) {
    case BITS_8:
      peak = 255.0;
      break;
    case BITS_10:
      peak = 1023.0;
      break;
    case BITS_12:
      peak = 4095.0;
      break;
    default:
      assert(0 && "bit_depth should be BITS_8, BITS_10 or BITS_12");
  }

  for (i = 0; i < 3; ++i) {
    const int w = widths[i];
    const int h = heights[i];
    const uint32_t samples = w * h;
#if CONFIG_VP9_HIGH
    uint64_t sse;
    if (a->flags & YV12_FLAG_HIGH) {
      sse = high_get_sse(a_planes[i], a_strides[i],
                                 b_planes[i], b_strides[i],
                                 w, h);
    } else {
      sse = get_sse(a_planes[i], a_strides[i],
                                 b_planes[i], b_strides[i],
                                 w, h);
    }
#else
    const uint64_t sse = get_sse(a_planes[i], a_strides[i],
                                 b_planes[i], b_strides[i],
                                 w, h);
#endif
    psnr->sse[1 + i] = sse;
    psnr->samples[1 + i] = samples;
    psnr->psnr[1 + i] = vpx_sse_to_psnr(samples, peak, (double)sse);

    total_sse += sse;
    total_samples += samples;
  }

  psnr->sse[0] = total_sse;
  psnr->samples[0] = total_samples;
  psnr->psnr[0] = vpx_sse_to_psnr((double)total_samples, peak,
                                  (double)total_sse);
}

static void generate_psnr_packet(VP9_COMP *cpi) {
  struct vpx_codec_cx_pkt pkt;
  int i;
  PSNR_STATS psnr;
  calc_psnr(cpi->Source, cpi->common.frame_to_show, &psnr,
            cpi->common.bit_depth);
  for (i = 0; i < 4; ++i) {
    pkt.data.psnr.samples[i] = psnr.samples[i];
    pkt.data.psnr.sse[i] = psnr.sse[i];
    pkt.data.psnr.psnr[i] = psnr.psnr[i];
  }
  pkt.kind = VPX_CODEC_PSNR_PKT;
  vpx_codec_pkt_list_add(cpi->output_pkt_list, &pkt);
}

int vp9_use_as_reference(VP9_COMP *cpi, int ref_frame_flags) {
  if (ref_frame_flags > 7)
    return -1;

  cpi->ref_frame_flags = ref_frame_flags;
  return 0;
}

void vp9_update_reference(VP9_COMP *cpi, int ref_frame_flags) {
  cpi->ext_refresh_golden_frame = (ref_frame_flags & VP9_GOLD_FLAG) != 0;
  cpi->ext_refresh_alt_ref_frame = (ref_frame_flags & VP9_ALT_FLAG) != 0;
  cpi->ext_refresh_last_frame = (ref_frame_flags & VP9_LAST_FLAG) != 0;
  cpi->ext_refresh_frame_flags_pending = 1;
}

static YV12_BUFFER_CONFIG *get_vp9_ref_frame_buffer(VP9_COMP *cpi,
                                VP9_REFFRAME ref_frame_flag) {
  MV_REFERENCE_FRAME ref_frame = NONE;
  if (ref_frame_flag == VP9_LAST_FLAG)
    ref_frame = LAST_FRAME;
  else if (ref_frame_flag == VP9_GOLD_FLAG)
    ref_frame = GOLDEN_FRAME;
  else if (ref_frame_flag == VP9_ALT_FLAG)
    ref_frame = ALTREF_FRAME;

  return ref_frame == NONE ? NULL : get_ref_frame_buffer(cpi, ref_frame);
}

int vp9_copy_reference_enc(VP9_COMP *cpi, VP9_REFFRAME ref_frame_flag,
                           YV12_BUFFER_CONFIG *sd) {
  YV12_BUFFER_CONFIG *cfg = get_vp9_ref_frame_buffer(cpi, ref_frame_flag);
  if (cfg) {
    vp8_yv12_copy_frame(cfg, sd);
    return 0;
  } else {
    return -1;
  }
}

int vp9_get_reference_enc(VP9_COMP *cpi, int index, YV12_BUFFER_CONFIG **fb) {
  VP9_COMMON *cm = &cpi->common;

  if (index < 0 || index >= REF_FRAMES)
    return -1;

  *fb = &cm->frame_bufs[cm->ref_frame_map[index]].buf;
  return 0;
}

int vp9_set_reference_enc(VP9_COMP *cpi, VP9_REFFRAME ref_frame_flag,
                          YV12_BUFFER_CONFIG *sd) {
  YV12_BUFFER_CONFIG *cfg = get_vp9_ref_frame_buffer(cpi, ref_frame_flag);
  if (cfg) {
    vp8_yv12_copy_frame(sd, cfg);
    return 0;
  } else {
    return -1;
  }
}

int vp9_update_entropy(VP9_COMP * cpi, int update) {
  cpi->ext_refresh_frame_context = update;
  cpi->ext_refresh_frame_context_pending = 1;
  return 0;
}


#ifdef OUTPUT_YUV_SRC
void vp9_write_yuv_frame(YV12_BUFFER_CONFIG *s) {
  uint8_t *src = s->y_buffer;
  int h = s->y_height;

  do {
    fwrite(src, s->y_width, 1,  yuv_file);
    src += s->y_stride;
  } while (--h);

  src = s->u_buffer;
  h = s->uv_height;

  do {
    fwrite(src, s->uv_width, 1,  yuv_file);
    src += s->uv_stride;
  } while (--h);

  src = s->v_buffer;
  h = s->uv_height;

  do {
    fwrite(src, s->uv_width, 1, yuv_file);
    src += s->uv_stride;
  } while (--h);
}
#endif

#ifdef OUTPUT_YUV_REC
void vp9_write_yuv_rec_frame(VP9_COMMON *cm) {
  YV12_BUFFER_CONFIG *s = cm->frame_to_show;
  uint8_t *src = s->y_buffer;
  int h = s->y_crop_height;
#if CONFIG_VP9_HIGH
  if (s->flags & YV12_FLAG_HIGH) {
    uint16_t *src16 = CONVERT_TO_SHORTPTR(s->y_buffer);

    do {
      fwrite(src16, s->y_crop_width, 2,  yuv_rec_file);
      src16 += s->y_stride;
    } while (--h);

    src16 = CONVERT_TO_SHORTPTR(s->u_buffer);
    h = s->uv_crop_height;

    do {
      fwrite(src16, s->uv_crop_width, 2,  yuv_rec_file);
      src16 += s->uv_stride;
    } while (--h);

    src16 = CONVERT_TO_SHORTPTR(s->v_buffer);
    h = s->uv_crop_height;

    do {
      fwrite(src16, s->uv_crop_width, 2, yuv_rec_file);
      src16 += s->uv_stride;
    } while (--h);

    fflush(yuv_rec_file);
    return;
  }
#endif

  do {
    fwrite(src, s->y_crop_width, 1,  yuv_rec_file);
    src += s->y_stride;
  } while (--h);

  src = s->u_buffer;
  h = s->uv_crop_height;

  do {
    fwrite(src, s->uv_crop_width, 1,  yuv_rec_file);
    src += s->uv_stride;
  } while (--h);

  src = s->v_buffer;
  h = s->uv_crop_height;

  do {
    fwrite(src, s->uv_crop_width, 1, yuv_rec_file);
    src += s->uv_stride;
  } while (--h);

#if CONFIG_ALPHA
  if (s->alpha_buffer) {
    src = s->alpha_buffer;
    h = s->alpha_crop_height;
    do {
      fwrite(src, s->alpha_crop_width, 1,  yuv_rec_file);
      src += s->alpha_stride;
    } while (--h);
  }
#endif

  fflush(yuv_rec_file);
}
#endif

<<<<<<< HEAD
#if CONFIG_VP9_HIGH
static void scale_and_extend_frame_nonnormative(YV12_BUFFER_CONFIG *src_fb,
                                                YV12_BUFFER_CONFIG *dst_fb,
                                                int bps) {
#else
static void scale_and_extend_frame_nonnormative(YV12_BUFFER_CONFIG *src_fb,
                                                YV12_BUFFER_CONFIG *dst_fb) {
#endif
  const int in_w = src_fb->y_crop_width;
  const int in_h = src_fb->y_crop_height;
  const int out_w = dst_fb->y_crop_width;
  const int out_h = dst_fb->y_crop_height;
  const int in_w_uv = src_fb->uv_crop_width;
  const int in_h_uv = src_fb->uv_crop_height;
  const int out_w_uv = dst_fb->uv_crop_width;
  const int out_h_uv = dst_fb->uv_crop_height;
=======
static void scale_and_extend_frame_nonnormative(const YV12_BUFFER_CONFIG *src,
                                                YV12_BUFFER_CONFIG *dst) {
  // TODO(dkovalev): replace YV12_BUFFER_CONFIG with vpx_image_t
>>>>>>> 9e7b09bc
  int i;
  const uint8_t *const srcs[4] = {src->y_buffer, src->u_buffer, src->v_buffer,
                                  src->alpha_buffer};
  const int src_strides[4] = {src->y_stride, src->uv_stride, src->uv_stride,
                              src->alpha_stride};
  const int src_widths[4] = {src->y_crop_width, src->uv_crop_width,
                             src->uv_crop_width, src->y_crop_width};
  const int src_heights[4] = {src->y_crop_height, src->uv_crop_height,
                              src->uv_crop_height, src->y_crop_height};
  uint8_t *const dsts[4] = {dst->y_buffer, dst->u_buffer, dst->v_buffer,
                            dst->alpha_buffer};
  const int dst_strides[4] = {dst->y_stride, dst->uv_stride, dst->uv_stride,
                              dst->alpha_stride};
  const int dst_widths[4] = {dst->y_crop_width, dst->uv_crop_width,
                             dst->uv_crop_width, dst->y_crop_width};
  const int dst_heights[4] = {dst->y_crop_height, dst->uv_crop_height,
                              dst->uv_crop_height, dst->y_crop_height};

  for (i = 0; i < MAX_MB_PLANE; ++i)
    vp9_resize_plane(srcs[i], src_heights[i], src_widths[i], src_strides[i],
                     dsts[i], dst_heights[i], dst_widths[i], dst_strides[i]);

<<<<<<< HEAD
  uint8_t *srcs[4] = {src_fb->y_buffer, src_fb->u_buffer, src_fb->v_buffer,
    src_fb->alpha_buffer};
  int src_strides[4] = {src_fb->y_stride, src_fb->uv_stride, src_fb->uv_stride,
    src_fb->alpha_stride};

  uint8_t *dsts[4] = {dst_fb->y_buffer, dst_fb->u_buffer, dst_fb->v_buffer,
    dst_fb->alpha_buffer};
  int dst_strides[4] = {dst_fb->y_stride, dst_fb->uv_stride, dst_fb->uv_stride,
    dst_fb->alpha_stride};

  for (i = 0; i < MAX_MB_PLANE; ++i) {
    if (i == 0 || i == 3) {
#if CONFIG_VP9_HIGH
      if (src_fb->flags & YV12_FLAG_HIGH) {
        // Y and alpha planes
        vp9_high_resize_plane(srcs[i], in_h, in_w, src_strides[i],
                              dsts[i], out_h, out_w, dst_strides[i], bps);
      } else {
        // Y and alpha planes
        vp9_resize_plane(srcs[i], in_h, in_w, src_strides[i],
                         dsts[i], out_h, out_w, dst_strides[i]);
      }
#else
     // Y and alpha planes
     vp9_resize_plane(srcs[i], in_h, in_w, src_strides[i],
                      dsts[i], out_h, out_w, dst_strides[i]);
#endif
    } else {
#if CONFIG_VP9_HIGH
      if (src_fb->flags & YV12_FLAG_HIGH) {
        // Chroma planes
        vp9_high_resize_plane(srcs[i], in_h_uv, in_w_uv, src_strides[i],
                              dsts[i], out_h_uv, out_w_uv, dst_strides[i],
                              bps);
      } else {
        // Chroma planes
        vp9_resize_plane(srcs[i], in_h_uv, in_w_uv, src_strides[i],
                         dsts[i], out_h_uv, out_w_uv, dst_strides[i]);
      }
#else
      // Chroma planes
      vp9_resize_plane(srcs[i], in_h_uv, in_w_uv, src_strides[i],
                       dsts[i], out_h_uv, out_w_uv, dst_strides[i]);
#endif
    }
  }
  // TODO(hkuang): Call C version explicitly
  // as neon version only expand border size 32.
  vp8_yv12_extend_frame_borders_c(dst_fb);
}

#if CONFIG_VP9_HIGH
static void scale_and_extend_frame(YV12_BUFFER_CONFIG *src_fb,
                                   YV12_BUFFER_CONFIG *dst_fb, int bps) {
#else
static void scale_and_extend_frame(YV12_BUFFER_CONFIG *src_fb,
                                   YV12_BUFFER_CONFIG *dst_fb) {
#endif
  const int in_w = src_fb->y_crop_width;
  const int in_h = src_fb->y_crop_height;
  const int out_w = dst_fb->y_crop_width;
  const int out_h = dst_fb->y_crop_height;
=======
  // TODO(hkuang): Call C version explicitly
  // as neon version only expand border size 32.
  vp8_yv12_extend_frame_borders_c(dst);
}

static void scale_and_extend_frame(const YV12_BUFFER_CONFIG *src,
                                   YV12_BUFFER_CONFIG *dst) {
  const int src_w = src->y_crop_width;
  const int src_h = src->y_crop_height;
  const int dst_w = dst->y_crop_width;
  const int dst_h = dst->y_crop_height;
  const uint8_t *const srcs[4] = {src->y_buffer, src->u_buffer, src->v_buffer,
                                  src->alpha_buffer};
  const int src_strides[4] = {src->y_stride, src->uv_stride, src->uv_stride,
                              src->alpha_stride};
  uint8_t *const dsts[4] = {dst->y_buffer, dst->u_buffer, dst->v_buffer,
                            dst->alpha_buffer};
  const int dst_strides[4] = {dst->y_stride, dst->uv_stride, dst->uv_stride,
                              dst->alpha_stride};
>>>>>>> 9e7b09bc
  int x, y, i;

  for (y = 0; y < dst_h; y += 16) {
    for (x = 0; x < dst_w; x += 16) {
      for (i = 0; i < MAX_MB_PLANE; ++i) {
        const int factor = (i == 0 || i == 3 ? 1 : 2);
        const int x_q4 = x * (16 / factor) * src_w / dst_w;
        const int y_q4 = y * (16 / factor) * src_h / dst_h;
        const int src_stride = src_strides[i];
        const int dst_stride = dst_strides[i];
<<<<<<< HEAD
        uint8_t *src = srcs[i] + y / factor * in_h / out_h * src_stride +
                                 x / factor * in_w / out_w;
        uint8_t *dst = dsts[i] + y / factor * dst_stride + x / factor;
#if CONFIG_VP9_HIGH
        if (src_fb->flags & YV12_FLAG_HIGH) {
          vp9_high_convolve8(src, src_stride, dst, dst_stride,
                             vp9_sub_pel_filters_8[x_q4 & 0xf],
                             16 * in_w / out_w,
                             vp9_sub_pel_filters_8[y_q4 & 0xf],
                             16 * in_h / out_h, 16 / factor, 16 / factor, bps);
        } else {
          vp9_convolve8(src, src_stride, dst, dst_stride,
                        vp9_sub_pel_filters_8[x_q4 & 0xf], 16 * in_w / out_w,
                        vp9_sub_pel_filters_8[y_q4 & 0xf], 16 * in_h / out_h,
                        16 / factor, 16 / factor);
        }
#else
        vp9_convolve8(src, src_stride, dst, dst_stride,
                      vp9_sub_pel_filters_8[x_q4 & 0xf], 16 * in_w / out_w,
                      vp9_sub_pel_filters_8[y_q4 & 0xf], 16 * in_h / out_h,
=======
        const uint8_t *src_ptr = srcs[i] + (y / factor) * src_h / dst_h *
                                     src_stride + (x / factor) * src_w / dst_w;
        uint8_t *dst_ptr = dsts[i] + (y / factor) * dst_stride + (x / factor);

        vp9_convolve8(src_ptr, src_stride, dst_ptr, dst_stride,
                      vp9_sub_pel_filters_8[x_q4 & 0xf], 16 * src_w / dst_w,
                      vp9_sub_pel_filters_8[y_q4 & 0xf], 16 * src_h / dst_h,
>>>>>>> 9e7b09bc
                      16 / factor, 16 / factor);
#endif
      }
    }
  }

  // TODO(hkuang): Call C version explicitly
  // as neon version only expand border size 32.
  vp8_yv12_extend_frame_borders_c(dst);
}

static int find_fp_qindex() {
  int i;

  for (i = 0; i < QINDEX_RANGE; i++) {
    if (vp9_convert_qindex_to_q(i) >= 30.0) {
      break;
    }
  }

  if (i == QINDEX_RANGE)
    i--;

  return i;
}

#define WRITE_RECON_BUFFER 0
#if WRITE_RECON_BUFFER
void write_cx_frame_to_file(YV12_BUFFER_CONFIG *frame, int this_frame) {
  FILE *yframe;
  int i;
  char filename[255];

  snprintf(filename, sizeof(filename), "cx\\y%04d.raw", this_frame);
  yframe = fopen(filename, "wb");

  for (i = 0; i < frame->y_height; i++)
    fwrite(frame->y_buffer + i * frame->y_stride,
           frame->y_width, 1, yframe);

  fclose(yframe);
  snprintf(filename, sizeof(filename), "cx\\u%04d.raw", this_frame);
  yframe = fopen(filename, "wb");

  for (i = 0; i < frame->uv_height; i++)
    fwrite(frame->u_buffer + i * frame->uv_stride,
           frame->uv_width, 1, yframe);

  fclose(yframe);
  snprintf(filename, sizeof(filename), "cx\\v%04d.raw", this_frame);
  yframe = fopen(filename, "wb");

  for (i = 0; i < frame->uv_height; i++)
    fwrite(frame->v_buffer + i * frame->uv_stride,
           frame->uv_width, 1, yframe);

  fclose(yframe);
}
#endif

// Function to test for conditions that indicate we should loop
// back and recode a frame.
static int recode_loop_test(const VP9_COMP *cpi,
                            int high_limit, int low_limit,
                            int q, int maxq, int minq) {
  const VP9_COMMON *const cm = &cpi->common;
  const RATE_CONTROL *const rc = &cpi->rc;
  const VP9EncoderConfig *const oxcf = &cpi->oxcf;
  int force_recode = 0;

  // Special case trap if maximum allowed frame size exceeded.
  if (rc->projected_frame_size > rc->max_frame_bandwidth) {
    force_recode = 1;

  // Is frame recode allowed.
  // Yes if either recode mode 1 is selected or mode 2 is selected
  // and the frame is a key frame, golden frame or alt_ref_frame
  } else if ((cpi->sf.recode_loop == ALLOW_RECODE) ||
             ((cpi->sf.recode_loop == ALLOW_RECODE_KFARFGF) &&
              (cm->frame_type == KEY_FRAME ||
               cpi->refresh_golden_frame || cpi->refresh_alt_ref_frame))) {
    // General over and under shoot tests
    if ((rc->projected_frame_size > high_limit && q < maxq) ||
        (rc->projected_frame_size < low_limit && q > minq)) {
      force_recode = 1;
    } else if (cpi->oxcf.rc_mode == RC_MODE_CONSTRAINED_QUALITY) {
      // Deal with frame undershoot and whether or not we are
      // below the automatically set cq level.
      if (q > oxcf->cq_level &&
          rc->projected_frame_size < ((rc->this_frame_target * 7) >> 3)) {
        force_recode = 1;
      }
    }
  }
  return force_recode;
}

void vp9_update_reference_frames(VP9_COMP *cpi) {
  VP9_COMMON * const cm = &cpi->common;

  // At this point the new frame has been encoded.
  // If any buffer copy / swapping is signaled it should be done here.
  if (cm->frame_type == KEY_FRAME) {
    ref_cnt_fb(cm->frame_bufs,
               &cm->ref_frame_map[cpi->gld_fb_idx], cm->new_fb_idx);
    ref_cnt_fb(cm->frame_bufs,
               &cm->ref_frame_map[cpi->alt_fb_idx], cm->new_fb_idx);
  }
#if CONFIG_MULTIPLE_ARF
  else if (!cpi->multi_arf_enabled && cpi->refresh_golden_frame &&
      !cpi->refresh_alt_ref_frame) {
#else
  else if (cpi->refresh_golden_frame && !cpi->refresh_alt_ref_frame &&
           !cpi->use_svc) {
#endif
    /* Preserve the previously existing golden frame and update the frame in
     * the alt ref slot instead. This is highly specific to the current use of
     * alt-ref as a forward reference, and this needs to be generalized as
     * other uses are implemented (like RTC/temporal scaling)
     *
     * The update to the buffer in the alt ref slot was signaled in
     * vp9_pack_bitstream(), now swap the buffer pointers so that it's treated
     * as the golden frame next time.
     */
    int tmp;

    ref_cnt_fb(cm->frame_bufs,
               &cm->ref_frame_map[cpi->alt_fb_idx], cm->new_fb_idx);

    tmp = cpi->alt_fb_idx;
    cpi->alt_fb_idx = cpi->gld_fb_idx;
    cpi->gld_fb_idx = tmp;
  }  else { /* For non key/golden frames */
    if (cpi->refresh_alt_ref_frame) {
      int arf_idx = cpi->alt_fb_idx;
#if CONFIG_MULTIPLE_ARF
      if (cpi->multi_arf_enabled) {
        arf_idx = cpi->arf_buffer_idx[cpi->sequence_number + 1];
      }
#endif
      ref_cnt_fb(cm->frame_bufs,
                 &cm->ref_frame_map[arf_idx], cm->new_fb_idx);
    }

    if (cpi->refresh_golden_frame) {
      ref_cnt_fb(cm->frame_bufs,
                 &cm->ref_frame_map[cpi->gld_fb_idx], cm->new_fb_idx);
    }
  }

  if (cpi->refresh_last_frame) {
    ref_cnt_fb(cm->frame_bufs,
               &cm->ref_frame_map[cpi->lst_fb_idx], cm->new_fb_idx);
  }
}

static void loopfilter_frame(VP9_COMP *cpi, VP9_COMMON *cm) {
  MACROBLOCKD *xd = &cpi->mb.e_mbd;
  struct loopfilter *lf = &cm->lf;
  if (xd->lossless) {
      lf->filter_level = 0;
  } else {
    struct vpx_usec_timer timer;

    vp9_clear_system_state();

    vpx_usec_timer_start(&timer);

    vp9_pick_filter_level(cpi->Source, cpi, cpi->sf.lpf_pick);

    vpx_usec_timer_mark(&timer);
    cpi->time_pick_lpf += vpx_usec_timer_elapsed(&timer);
  }

  if (lf->filter_level > 0) {
    vp9_loop_filter_frame(cm, xd, lf->filter_level, 0, 0);
  }

  vp9_extend_frame_inner_borders(cm->frame_to_show);
}

void vp9_scale_references(VP9_COMP *cpi) {
  VP9_COMMON *cm = &cpi->common;
  MV_REFERENCE_FRAME ref_frame;
#if CONFIG_VP9_HIGH
  int bps;
  switch (cm->bit_depth) {
    case BITS_8:
      bps = 8;
      break;
    case BITS_10:
      bps = 10;
      break;
    case BITS_12:
      bps = 12;
      break;
    default:
      bps = 8;
      break;
  }
#endif

  for (ref_frame = LAST_FRAME; ref_frame <= ALTREF_FRAME; ++ref_frame) {
    const int idx = cm->ref_frame_map[get_ref_frame_idx(cpi, ref_frame)];
    const YV12_BUFFER_CONFIG *const ref = &cm->frame_bufs[idx].buf;

    if (ref->y_crop_width != cm->width ||
        ref->y_crop_height != cm->height) {
      const int new_fb = get_free_fb(cm);
      vp9_realloc_frame_buffer(&cm->frame_bufs[new_fb].buf,
                               cm->width, cm->height,
                               cm->subsampling_x, cm->subsampling_y,
#if CONFIG_VP9_HIGH
                               cm->use_high,
#endif
                               VP9_ENC_BORDER_IN_PIXELS, NULL, NULL, NULL);
#if CONFIG_VP9_HIGH
      scale_and_extend_frame(ref, &cm->frame_bufs[new_fb].buf, bps);
#else
      scale_and_extend_frame(ref, &cm->frame_bufs[new_fb].buf);
#endif
      cpi->scaled_ref_idx[ref_frame - 1] = new_fb;
    } else {
      cpi->scaled_ref_idx[ref_frame - 1] = idx;
      cm->frame_bufs[idx].ref_count++;
    }
  }
}

static void release_scaled_references(VP9_COMP *cpi) {
  VP9_COMMON *cm = &cpi->common;
  int i;

  for (i = 0; i < 3; i++)
    cm->frame_bufs[cpi->scaled_ref_idx[i]].ref_count--;
}

static void full_to_model_count(unsigned int *model_count,
                                unsigned int *full_count) {
  int n;
  model_count[ZERO_TOKEN] = full_count[ZERO_TOKEN];
  model_count[ONE_TOKEN] = full_count[ONE_TOKEN];
  model_count[TWO_TOKEN] = full_count[TWO_TOKEN];
  for (n = THREE_TOKEN; n < EOB_TOKEN; ++n)
    model_count[TWO_TOKEN] += full_count[n];
  model_count[EOB_MODEL_TOKEN] = full_count[EOB_TOKEN];
}

static void full_to_model_counts(vp9_coeff_count_model *model_count,
                                 vp9_coeff_count *full_count) {
  int i, j, k, l;

  for (i = 0; i < PLANE_TYPES; ++i)
    for (j = 0; j < REF_TYPES; ++j)
      for (k = 0; k < COEF_BANDS; ++k)
        for (l = 0; l < BAND_COEFF_CONTEXTS(k); ++l)
          full_to_model_count(model_count[i][j][k][l], full_count[i][j][k][l]);
}

#if 0 && CONFIG_INTERNAL_STATS
static void output_frame_level_debug_stats(VP9_COMP *cpi) {
  VP9_COMMON *const cm = &cpi->common;
  FILE *const f = fopen("tmp.stt", cm->current_video_frame ? "a" : "w");
  int recon_err;

  vp9_clear_system_state();

  recon_err = vp9_get_y_sse(cpi->Source, get_frame_new_buffer(cm));

  if (cpi->twopass.total_left_stats.coded_error != 0.0)
    fprintf(f, "%10u %10d %10d %10d %10d"
        "%10"PRId64" %10"PRId64" %10"PRId64" %10"PRId64" %10d "
        "%7.2lf %7.2lf %7.2lf %7.2lf %7.2lf"
        "%6d %6d %5d %5d %5d "
        "%10"PRId64" %10.3lf"
        "%10lf %8u %10d %10d %10d\n",
        cpi->common.current_video_frame, cpi->rc.this_frame_target,
        cpi->rc.projected_frame_size,
        cpi->rc.projected_frame_size / cpi->common.MBs,
        (cpi->rc.projected_frame_size - cpi->rc.this_frame_target),
        cpi->rc.vbr_bits_off_target,
        cpi->rc.total_target_vs_actual,
        (cpi->oxcf.starting_buffer_level - cpi->rc.bits_off_target),
        cpi->rc.total_actual_bits, cm->base_qindex,
        vp9_convert_qindex_to_q(cm->base_qindex),
        (double)vp9_dc_quant(cm->base_qindex, 0) / 4.0,
        cpi->rc.avg_q,
        vp9_convert_qindex_to_q(cpi->rc.ni_av_qi),
        vp9_convert_qindex_to_q(cpi->oxcf.cq_level),
        cpi->refresh_last_frame, cpi->refresh_golden_frame,
        cpi->refresh_alt_ref_frame, cm->frame_type, cpi->rc.gfu_boost,
        cpi->twopass.bits_left,
        cpi->twopass.total_left_stats.coded_error,
        cpi->twopass.bits_left /
            (1 + cpi->twopass.total_left_stats.coded_error),
        cpi->tot_recode_hits, recon_err, cpi->rc.kf_boost,
        cpi->twopass.kf_zeromotion_pct);

  fclose(f);

  if (0) {
    FILE *const fmodes = fopen("Modes.stt", "a");
    int i;

    fprintf(fmodes, "%6d:%1d:%1d:%1d ", cpi->common.current_video_frame,
            cm->frame_type, cpi->refresh_golden_frame,
            cpi->refresh_alt_ref_frame);

    for (i = 0; i < MAX_MODES; ++i)
      fprintf(fmodes, "%5d ", cpi->mode_chosen_counts[i]);

    fprintf(fmodes, "\n");

    fclose(fmodes);
  }
}
#endif

static void encode_without_recode_loop(VP9_COMP *cpi,
                                       size_t *size,
                                       uint8_t *dest,
                                       int q) {
  VP9_COMMON *const cm = &cpi->common;
  vp9_clear_system_state();
  vp9_set_quantizer(cm, q);
  setup_frame(cpi);
  // Variance adaptive and in frame q adjustment experiments are mutually
  // exclusive.
  if (cpi->oxcf.aq_mode == VARIANCE_AQ) {
    vp9_vaq_frame_setup(cpi);
  } else if (cpi->oxcf.aq_mode == COMPLEXITY_AQ) {
    vp9_setup_in_frame_q_adj(cpi);
  } else if (cpi->oxcf.aq_mode == CYCLIC_REFRESH_AQ) {
    vp9_cyclic_refresh_setup(cpi);
  }
  // transform / motion compensation build reconstruction frame
  vp9_encode_frame(cpi);

  // Update the skip mb flag probabilities based on the distribution
  // seen in the last encoder iteration.
  // update_base_skip_probs(cpi);
  vp9_clear_system_state();
}

static void encode_with_recode_loop(VP9_COMP *cpi,
                                    size_t *size,
                                    uint8_t *dest,
                                    int q,
                                    int bottom_index,
                                    int top_index) {
  VP9_COMMON *const cm = &cpi->common;
  RATE_CONTROL *const rc = &cpi->rc;
  int loop_count = 0;
  int loop = 0;
  int overshoot_seen = 0;
  int undershoot_seen = 0;
  int q_low = bottom_index, q_high = top_index;
  int frame_over_shoot_limit;
  int frame_under_shoot_limit;

  // Decide frame size bounds
  vp9_rc_compute_frame_size_bounds(cpi, rc->this_frame_target,
                                   &frame_under_shoot_limit,
                                   &frame_over_shoot_limit);

  do {
    vp9_clear_system_state();

    vp9_set_quantizer(cm, q);

    if (loop_count == 0)
      setup_frame(cpi);

    // Variance adaptive and in frame q adjustment experiments are mutually
    // exclusive.
    if (cpi->oxcf.aq_mode == VARIANCE_AQ) {
      vp9_vaq_frame_setup(cpi);
    } else if (cpi->oxcf.aq_mode == COMPLEXITY_AQ) {
      vp9_setup_in_frame_q_adj(cpi);
    }

    // transform / motion compensation build reconstruction frame
    vp9_encode_frame(cpi);

    // Update the skip mb flag probabilities based on the distribution
    // seen in the last encoder iteration.
    // update_base_skip_probs(cpi);

    vp9_clear_system_state();

    // Dummy pack of the bitstream using up to date stats to get an
    // accurate estimate of output frame size to determine if we need
    // to recode.
    if (cpi->sf.recode_loop >= ALLOW_RECODE_KFARFGF) {
      save_coding_context(cpi);
      cpi->dummy_packing = 1;
      if (!cpi->sf.use_nonrd_pick_mode)
        vp9_pack_bitstream(cpi, dest, size);

      rc->projected_frame_size = (int)(*size) << 3;
      restore_coding_context(cpi);

      if (frame_over_shoot_limit == 0)
        frame_over_shoot_limit = 1;
    }

    if (cpi->oxcf.rc_mode == RC_MODE_CONSTANT_QUALITY) {
      loop = 0;
    } else {
      if ((cm->frame_type == KEY_FRAME) &&
           rc->this_key_frame_forced &&
           (rc->projected_frame_size < rc->max_frame_bandwidth)) {
        int last_q = q;
        int kf_err = vp9_get_y_sse(cpi->Source, get_frame_new_buffer(cm));

        int high_err_target = cpi->ambient_err;
        int low_err_target = cpi->ambient_err >> 1;

        // Prevent possible divide by zero error below for perfect KF
        kf_err += !kf_err;

        // The key frame is not good enough or we can afford
        // to make it better without undue risk of popping.
        if ((kf_err > high_err_target &&
             rc->projected_frame_size <= frame_over_shoot_limit) ||
            (kf_err > low_err_target &&
             rc->projected_frame_size <= frame_under_shoot_limit)) {
          // Lower q_high
          q_high = q > q_low ? q - 1 : q_low;

          // Adjust Q
          q = (q * high_err_target) / kf_err;
          q = MIN(q, (q_high + q_low) >> 1);
        } else if (kf_err < low_err_target &&
                   rc->projected_frame_size >= frame_under_shoot_limit) {
          // The key frame is much better than the previous frame
          // Raise q_low
          q_low = q < q_high ? q + 1 : q_high;

          // Adjust Q
          q = (q * low_err_target) / kf_err;
          q = MIN(q, (q_high + q_low + 1) >> 1);
        }

        // Clamp Q to upper and lower limits:
        q = clamp(q, q_low, q_high);

        loop = q != last_q;
      } else if (recode_loop_test(
          cpi, frame_over_shoot_limit, frame_under_shoot_limit,
          q, MAX(q_high, top_index), bottom_index)) {
        // Is the projected frame size out of range and are we allowed
        // to attempt to recode.
        int last_q = q;
        int retries = 0;

        // Frame size out of permitted range:
        // Update correction factor & compute new Q to try...

        // Frame is too large
        if (rc->projected_frame_size > rc->this_frame_target) {
          // Special case if the projected size is > the max allowed.
          if (rc->projected_frame_size >= rc->max_frame_bandwidth)
            q_high = rc->worst_quality;

          // Raise Qlow as to at least the current value
          q_low = q < q_high ? q + 1 : q_high;

          if (undershoot_seen || loop_count > 1) {
            // Update rate_correction_factor unless
            vp9_rc_update_rate_correction_factors(cpi, 1);

            q = (q_high + q_low + 1) / 2;
          } else {
            // Update rate_correction_factor unless
            vp9_rc_update_rate_correction_factors(cpi, 0);

            q = vp9_rc_regulate_q(cpi, rc->this_frame_target,
                                   bottom_index, MAX(q_high, top_index));

            while (q < q_low && retries < 10) {
              vp9_rc_update_rate_correction_factors(cpi, 0);
              q = vp9_rc_regulate_q(cpi, rc->this_frame_target,
                                     bottom_index, MAX(q_high, top_index));
              retries++;
            }
          }

          overshoot_seen = 1;
        } else {
          // Frame is too small
          q_high = q > q_low ? q - 1 : q_low;

          if (overshoot_seen || loop_count > 1) {
            vp9_rc_update_rate_correction_factors(cpi, 1);
            q = (q_high + q_low) / 2;
          } else {
            vp9_rc_update_rate_correction_factors(cpi, 0);
            q = vp9_rc_regulate_q(cpi, rc->this_frame_target,
                                   bottom_index, top_index);
            // Special case reset for qlow for constrained quality.
            // This should only trigger where there is very substantial
            // undershoot on a frame and the auto cq level is above
            // the user passsed in value.
            if (cpi->oxcf.rc_mode == RC_MODE_CONSTRAINED_QUALITY &&
                q < q_low) {
              q_low = q;
            }

            while (q > q_high && retries < 10) {
              vp9_rc_update_rate_correction_factors(cpi, 0);
              q = vp9_rc_regulate_q(cpi, rc->this_frame_target,
                                     bottom_index, top_index);
              retries++;
            }
          }

          undershoot_seen = 1;
        }

        // Clamp Q to upper and lower limits:
        q = clamp(q, q_low, q_high);

        loop = q != last_q;
      } else {
        loop = 0;
      }
    }

    // Special case for overlay frame.
    if (rc->is_src_frame_alt_ref &&
        rc->projected_frame_size < rc->max_frame_bandwidth)
      loop = 0;

    if (loop) {
      loop_count++;

#if CONFIG_INTERNAL_STATS
      cpi->tot_recode_hits++;
#endif
    }
  } while (loop);
}

static void get_ref_frame_flags(VP9_COMP *cpi) {
  if (cpi->refresh_last_frame & cpi->refresh_golden_frame)
    cpi->gold_is_last = 1;
  else if (cpi->refresh_last_frame ^ cpi->refresh_golden_frame)
    cpi->gold_is_last = 0;

  if (cpi->refresh_last_frame & cpi->refresh_alt_ref_frame)
    cpi->alt_is_last = 1;
  else if (cpi->refresh_last_frame ^ cpi->refresh_alt_ref_frame)
    cpi->alt_is_last = 0;

  if (cpi->refresh_alt_ref_frame & cpi->refresh_golden_frame)
    cpi->gold_is_alt = 1;
  else if (cpi->refresh_alt_ref_frame ^ cpi->refresh_golden_frame)
    cpi->gold_is_alt = 0;

  cpi->ref_frame_flags = VP9_ALT_FLAG | VP9_GOLD_FLAG | VP9_LAST_FLAG;

  if (cpi->gold_is_last)
    cpi->ref_frame_flags &= ~VP9_GOLD_FLAG;

  if (cpi->rc.frames_till_gf_update_due == INT_MAX)
    cpi->ref_frame_flags &= ~VP9_GOLD_FLAG;

  if (cpi->alt_is_last)
    cpi->ref_frame_flags &= ~VP9_ALT_FLAG;

  if (cpi->gold_is_alt)
    cpi->ref_frame_flags &= ~VP9_ALT_FLAG;
}

static void set_ext_overrides(VP9_COMP *cpi) {
  // Overrides the defaults with the externally supplied values with
  // vp9_update_reference() and vp9_update_entropy() calls
  // Note: The overrides are valid only for the next frame passed
  // to encode_frame_to_data_rate() function
  if (cpi->ext_refresh_frame_context_pending) {
    cpi->common.refresh_frame_context = cpi->ext_refresh_frame_context;
    cpi->ext_refresh_frame_context_pending = 0;
  }
  if (cpi->ext_refresh_frame_flags_pending) {
    cpi->refresh_last_frame = cpi->ext_refresh_last_frame;
    cpi->refresh_golden_frame = cpi->ext_refresh_golden_frame;
    cpi->refresh_alt_ref_frame = cpi->ext_refresh_alt_ref_frame;
    cpi->ext_refresh_frame_flags_pending = 0;
  }
}

YV12_BUFFER_CONFIG *vp9_scale_if_required(VP9_COMMON *cm,
                                          YV12_BUFFER_CONFIG *unscaled,
                                          YV12_BUFFER_CONFIG *scaled) {
  if (cm->mi_cols * MI_SIZE != unscaled->y_width ||
      cm->mi_rows * MI_SIZE != unscaled->y_height) {
#if CONFIG_VP9_HIGH
    int bps;
    switch (cm->bit_depth) {
      case BITS_8:
        bps = 8;
        break;
      case BITS_10:
        bps = 10;
        break;
      case BITS_12:
        bps = 12;
        break;
      default:
        bps = 8;
        break;
    }
    scale_and_extend_frame_nonnormative(unscaled, scaled, bps);
#else
    scale_and_extend_frame_nonnormative(unscaled, scaled);
#endif
    return scaled;
  } else {
    return unscaled;
  }
}

static void encode_frame_to_data_rate(VP9_COMP *cpi,
                                      size_t *size,
                                      uint8_t *dest,
                                      unsigned int *frame_flags) {
  VP9_COMMON *const cm = &cpi->common;
  TX_SIZE t;
  int q;
  int top_index;
  int bottom_index;

  const SPEED_FEATURES *const sf = &cpi->sf;
  const unsigned int max_mv_def = MIN(cm->width, cm->height);
  struct segmentation *const seg = &cm->seg;
  set_ext_overrides(cpi);

  cpi->Source = vp9_scale_if_required(cm, cpi->un_scaled_source,
                                      &cpi->scaled_source);

  if (cpi->unscaled_last_source != NULL)
    cpi->Last_Source = vp9_scale_if_required(cm, cpi->unscaled_last_source,
                                             &cpi->scaled_last_source);

  vp9_scale_references(cpi);

  vp9_clear_system_state();

  // Enable or disable mode based tweaking of the zbin.
  // For 2 pass only used where GF/ARF prediction quality
  // is above a threshold.
  cpi->zbin_mode_boost = 0;
  cpi->zbin_mode_boost_enabled = 0;

  // Current default encoder behavior for the altref sign bias.
  cm->ref_frame_sign_bias[ALTREF_FRAME] = cpi->rc.source_alt_ref_active;

  // Set default state for segment based loop filter update flags.
  cm->lf.mode_ref_delta_update = 0;

  // Initialize cpi->mv_step_param to default based on max resolution.
  cpi->mv_step_param = vp9_init_search_range(cpi, max_mv_def);
  // Initialize cpi->max_mv_magnitude and cpi->mv_step_param if appropriate.
  if (sf->auto_mv_step_size) {
    if (frame_is_intra_only(cm)) {
      // Initialize max_mv_magnitude for use in the first INTER frame
      // after a key/intra-only frame.
      cpi->max_mv_magnitude = max_mv_def;
    } else {
      if (cm->show_frame)
        // Allow mv_steps to correspond to twice the max mv magnitude found
        // in the previous frame, capped by the default max_mv_magnitude based
        // on resolution.
        cpi->mv_step_param = vp9_init_search_range(cpi, MIN(max_mv_def, 2 *
                                 cpi->max_mv_magnitude));
      cpi->max_mv_magnitude = 0;
    }
  }

  // Set various flags etc to special state if it is a key frame.
  if (frame_is_intra_only(cm)) {
    // Reset the loop filter deltas and segmentation map.
    vp9_reset_segment_features(&cm->seg);

    // If segmentation is enabled force a map update for key frames.
    if (seg->enabled) {
      seg->update_map = 1;
      seg->update_data = 1;
    }

    // The alternate reference frame cannot be active for a key frame.
    cpi->rc.source_alt_ref_active = 0;

    cm->error_resilient_mode = (cpi->oxcf.error_resilient_mode != 0);
    cm->frame_parallel_decoding_mode =
      (cpi->oxcf.frame_parallel_decoding_mode != 0);

    // By default, encoder assumes decoder can use prev_mi.
    cm->coding_use_prev_mi = 1;
    if (cm->error_resilient_mode) {
      cm->coding_use_prev_mi = 0;
      cm->frame_parallel_decoding_mode = 1;
      cm->reset_frame_context = 0;
      cm->refresh_frame_context = 0;
    } else if (cm->intra_only) {
      // Only reset the current context.
      cm->reset_frame_context = 2;
    }
  }

  // Configure experimental use of segmentation for enhanced coding of
  // static regions if indicated.
  // Only allowed in second pass of two pass (as requires lagged coding)
  // and if the relevant speed feature flag is set.
  if (cpi->pass == 2 && cpi->sf.static_segmentation)
    configure_static_seg_features(cpi);

  // For 1 pass CBR, check if we are dropping this frame.
  // Never drop on key frame.
  if (cpi->pass == 0 &&
      cpi->oxcf.rc_mode == RC_MODE_CBR &&
      cm->frame_type != KEY_FRAME) {
    if (vp9_rc_drop_frame(cpi)) {
      vp9_rc_postencode_update_drop_frame(cpi);
      ++cm->current_video_frame;
      return;
    }
  }

  vp9_clear_system_state();

  vp9_zero(cpi->rd.tx_select_threshes);

#if CONFIG_VP9_POSTPROC
  if (cpi->oxcf.noise_sensitivity > 0) {
    int l = 0;
    switch (cpi->oxcf.noise_sensitivity) {
      case 1:
        l = 20;
        break;
      case 2:
        l = 40;
        break;
      case 3:
        l = 60;
        break;
      case 4:
      case 5:
        l = 100;
        break;
      case 6:
        l = 150;
        break;
    }
    vp9_denoise(cpi->Source, cpi->Source, l);
  }
#endif

#ifdef OUTPUT_YUV_SRC
  vp9_write_yuv_frame(cpi->Source);
#endif

  set_speed_features(cpi);

  // Decide q and q bounds.
  q = vp9_rc_pick_q_and_bounds(cpi, &bottom_index, &top_index);

  if (!frame_is_intra_only(cm)) {
    cm->interp_filter = DEFAULT_INTERP_FILTER;
    /* TODO: Decide this more intelligently */
    set_high_precision_mv(cpi, q < HIGH_PRECISION_MV_QTHRESH);
  }

  if (cpi->sf.recode_loop == DISALLOW_RECODE) {
    encode_without_recode_loop(cpi, size, dest, q);
  } else {
    encode_with_recode_loop(cpi, size, dest, q, bottom_index, top_index);
  }

  // Special case code to reduce pulsing when key frames are forced at a
  // fixed interval. Note the reconstruction error if it is the frame before
  // the force key frame
  if (cpi->rc.next_key_frame_forced && cpi->rc.frames_to_key == 1) {
    cpi->ambient_err = vp9_get_y_sse(cpi->Source, get_frame_new_buffer(cm));
#if CONFIG_VP9_HIGH
    if (cm->use_high) {
      switch (cm->bit_depth) {
      default:
        break;
      case BITS_10:
        cpi->ambient_err >>= 4;
        break;
      case BITS_12:
        cpi->ambient_err >>= 8;
        break;
      }
    }
#endif
  }

  // If the encoder forced a KEY_FRAME decision
  if (cm->frame_type == KEY_FRAME)
    cpi->refresh_last_frame = 1;

  cm->frame_to_show = get_frame_new_buffer(cm);

#if WRITE_RECON_BUFFER
  if (cm->show_frame)
    write_cx_frame_to_file(cm->frame_to_show,
                           cm->current_video_frame);
  else
    write_cx_frame_to_file(cm->frame_to_show,
                           cm->current_video_frame + 1000);
#endif

  // Pick the loop filter level for the frame.
  loopfilter_frame(cpi, cm);

#if WRITE_RECON_BUFFER
  if (cm->show_frame)
    write_cx_frame_to_file(cm->frame_to_show,
                           cm->current_video_frame + 2000);
  else
    write_cx_frame_to_file(cm->frame_to_show,
                           cm->current_video_frame + 3000);
#endif

  // build the bitstream
  cpi->dummy_packing = 0;
  vp9_pack_bitstream(cpi, dest, size);

  if (cm->seg.update_map)
    update_reference_segmentation_map(cpi);

  release_scaled_references(cpi);
  vp9_update_reference_frames(cpi);

  for (t = TX_4X4; t <= TX_32X32; t++)
    full_to_model_counts(cm->counts.coef[t], cpi->coef_counts[t]);

  if (!cm->error_resilient_mode && !cm->frame_parallel_decoding_mode)
    vp9_adapt_coef_probs(cm);

  if (!frame_is_intra_only(cm)) {
    if (!cm->error_resilient_mode && !cm->frame_parallel_decoding_mode) {
      vp9_adapt_mode_probs(cm);
      vp9_adapt_mv_probs(cm, cm->allow_high_precision_mv);
    }
  }

#if 0
  output_frame_level_debug_stats(cpi);
#endif
  if (cpi->refresh_golden_frame == 1)
    cpi->frame_flags |= FRAMEFLAGS_GOLDEN;
  else
    cpi->frame_flags &= ~FRAMEFLAGS_GOLDEN;

  if (cpi->refresh_alt_ref_frame == 1)
    cpi->frame_flags |= FRAMEFLAGS_ALTREF;
  else
    cpi->frame_flags &= ~FRAMEFLAGS_ALTREF;

  get_ref_frame_flags(cpi);

  cm->last_frame_type = cm->frame_type;
  vp9_rc_postencode_update(cpi, *size);

  if (cm->frame_type == KEY_FRAME) {
    // Tell the caller that the frame was coded as a key frame
    *frame_flags = cpi->frame_flags | FRAMEFLAGS_KEY;

#if CONFIG_MULTIPLE_ARF
    // Reset the sequence number.
    if (cpi->multi_arf_enabled) {
      cpi->sequence_number = 0;
      cpi->frame_coding_order_period = cpi->new_frame_coding_order_period;
      cpi->new_frame_coding_order_period = -1;
    }
#endif
  } else {
    *frame_flags = cpi->frame_flags & ~FRAMEFLAGS_KEY;

#if CONFIG_MULTIPLE_ARF
    /* Increment position in the coded frame sequence. */
    if (cpi->multi_arf_enabled) {
      ++cpi->sequence_number;
      if (cpi->sequence_number >= cpi->frame_coding_order_period) {
        cpi->sequence_number = 0;
        cpi->frame_coding_order_period = cpi->new_frame_coding_order_period;
        cpi->new_frame_coding_order_period = -1;
      }
      cpi->this_frame_weight = cpi->arf_weight[cpi->sequence_number];
      assert(cpi->this_frame_weight >= 0);
    }
#endif
  }

  // Clear the one shot update flags for segmentation map and mode/ref loop
  // filter deltas.
  cm->seg.update_map = 0;
  cm->seg.update_data = 0;
  cm->lf.mode_ref_delta_update = 0;

  // keep track of the last coded dimensions
  cm->last_width = cm->width;
  cm->last_height = cm->height;

  // reset to normal state now that we are done.
  if (!cm->show_existing_frame)
    cm->last_show_frame = cm->show_frame;

  if (cm->show_frame) {
    vp9_swap_mi_and_prev_mi(cm);

    // Don't increment frame counters if this was an altref buffer
    // update not a real frame
    ++cm->current_video_frame;
    if (cpi->use_svc)
      vp9_inc_frame_in_layer(&cpi->svc);
  }

#if OUTPUT_YUV_REC
  if (cm->show_frame)
    vp9_write_yuv_rec_frame(cm);
#endif
}

static void SvcEncode(VP9_COMP *cpi, size_t *size, uint8_t *dest,
                      unsigned int *frame_flags) {
  vp9_rc_get_svc_params(cpi);
  encode_frame_to_data_rate(cpi, size, dest, frame_flags);
}

static void Pass0Encode(VP9_COMP *cpi, size_t *size, uint8_t *dest,
                        unsigned int *frame_flags) {
  if (cpi->oxcf.rc_mode == RC_MODE_CBR) {
    vp9_rc_get_one_pass_cbr_params(cpi);
  } else {
    vp9_rc_get_one_pass_vbr_params(cpi);
  }
  encode_frame_to_data_rate(cpi, size, dest, frame_flags);
}

static void Pass1Encode(VP9_COMP *cpi, size_t *size, uint8_t *dest,
                        unsigned int *frame_flags) {
  (void) size;
  (void) dest;
  (void) frame_flags;

  vp9_rc_get_first_pass_params(cpi);
  vp9_set_quantizer(&cpi->common, find_fp_qindex());
  vp9_first_pass(cpi);
}

static void Pass2Encode(VP9_COMP *cpi, size_t *size,
                        uint8_t *dest, unsigned int *frame_flags) {
  cpi->allow_encode_breakout = ENCODE_BREAKOUT_ENABLED;

  vp9_rc_get_second_pass_params(cpi);
  encode_frame_to_data_rate(cpi, size, dest, frame_flags);

  vp9_twopass_postencode_update(cpi);
}

static void check_initial_width(VP9_COMP *cpi, int subsampling_x,
                                int subsampling_y
#if CONFIG_VP9_HIGH
                                , int use_high
#endif
                                ) {
  VP9_COMMON *const cm = &cpi->common;

  if (!cpi->initial_width) {
    cm->subsampling_x = subsampling_x;
    cm->subsampling_y = subsampling_y;
#if CONFIG_VP9_HIGH
    cm->use_high = use_high;
#endif
    alloc_raw_frame_buffers(cpi);
    cpi->initial_width = cm->width;
    cpi->initial_height = cm->height;
  }
}


int vp9_receive_raw_frame(VP9_COMP *cpi, unsigned int frame_flags,
                          YV12_BUFFER_CONFIG *sd, int64_t time_stamp,
                          int64_t end_time) {
  VP9_COMMON *cm = &cpi->common;
  struct vpx_usec_timer timer;
  int res = 0;
  const int subsampling_x = sd->uv_width  < sd->y_width;
  const int subsampling_y = sd->uv_height < sd->y_height;
#if CONFIG_VP9_HIGH
  const int use_high = sd->flags & YV12_FLAG_HIGH;
#endif

#if CONFIG_VP9_HIGH
  check_initial_width(cpi, subsampling_x, subsampling_y, use_high);
#else
  check_initial_width(cpi, subsampling_x, subsampling_y);
#endif
  vpx_usec_timer_start(&timer);
  if (vp9_lookahead_push(cpi->lookahead,
                         sd, time_stamp, end_time, frame_flags))
    res = -1;
  vpx_usec_timer_mark(&timer);
  cpi->time_receive_data += vpx_usec_timer_elapsed(&timer);

  if (cm->profile == PROFILE_0 && (subsampling_x != 1 || subsampling_y != 1)) {
    vpx_internal_error(&cm->error, VPX_CODEC_INVALID_PARAM,
                       "Non-4:2:0 color space requires profile >= 1");
    res = -1;
  }

  return res;
}


static int frame_is_reference(const VP9_COMP *cpi) {
  const VP9_COMMON *cm = &cpi->common;

  return cm->frame_type == KEY_FRAME ||
         cpi->refresh_last_frame ||
         cpi->refresh_golden_frame ||
         cpi->refresh_alt_ref_frame ||
         cm->refresh_frame_context ||
         cm->lf.mode_ref_delta_update ||
         cm->seg.update_map ||
         cm->seg.update_data;
}

#if CONFIG_MULTIPLE_ARF
int is_next_frame_arf(VP9_COMP *cpi) {
  // Negative entry in frame_coding_order indicates an ARF at this position.
  return cpi->frame_coding_order[cpi->sequence_number + 1] < 0 ? 1 : 0;
}
#endif

void adjust_frame_rate(VP9_COMP *cpi) {
  int64_t this_duration;
  int step = 0;

  if (cpi->source->ts_start == cpi->first_time_stamp_ever) {
    this_duration = cpi->source->ts_end - cpi->source->ts_start;
    step = 1;
  } else {
    int64_t last_duration = cpi->last_end_time_stamp_seen
        - cpi->last_time_stamp_seen;

    this_duration = cpi->source->ts_end - cpi->last_end_time_stamp_seen;

    // do a step update if the duration changes by 10%
    if (last_duration)
      step = (int)((this_duration - last_duration) * 10 / last_duration);
  }

  if (this_duration) {
    if (step) {
      vp9_new_framerate(cpi, 10000000.0 / this_duration);
    } else {
      // Average this frame's rate into the last second's average
      // frame rate. If we haven't seen 1 second yet, then average
      // over the whole interval seen.
      const double interval = MIN((double)(cpi->source->ts_end
                                   - cpi->first_time_stamp_ever), 10000000.0);
      double avg_duration = 10000000.0 / cpi->oxcf.framerate;
      avg_duration *= (interval - avg_duration + this_duration);
      avg_duration /= interval;

      vp9_new_framerate(cpi, 10000000.0 / avg_duration);
    }
  }
  cpi->last_time_stamp_seen = cpi->source->ts_start;
  cpi->last_end_time_stamp_seen = cpi->source->ts_end;
}

int vp9_get_compressed_data(VP9_COMP *cpi, unsigned int *frame_flags,
                            size_t *size, uint8_t *dest,
                            int64_t *time_stamp, int64_t *time_end, int flush) {
  VP9_COMMON *const cm = &cpi->common;
  MACROBLOCKD *const xd = &cpi->mb.e_mbd;
  RATE_CONTROL *const rc = &cpi->rc;
  struct vpx_usec_timer  cmptimer;
  YV12_BUFFER_CONFIG *force_src_buffer = NULL;
  MV_REFERENCE_FRAME ref_frame;

  if (!cpi)
    return -1;

  if (cpi->svc.number_spatial_layers > 1 && cpi->pass == 2) {
    vp9_restore_layer_context(cpi);
  }

  vpx_usec_timer_start(&cmptimer);

  cpi->source = NULL;
  cpi->last_source = NULL;

  set_high_precision_mv(cpi, ALTREF_HIGH_PRECISION_MV);

  // Normal defaults
  cm->reset_frame_context = 0;
  cm->refresh_frame_context = 1;
  cpi->refresh_last_frame = 1;
  cpi->refresh_golden_frame = 0;
  cpi->refresh_alt_ref_frame = 0;

  // Should we code an alternate reference frame.
  if (cpi->oxcf.play_alternate && rc->source_alt_ref_pending) {
    int frames_to_arf;

#if CONFIG_MULTIPLE_ARF
    assert(!cpi->multi_arf_enabled ||
           cpi->frame_coding_order[cpi->sequence_number] < 0);

    if (cpi->multi_arf_enabled && (cpi->pass == 2))
      frames_to_arf = (-cpi->frame_coding_order[cpi->sequence_number])
          - cpi->next_frame_in_order;
    else
#endif
      frames_to_arf = rc->frames_till_gf_update_due;

    assert(frames_to_arf <= rc->frames_to_key);

    if ((cpi->source = vp9_lookahead_peek(cpi->lookahead, frames_to_arf))) {
#if CONFIG_MULTIPLE_ARF
      cpi->alt_ref_source[cpi->arf_buffered] = cpi->source;
#else
      cpi->alt_ref_source = cpi->source;
#endif

      if (cpi->oxcf.arnr_max_frames > 0) {
        // Produce the filtered ARF frame.
        // TODO(agrange) merge these two functions.
        vp9_configure_arnr_filter(cpi, frames_to_arf, rc->gfu_boost);
        vp9_temporal_filter_prepare(cpi, frames_to_arf);
        vp9_extend_frame_borders(&cpi->alt_ref_buffer);
        force_src_buffer = &cpi->alt_ref_buffer;
      }

      cm->show_frame = 0;
      cpi->refresh_alt_ref_frame = 1;
      cpi->refresh_golden_frame = 0;
      cpi->refresh_last_frame = 0;
      rc->is_src_frame_alt_ref = 0;

#if CONFIG_MULTIPLE_ARF
      if (!cpi->multi_arf_enabled)
#endif
        rc->source_alt_ref_pending = 0;
    } else {
      rc->source_alt_ref_pending = 0;
    }
  }

  if (!cpi->source) {
#if CONFIG_MULTIPLE_ARF
    int i;
#endif

    // Get last frame source.
    if (cm->current_video_frame > 0) {
      if ((cpi->last_source = vp9_lookahead_peek(cpi->lookahead, -1)) == NULL)
        return -1;
    }

    if ((cpi->source = vp9_lookahead_pop(cpi->lookahead, flush))) {
      cm->show_frame = 1;
      cm->intra_only = 0;

#if CONFIG_MULTIPLE_ARF
      // Is this frame the ARF overlay.
      rc->is_src_frame_alt_ref = 0;
      for (i = 0; i < cpi->arf_buffered; ++i) {
        if (cpi->source == cpi->alt_ref_source[i]) {
          rc->is_src_frame_alt_ref = 1;
          cpi->refresh_golden_frame = 1;
          break;
        }
      }
#else
      rc->is_src_frame_alt_ref = cpi->alt_ref_source &&
                                 (cpi->source == cpi->alt_ref_source);
#endif
      if (rc->is_src_frame_alt_ref) {
        // Current frame is an ARF overlay frame.
#if CONFIG_MULTIPLE_ARF
        cpi->alt_ref_source[i] = NULL;
#else
        cpi->alt_ref_source = NULL;
#endif
        // Don't refresh the last buffer for an ARF overlay frame. It will
        // become the GF so preserve last as an alternative prediction option.
        cpi->refresh_last_frame = 0;
      }
#if CONFIG_MULTIPLE_ARF
      ++cpi->next_frame_in_order;
#endif
    }
  }

  if (cpi->source) {
    cpi->un_scaled_source = cpi->Source = force_src_buffer ? force_src_buffer
                                                           : &cpi->source->img;

  if (cpi->last_source != NULL) {
    cpi->unscaled_last_source = &cpi->last_source->img;
  } else {
    cpi->unscaled_last_source = NULL;
  }

    *time_stamp = cpi->source->ts_start;
    *time_end = cpi->source->ts_end;
    *frame_flags = cpi->source->flags;

#if CONFIG_MULTIPLE_ARF
    if (cm->frame_type != KEY_FRAME && cpi->pass == 2)
      rc->source_alt_ref_pending = is_next_frame_arf(cpi);
#endif
  } else {
    *size = 0;
    if (flush && cpi->pass == 1 && !cpi->twopass.first_pass_done) {
      vp9_end_first_pass(cpi);    /* get last stats packet */
      cpi->twopass.first_pass_done = 1;
    }
    return -1;
  }

  if (cpi->source->ts_start < cpi->first_time_stamp_ever) {
    cpi->first_time_stamp_ever = cpi->source->ts_start;
    cpi->last_end_time_stamp_seen = cpi->source->ts_start;
  }

  // adjust frame rates based on timestamps given
  if (cm->show_frame) {
    adjust_frame_rate(cpi);
  }

  if (cpi->svc.number_temporal_layers > 1 &&
      cpi->oxcf.rc_mode == RC_MODE_CBR) {
    vp9_update_temporal_layer_framerate(cpi);
    vp9_restore_layer_context(cpi);
  }

  // start with a 0 size frame
  *size = 0;

  // Clear down mmx registers
  vp9_clear_system_state();

  /* find a free buffer for the new frame, releasing the reference previously
   * held.
   */
  cm->frame_bufs[cm->new_fb_idx].ref_count--;
  cm->new_fb_idx = get_free_fb(cm);

#if CONFIG_MULTIPLE_ARF
  /* Set up the correct ARF frame. */
  if (cpi->refresh_alt_ref_frame) {
    ++cpi->arf_buffered;
  }
  if (cpi->multi_arf_enabled && (cm->frame_type != KEY_FRAME) &&
      (cpi->pass == 2)) {
    cpi->alt_fb_idx = cpi->arf_buffer_idx[cpi->sequence_number];
  }
#endif

  cpi->frame_flags = *frame_flags;

  if (cpi->pass == 2 &&
      cm->current_video_frame == 0 &&
      cpi->oxcf.allow_spatial_resampling &&
      cpi->oxcf.rc_mode == RC_MODE_VBR) {
    // Internal scaling is triggered on the first frame.
    vp9_set_size_literal(cpi, cpi->oxcf.scaled_frame_width,
                         cpi->oxcf.scaled_frame_height);
  }

  // Reset the frame pointers to the current frame size
  vp9_realloc_frame_buffer(get_frame_new_buffer(cm),
                           cm->width, cm->height,
                           cm->subsampling_x, cm->subsampling_y,
#if CONFIG_VP9_HIGH
                           cm->use_high,
#endif
                           VP9_ENC_BORDER_IN_PIXELS, NULL, NULL, NULL);

  for (ref_frame = LAST_FRAME; ref_frame <= ALTREF_FRAME; ++ref_frame) {
    const int idx = cm->ref_frame_map[get_ref_frame_idx(cpi, ref_frame)];
    YV12_BUFFER_CONFIG *const buf = &cm->frame_bufs[idx].buf;
    RefBuffer *const ref_buf = &cm->frame_refs[ref_frame - 1];
    ref_buf->buf = buf;
    ref_buf->idx = idx;
#if CONFIG_VP9_HIGH
    vp9_setup_scale_factors_for_frame(&ref_buf->sf,
                                      buf->y_crop_width, buf->y_crop_height,
                                      cm->width, cm->height,
                                      (buf->flags & YV12_FLAG_HIGH) ? 1 : 0);
#else
    vp9_setup_scale_factors_for_frame(&ref_buf->sf,
                                      buf->y_crop_width, buf->y_crop_height,
                                      cm->width, cm->height);
#endif

    if (vp9_is_scaled(&ref_buf->sf))
      vp9_extend_frame_borders(buf);
  }

  set_ref_ptrs(cm, xd, LAST_FRAME, LAST_FRAME);

  if (cpi->oxcf.aq_mode == VARIANCE_AQ) {
    vp9_vaq_init();
  }

  if (cpi->pass == 1 &&
      (!cpi->use_svc || cpi->svc.number_temporal_layers == 1)) {
    Pass1Encode(cpi, size, dest, frame_flags);
  } else if (cpi->pass == 2 &&
      (!cpi->use_svc || cpi->svc.number_temporal_layers == 1)) {
    Pass2Encode(cpi, size, dest, frame_flags);
  } else if (cpi->use_svc) {
    SvcEncode(cpi, size, dest, frame_flags);
  } else {
    // One pass encode
    Pass0Encode(cpi, size, dest, frame_flags);
  }

  if (cm->refresh_frame_context)
    cm->frame_contexts[cm->frame_context_idx] = cm->fc;

  // Frame was dropped, release scaled references.
  if (*size == 0) {
    release_scaled_references(cpi);
  }

  if (*size > 0) {
    cpi->droppable = !frame_is_reference(cpi);
  }

  // Save layer specific state.
  if ((cpi->svc.number_temporal_layers > 1 &&
      cpi->oxcf.rc_mode == RC_MODE_CBR) ||
      (cpi->svc.number_spatial_layers > 1 && cpi->pass == 2)) {
    vp9_save_layer_context(cpi);
  }

  vpx_usec_timer_mark(&cmptimer);
  cpi->time_compress_data += vpx_usec_timer_elapsed(&cmptimer);

  if (cpi->b_calculate_psnr && cpi->pass != 1 && cm->show_frame)
    generate_psnr_packet(cpi);

#if CONFIG_INTERNAL_STATS

  if (cpi->pass != 1) {
    cpi->bytes += (int)(*size);

    if (cm->show_frame) {
      cpi->count++;

      if (cpi->b_calculate_psnr) {
        YV12_BUFFER_CONFIG *orig = cpi->Source;
        YV12_BUFFER_CONFIG *recon = cpi->common.frame_to_show;
        YV12_BUFFER_CONFIG *pp = &cm->post_proc_buffer;
        PSNR_STATS psnr;
        calc_psnr(orig, recon, &psnr, cm->bit_depth);

        cpi->total += psnr.psnr[0];
        cpi->total_y += psnr.psnr[1];
        cpi->total_u += psnr.psnr[2];
        cpi->total_v += psnr.psnr[3];
        cpi->total_sq_error += psnr.sse[0];
        cpi->total_samples += psnr.samples[0];

        {
          PSNR_STATS psnr2;
          double frame_ssim2 = 0, weight = 0;
#if CONFIG_VP9_POSTPROC
          vp9_deblock(cm->frame_to_show, &cm->post_proc_buffer,
                      cm->lf.filter_level * 10 / 6);
#endif
          vp9_clear_system_state();

          calc_psnr(orig, pp, &psnr2, cm->bit_depth);

          cpi->totalp += psnr2.psnr[0];
          cpi->totalp_y += psnr2.psnr[1];
          cpi->totalp_u += psnr2.psnr[2];
          cpi->totalp_v += psnr2.psnr[3];
          cpi->totalp_sq_error += psnr2.sse[0];
          cpi->totalp_samples += psnr2.samples[0];
#if CONFIG_VP9_HIGH
          if (cm->use_high) {
            frame_ssim2 = vp9_high_calc_ssim(orig, recon, 1, &weight, xd->bps);
          } else {
            frame_ssim2 = vp9_calc_ssim(orig, recon, 1, &weight);
          }
#else
          frame_ssim2 = vp9_calc_ssim(orig, recon, 1, &weight);
#endif
          cpi->summed_quality += frame_ssim2 * weight;
          cpi->summed_weights += weight;

#if CONFIG_VP9_HIGH
          if (cm->use_high) {
            frame_ssim2 = vp9_high_calc_ssim(orig, &cm->post_proc_buffer, 1,
                                             &weight, xd->bps);
          } else {
            frame_ssim2 = vp9_calc_ssim(orig, &cm->post_proc_buffer, 1,
                                        &weight);
          }
#else
          frame_ssim2 = vp9_calc_ssim(orig, &cm->post_proc_buffer, 1, &weight);
#endif

          cpi->summedp_quality += frame_ssim2 * weight;
          cpi->summedp_weights += weight;
#if 0
          {
            FILE *f = fopen("q_used.stt", "a");
            fprintf(f, "%5d : Y%f7.3:U%f7.3:V%f7.3:F%f7.3:S%7.3f\n",
                    cpi->common.current_video_frame, y2, u2, v2,
                    frame_psnr2, frame_ssim2);
            fclose(f);
          }
#endif
        }
      }

      if (cpi->b_calculate_ssimg) {
        double y, u, v, frame_all;
#if CONFIG_VP9_HIGH
        if (cm->use_high) {
          frame_all = vp9_high_calc_ssimg(cpi->Source, cm->frame_to_show, &y,
                                          &u, &v, xd->bps);
        } else {
          frame_all = vp9_calc_ssimg(cpi->Source, cm->frame_to_show, &y, &u,
                                     &v);
        }
#else
        frame_all = vp9_calc_ssimg(cpi->Source, cm->frame_to_show, &y, &u, &v);
#endif
        cpi->total_ssimg_y += y;
        cpi->total_ssimg_u += u;
        cpi->total_ssimg_v += v;
        cpi->total_ssimg_all += frame_all;
      }
    }
  }

#endif
  return 0;
}

int vp9_get_preview_raw_frame(VP9_COMP *cpi, YV12_BUFFER_CONFIG *dest,
                              vp9_ppflags_t *flags) {
  VP9_COMMON *cm = &cpi->common;

  if (!cm->show_frame) {
    return -1;
  } else {
    int ret;
#if CONFIG_VP9_POSTPROC
    ret = vp9_post_proc_frame(cm, dest, flags);
#else

    if (cm->frame_to_show) {
      *dest = *cm->frame_to_show;
      dest->y_width = cm->width;
      dest->y_height = cm->height;
      dest->uv_width = cm->width >> cm->subsampling_x;
      dest->uv_height = cm->height >> cm->subsampling_y;
      ret = 0;
    } else {
      ret = -1;
    }

#endif  // !CONFIG_VP9_POSTPROC
    vp9_clear_system_state();
    return ret;
  }
}

int vp9_set_roimap(VP9_COMP *cpi, unsigned char *map, unsigned int rows,
                   unsigned int cols, int delta_q[MAX_SEGMENTS],
                   int delta_lf[MAX_SEGMENTS],
                   unsigned int threshold[MAX_SEGMENTS]) {
  signed char feature_data[SEG_LVL_MAX][MAX_SEGMENTS];
  struct segmentation *seg = &cpi->common.seg;
  const VP9_COMMON *const cm = &cpi->common;
  int i;

  if (cm->mb_rows != rows || cm->mb_cols != cols)
    return -1;

  if (!map) {
    vp9_disable_segmentation(seg);
    return 0;
  }

  vpx_memcpy(cpi->segmentation_map, map, cm->mi_rows * cm->mi_cols);

  // Activate segmentation.
  vp9_enable_segmentation(seg);

  // Set up the quant, LF and breakout threshold segment data
  for (i = 0; i < MAX_SEGMENTS; i++) {
    feature_data[SEG_LVL_ALT_Q][i] = delta_q[i];
    feature_data[SEG_LVL_ALT_LF][i] = delta_lf[i];
    cpi->segment_encode_breakout[i] = threshold[i];
  }

  // Enable the loop and quant changes in the feature mask
  for (i = 0; i < MAX_SEGMENTS; i++) {
    if (delta_q[i])
      vp9_enable_segfeature(seg, i, SEG_LVL_ALT_Q);
    else
      vp9_disable_segfeature(seg, i, SEG_LVL_ALT_Q);

    if (delta_lf[i])
      vp9_enable_segfeature(seg, i, SEG_LVL_ALT_LF);
    else
      vp9_disable_segfeature(seg, i, SEG_LVL_ALT_LF);
  }

  // Initialize the feature data structure
  // SEGMENT_DELTADATA    0, SEGMENT_ABSDATA      1
  vp9_set_segment_data(seg, &feature_data[0][0], SEGMENT_DELTADATA);

  return 0;
}

int vp9_set_active_map(VP9_COMP *cpi, unsigned char *map,
                       unsigned int rows, unsigned int cols) {
  if (rows == cpi->common.mb_rows && cols == cpi->common.mb_cols) {
    if (map) {
      vpx_memcpy(cpi->active_map, map, rows * cols);
      cpi->active_map_enabled = 1;
    } else {
      cpi->active_map_enabled = 0;
    }

    return 0;
  } else {
    // cpi->active_map_enabled = 0;
    return -1;
  }
}

int vp9_set_internal_size(VP9_COMP *cpi,
                          VPX_SCALING horiz_mode, VPX_SCALING vert_mode) {
  VP9_COMMON *cm = &cpi->common;
  int hr = 0, hs = 0, vr = 0, vs = 0;

  if (horiz_mode > ONETWO || vert_mode > ONETWO)
    return -1;

  Scale2Ratio(horiz_mode, &hr, &hs);
  Scale2Ratio(vert_mode, &vr, &vs);

  // always go to the next whole number
  cm->width = (hs - 1 + cpi->oxcf.width * hr) / hs;
  cm->height = (vs - 1 + cpi->oxcf.height * vr) / vs;

  assert(cm->width <= cpi->initial_width);
  assert(cm->height <= cpi->initial_height);
  update_frame_size(cpi);
  return 0;
}

int vp9_set_size_literal(VP9_COMP *cpi, unsigned int width,
                         unsigned int height) {
  VP9_COMMON *cm = &cpi->common;

#if CONFIG_VP9_HIGH
  // The internal bitdepth should be overwritten when the first frame arrives
  check_initial_width(cpi, 1, 1, 0);
#else
  check_initial_width(cpi, 1, 1);
#endif

  if (width) {
    cm->width = width;
    if (cm->width * 5 < cpi->initial_width) {
      cm->width = cpi->initial_width / 5 + 1;
      printf("Warning: Desired width too small, changed to %d\n", cm->width);
    }
    if (cm->width > cpi->initial_width) {
      cm->width = cpi->initial_width;
      printf("Warning: Desired width too large, changed to %d\n", cm->width);
    }
  }

  if (height) {
    cm->height = height;
    if (cm->height * 5 < cpi->initial_height) {
      cm->height = cpi->initial_height / 5 + 1;
      printf("Warning: Desired height too small, changed to %d\n", cm->height);
    }
    if (cm->height > cpi->initial_height) {
      cm->height = cpi->initial_height;
      printf("Warning: Desired height too large, changed to %d\n", cm->height);
    }
  }

  assert(cm->width <= cpi->initial_width);
  assert(cm->height <= cpi->initial_height);
  update_frame_size(cpi);
  return 0;
}

void vp9_set_svc(VP9_COMP *cpi, int use_svc) {
  cpi->use_svc = use_svc;
  return;
}

int vp9_get_y_sse(const YV12_BUFFER_CONFIG *a, const YV12_BUFFER_CONFIG *b) {
  assert(a->y_crop_width == b->y_crop_width);
  assert(a->y_crop_height == b->y_crop_height);
#if CONFIG_VP9_HIGH
  if (a->flags & YV12_FLAG_HIGH) {
    return (int) high_get_sse(a->y_buffer, a->y_stride, b->y_buffer,
                              b->y_stride, a->y_crop_width,
                              a->y_crop_height);
  }
#endif

  return (int)get_sse(a->y_buffer, a->y_stride, b->y_buffer, b->y_stride,
                      a->y_crop_width, a->y_crop_height);
}

int vp9_get_quantizer(VP9_COMP *cpi) {
  return cpi->common.base_qindex;
}<|MERGE_RESOLUTION|>--- conflicted
+++ resolved
@@ -826,16 +826,12 @@
 
 #if CONFIG_VP9_HIGH
 
-#define HIGH_BFP(BT, SDF, SDAF, VF, SVF, SVAF, SVFHH, SVFHV, SVFHHV, \
-            SDX3F, SDX8F, SDX4DF)\
+#define HIGH_BFP(BT, SDF, SDAF, VF, SVF, SVAF, SDX3F, SDX8F, SDX4DF) \
     cpi->fn_ptr[BT].sdf            = SDF; \
     cpi->fn_ptr[BT].sdaf           = SDAF; \
     cpi->fn_ptr[BT].vf             = VF; \
     cpi->fn_ptr[BT].svf            = SVF; \
     cpi->fn_ptr[BT].svaf           = SVAF; \
-    cpi->fn_ptr[BT].svf_halfpix_h  = SVFHH; \
-    cpi->fn_ptr[BT].svf_halfpix_v  = SVFHV; \
-    cpi->fn_ptr[BT].svf_halfpix_hv = SVFHHV; \
     cpi->fn_ptr[BT].sdx3f          = SDX3F; \
     cpi->fn_ptr[BT].sdx8f          = SDX8F; \
     cpi->fn_ptr[BT].sdx4df         = SDX4DF;
@@ -1198,41 +1194,34 @@
                  vp9_high_variance32x16_bits8,
                  vp9_high_sub_pixel_variance32x16_bits8,
                  vp9_high_sub_pixel_avg_variance32x16_bits8,
-                 NULL, NULL, NULL, NULL, NULL,
-                 vp9_high_sad32x16x4d_bits8)
+                 NULL, NULL, vp9_high_sad32x16x4d_bits8)
 
         HIGH_BFP(BLOCK_16X32, vp9_high_sad16x32_bits8,
                  vp9_high_sad16x32_avg_bits8,
                  vp9_high_variance16x32_bits8,
                  vp9_high_sub_pixel_variance16x32_bits8,
                  vp9_high_sub_pixel_avg_variance16x32_bits8,
-                 NULL, NULL, NULL, NULL, NULL,
-                 vp9_high_sad16x32x4d_bits8)
+                 NULL, NULL, vp9_high_sad16x32x4d_bits8)
 
         HIGH_BFP(BLOCK_64X32, vp9_high_sad64x32_bits8,
                  vp9_high_sad64x32_avg_bits8,
                  vp9_high_variance64x32_bits8,
                  vp9_high_sub_pixel_variance64x32_bits8,
                  vp9_high_sub_pixel_avg_variance64x32_bits8,
-                 NULL, NULL, NULL, NULL, NULL,
-                 vp9_high_sad64x32x4d_bits8)
+                 NULL, NULL, vp9_high_sad64x32x4d_bits8)
 
         HIGH_BFP(BLOCK_32X64, vp9_high_sad32x64_bits8,
                  vp9_high_sad32x64_avg_bits8,
                  vp9_high_variance32x64_bits8,
                  vp9_high_sub_pixel_variance32x64_bits8,
                  vp9_high_sub_pixel_avg_variance32x64_bits8,
-                 NULL, NULL, NULL, NULL, NULL,
-                 vp9_high_sad32x64x4d_bits8)
+                 NULL, NULL, vp9_high_sad32x64x4d_bits8)
 
         HIGH_BFP(BLOCK_32X32, vp9_high_sad32x32_bits8,
                  vp9_high_sad32x32_avg_bits8,
                  vp9_high_variance32x32_bits8,
                  vp9_high_sub_pixel_variance32x32_bits8,
                  vp9_high_sub_pixel_avg_variance32x32_bits8,
-                 vp9_high_variance_halfpixvar32x32_h_bits8,
-                 vp9_high_variance_halfpixvar32x32_v_bits8,
-                 vp9_high_variance_halfpixvar32x32_hv_bits8,
                  vp9_high_sad32x32x3_bits8,
                  vp9_high_sad32x32x8_bits8,
                  vp9_high_sad32x32x4d_bits8)
@@ -1242,9 +1231,6 @@
                  vp9_high_variance64x64_bits8,
                  vp9_high_sub_pixel_variance64x64_bits8,
                  vp9_high_sub_pixel_avg_variance64x64_bits8,
-                 vp9_high_variance_halfpixvar64x64_h_bits8,
-                 vp9_high_variance_halfpixvar64x64_v_bits8,
-                 vp9_high_variance_halfpixvar64x64_hv_bits8,
                  vp9_high_sad64x64x3_bits8,
                  vp9_high_sad64x64x8_bits8,
                  vp9_high_sad64x64x4d_bits8)
@@ -1254,9 +1240,6 @@
                  vp9_high_variance16x16_bits8,
                  vp9_high_sub_pixel_variance16x16_bits8,
                  vp9_high_sub_pixel_avg_variance16x16_bits8,
-                 vp9_high_variance_halfpixvar16x16_h_bits8,
-                 vp9_high_variance_halfpixvar16x16_v_bits8,
-                 vp9_high_variance_halfpixvar16x16_hv_bits8,
                  vp9_high_sad16x16x3_bits8,
                  vp9_high_sad16x16x8_bits8,
                  vp9_high_sad16x16x4d_bits8)
@@ -1266,7 +1249,6 @@
                  vp9_high_variance16x8_bits8,
                  vp9_high_sub_pixel_variance16x8_bits8,
                  vp9_high_sub_pixel_avg_variance16x8_bits8,
-                 NULL, NULL, NULL,
                  vp9_high_sad16x8x3_bits8,
                  vp9_high_sad16x8x8_bits8,
                  vp9_high_sad16x8x4d_bits8)
@@ -1276,7 +1258,6 @@
                  vp9_high_variance8x16_bits8,
                  vp9_high_sub_pixel_variance8x16_bits8,
                  vp9_high_sub_pixel_avg_variance8x16_bits8,
-                 NULL, NULL, NULL,
                  vp9_high_sad8x16x3_bits8,
                  vp9_high_sad8x16x8_bits8,
                  vp9_high_sad8x16x4d_bits8)
@@ -1286,7 +1267,6 @@
                  vp9_high_variance8x8_bits8,
                  vp9_high_sub_pixel_variance8x8_bits8,
                  vp9_high_sub_pixel_avg_variance8x8_bits8,
-                 NULL, NULL, NULL,
                  vp9_high_sad8x8x3_bits8,
                  vp9_high_sad8x8x8_bits8,
                  vp9_high_sad8x8x4d_bits8)
@@ -1296,8 +1276,7 @@
                  vp9_high_variance8x4_bits8,
                  vp9_high_sub_pixel_variance8x4_bits8,
                  vp9_high_sub_pixel_avg_variance8x4_bits8,
-                 NULL, NULL, NULL, NULL,
-                 vp9_high_sad8x4x8_bits8,
+                 NULL, vp9_high_sad8x4x8_bits8,
                  vp9_high_sad8x4x4d_bits8)
 
         HIGH_BFP(BLOCK_4X8, vp9_high_sad4x8_bits8,
@@ -1305,8 +1284,7 @@
                  vp9_high_variance4x8_bits8,
                  vp9_high_sub_pixel_variance4x8_bits8,
                  vp9_high_sub_pixel_avg_variance4x8_bits8,
-                 NULL, NULL, NULL, NULL,
-                 vp9_high_sad4x8x8_bits8,
+                 NULL, vp9_high_sad4x8x8_bits8,
                  vp9_high_sad4x8x4d_bits8)
 
         HIGH_BFP(BLOCK_4X4, vp9_high_sad4x4_bits8,
@@ -1314,7 +1292,6 @@
                  vp9_high_variance4x4_bits8,
                  vp9_high_sub_pixel_variance4x4_bits8,
                  vp9_high_sub_pixel_avg_variance4x4_bits8,
-                 NULL, NULL, NULL,
                  vp9_high_sad4x4x3_bits8,
                  vp9_high_sad4x4x8_bits8,
                  vp9_high_sad4x4x4d_bits8)
@@ -1326,41 +1303,34 @@
                  vp9_high_variance32x16_bits10,
                  vp9_high_sub_pixel_variance32x16_bits10,
                  vp9_high_sub_pixel_avg_variance32x16_bits10,
-                 NULL, NULL, NULL, NULL, NULL,
-                 vp9_high_sad32x16x4d_bits10)
+                 NULL, NULL, vp9_high_sad32x16x4d_bits10)
 
         HIGH_BFP(BLOCK_16X32, vp9_high_sad16x32_bits10,
                  vp9_high_sad16x32_avg_bits10,
                  vp9_high_variance16x32_bits10,
                  vp9_high_sub_pixel_variance16x32_bits10,
                  vp9_high_sub_pixel_avg_variance16x32_bits10,
-                 NULL, NULL, NULL, NULL, NULL,
-                 vp9_high_sad16x32x4d_bits10)
+                 NULL, NULL, vp9_high_sad16x32x4d_bits10)
 
         HIGH_BFP(BLOCK_64X32, vp9_high_sad64x32_bits10,
                  vp9_high_sad64x32_avg_bits10,
                  vp9_high_variance64x32_bits10,
                  vp9_high_sub_pixel_variance64x32_bits10,
                  vp9_high_sub_pixel_avg_variance64x32_bits10,
-                 NULL, NULL, NULL, NULL, NULL,
-                 vp9_high_sad64x32x4d_bits10)
+                 NULL, NULL, vp9_high_sad64x32x4d_bits10)
 
         HIGH_BFP(BLOCK_32X64, vp9_high_sad32x64_bits10,
                  vp9_high_sad32x64_avg_bits10,
                  vp9_high_variance32x64_bits10,
                  vp9_high_sub_pixel_variance32x64_bits10,
                  vp9_high_sub_pixel_avg_variance32x64_bits10,
-                 NULL, NULL, NULL, NULL, NULL,
-                 vp9_high_sad32x64x4d_bits10)
+                 NULL, NULL, vp9_high_sad32x64x4d_bits10)
 
         HIGH_BFP(BLOCK_32X32, vp9_high_sad32x32_bits10,
                  vp9_high_sad32x32_avg_bits10,
                  vp9_high_variance32x32_bits10,
                  vp9_high_sub_pixel_variance32x32_bits10,
                  vp9_high_sub_pixel_avg_variance32x32_bits10,
-                 vp9_high_variance_halfpixvar32x32_h_bits10,
-                 vp9_high_variance_halfpixvar32x32_v_bits10,
-                 vp9_high_variance_halfpixvar32x32_hv_bits10,
                  vp9_high_sad32x32x3_bits10,
                  vp9_high_sad32x32x8_bits10,
                  vp9_high_sad32x32x4d_bits10)
@@ -1370,9 +1340,6 @@
                  vp9_high_variance64x64_bits10,
                  vp9_high_sub_pixel_variance64x64_bits10,
                  vp9_high_sub_pixel_avg_variance64x64_bits10,
-                 vp9_high_variance_halfpixvar64x64_h_bits10,
-                 vp9_high_variance_halfpixvar64x64_v_bits10,
-                 vp9_high_variance_halfpixvar64x64_hv_bits10,
                  vp9_high_sad64x64x3_bits10,
                  vp9_high_sad64x64x8_bits10,
                  vp9_high_sad64x64x4d_bits10)
@@ -1382,9 +1349,6 @@
                  vp9_high_variance16x16_bits10,
                  vp9_high_sub_pixel_variance16x16_bits10,
                  vp9_high_sub_pixel_avg_variance16x16_bits10,
-                 vp9_high_variance_halfpixvar16x16_h_bits10,
-                 vp9_high_variance_halfpixvar16x16_v_bits10,
-                 vp9_high_variance_halfpixvar16x16_hv_bits10,
                  vp9_high_sad16x16x3_bits10,
                  vp9_high_sad16x16x8_bits10,
                  vp9_high_sad16x16x4d_bits10)
@@ -1394,7 +1358,6 @@
                  vp9_high_variance16x8_bits10,
                  vp9_high_sub_pixel_variance16x8_bits10,
                  vp9_high_sub_pixel_avg_variance16x8_bits10,
-                 NULL, NULL, NULL,
                  vp9_high_sad16x8x3_bits10,
                  vp9_high_sad16x8x8_bits10,
                  vp9_high_sad16x8x4d_bits10)
@@ -1404,7 +1367,6 @@
                  vp9_high_variance8x16_bits10,
                  vp9_high_sub_pixel_variance8x16_bits10,
                  vp9_high_sub_pixel_avg_variance8x16_bits10,
-                 NULL, NULL, NULL,
                  vp9_high_sad8x16x3_bits10,
                  vp9_high_sad8x16x8_bits10,
                  vp9_high_sad8x16x4d_bits10)
@@ -1414,7 +1376,6 @@
                  vp9_high_variance8x8_bits10,
                  vp9_high_sub_pixel_variance8x8_bits10,
                  vp9_high_sub_pixel_avg_variance8x8_bits10,
-                 NULL, NULL, NULL,
                  vp9_high_sad8x8x3_bits10,
                  vp9_high_sad8x8x8_bits10,
                  vp9_high_sad8x8x4d_bits10)
@@ -1424,8 +1385,7 @@
                  vp9_high_variance8x4_bits10,
                  vp9_high_sub_pixel_variance8x4_bits10,
                  vp9_high_sub_pixel_avg_variance8x4_bits10,
-                 NULL, NULL, NULL, NULL,
-                 vp9_high_sad8x4x8_bits10,
+                 NULL, vp9_high_sad8x4x8_bits10,
                  vp9_high_sad8x4x4d_bits10)
 
         HIGH_BFP(BLOCK_4X8, vp9_high_sad4x8_bits10,
@@ -1433,8 +1393,7 @@
                  vp9_high_variance4x8_bits10,
                  vp9_high_sub_pixel_variance4x8_bits10,
                  vp9_high_sub_pixel_avg_variance4x8_bits10,
-                 NULL, NULL, NULL, NULL,
-                 vp9_high_sad4x8x8_bits10,
+                 NULL, vp9_high_sad4x8x8_bits10,
                  vp9_high_sad4x8x4d_bits10)
 
         HIGH_BFP(BLOCK_4X4, vp9_high_sad4x4_bits10,
@@ -1442,7 +1401,6 @@
                  vp9_high_variance4x4_bits10,
                  vp9_high_sub_pixel_variance4x4_bits10,
                  vp9_high_sub_pixel_avg_variance4x4_bits10,
-                 NULL, NULL, NULL,
                  vp9_high_sad4x4x3_bits10,
                  vp9_high_sad4x4x8_bits10,
                  vp9_high_sad4x4x4d_bits10)
@@ -1454,41 +1412,34 @@
                  vp9_high_variance32x16_bits12,
                  vp9_high_sub_pixel_variance32x16_bits12,
                  vp9_high_sub_pixel_avg_variance32x16_bits12,
-                 NULL, NULL, NULL, NULL, NULL,
-                 vp9_high_sad32x16x4d_bits12)
+                 NULL, NULL, vp9_high_sad32x16x4d_bits12)
 
         HIGH_BFP(BLOCK_16X32, vp9_high_sad16x32_bits12,
                  vp9_high_sad16x32_avg_bits12,
                  vp9_high_variance16x32_bits12,
                  vp9_high_sub_pixel_variance16x32_bits12,
                  vp9_high_sub_pixel_avg_variance16x32_bits12,
-                 NULL, NULL, NULL, NULL, NULL,
-                 vp9_high_sad16x32x4d_bits12)
+                 NULL, NULL, vp9_high_sad16x32x4d_bits12)
 
         HIGH_BFP(BLOCK_64X32, vp9_high_sad64x32_bits12,
                  vp9_high_sad64x32_avg_bits12,
                  vp9_high_variance64x32_bits12,
                  vp9_high_sub_pixel_variance64x32_bits12,
                  vp9_high_sub_pixel_avg_variance64x32_bits12,
-                 NULL, NULL, NULL, NULL, NULL,
-                 vp9_high_sad64x32x4d_bits12)
+                 NULL, NULL, vp9_high_sad64x32x4d_bits12)
 
         HIGH_BFP(BLOCK_32X64, vp9_high_sad32x64_bits12,
                  vp9_high_sad32x64_avg_bits12,
                  vp9_high_variance32x64_bits12,
                  vp9_high_sub_pixel_variance32x64_bits12,
                  vp9_high_sub_pixel_avg_variance32x64_bits12,
-                 NULL, NULL, NULL, NULL, NULL,
-                 vp9_high_sad32x64x4d_bits12)
+                 NULL, NULL, vp9_high_sad32x64x4d_bits12)
 
         HIGH_BFP(BLOCK_32X32, vp9_high_sad32x32_bits12,
                  vp9_high_sad32x32_avg_bits12,
                  vp9_high_variance32x32_bits12,
                  vp9_high_sub_pixel_variance32x32_bits12,
                  vp9_high_sub_pixel_avg_variance32x32_bits12,
-                 vp9_high_variance_halfpixvar32x32_h_bits12,
-                 vp9_high_variance_halfpixvar32x32_v_bits12,
-                 vp9_high_variance_halfpixvar32x32_hv_bits12,
                  vp9_high_sad32x32x3_bits12,
                  vp9_high_sad32x32x8_bits12,
                  vp9_high_sad32x32x4d_bits12)
@@ -1498,9 +1449,6 @@
                  vp9_high_variance64x64_bits12,
                  vp9_high_sub_pixel_variance64x64_bits12,
                  vp9_high_sub_pixel_avg_variance64x64_bits12,
-                 vp9_high_variance_halfpixvar64x64_h_bits12,
-                 vp9_high_variance_halfpixvar64x64_v_bits12,
-                 vp9_high_variance_halfpixvar64x64_hv_bits12,
                  vp9_high_sad64x64x3_bits12,
                  vp9_high_sad64x64x8_bits12,
                  vp9_high_sad64x64x4d_bits12)
@@ -1510,9 +1458,6 @@
                  vp9_high_variance16x16_bits12,
                  vp9_high_sub_pixel_variance16x16_bits12,
                  vp9_high_sub_pixel_avg_variance16x16_bits12,
-                 vp9_high_variance_halfpixvar16x16_h_bits12,
-                 vp9_high_variance_halfpixvar16x16_v_bits12,
-                 vp9_high_variance_halfpixvar16x16_hv_bits12,
                  vp9_high_sad16x16x3_bits12,
                  vp9_high_sad16x16x8_bits12,
                  vp9_high_sad16x16x4d_bits12)
@@ -1522,7 +1467,6 @@
                  vp9_high_variance16x8_bits12,
                  vp9_high_sub_pixel_variance16x8_bits12,
                  vp9_high_sub_pixel_avg_variance16x8_bits12,
-                 NULL, NULL, NULL,
                  vp9_high_sad16x8x3_bits12,
                  vp9_high_sad16x8x8_bits12,
                  vp9_high_sad16x8x4d_bits12)
@@ -1532,7 +1476,6 @@
                  vp9_high_variance8x16_bits12,
                  vp9_high_sub_pixel_variance8x16_bits12,
                  vp9_high_sub_pixel_avg_variance8x16_bits12,
-                 NULL, NULL, NULL,
                  vp9_high_sad8x16x3_bits12,
                  vp9_high_sad8x16x8_bits12,
                  vp9_high_sad8x16x4d_bits12)
@@ -1542,7 +1485,6 @@
                  vp9_high_variance8x8_bits12,
                  vp9_high_sub_pixel_variance8x8_bits12,
                  vp9_high_sub_pixel_avg_variance8x8_bits12,
-                 NULL, NULL, NULL,
                  vp9_high_sad8x8x3_bits12,
                  vp9_high_sad8x8x8_bits12,
                  vp9_high_sad8x8x4d_bits12)
@@ -1552,8 +1494,7 @@
                  vp9_high_variance8x4_bits12,
                  vp9_high_sub_pixel_variance8x4_bits12,
                  vp9_high_sub_pixel_avg_variance8x4_bits12,
-                 NULL, NULL, NULL, NULL,
-                 vp9_high_sad8x4x8_bits12,
+                 NULL, vp9_high_sad8x4x8_bits12,
                  vp9_high_sad8x4x4d_bits12)
 
         HIGH_BFP(BLOCK_4X8, vp9_high_sad4x8_bits12,
@@ -1561,8 +1502,7 @@
                  vp9_high_variance4x8_bits12,
                  vp9_high_sub_pixel_variance4x8_bits12,
                  vp9_high_sub_pixel_avg_variance4x8_bits12,
-                 NULL, NULL, NULL, NULL,
-                 vp9_high_sad4x8x8_bits12,
+                 NULL, vp9_high_sad4x8x8_bits12,
                  vp9_high_sad4x8x4d_bits12)
 
         HIGH_BFP(BLOCK_4X4, vp9_high_sad4x4_bits12,
@@ -1570,7 +1510,6 @@
                  vp9_high_variance4x4_bits12,
                  vp9_high_sub_pixel_variance4x4_bits12,
                  vp9_high_sub_pixel_avg_variance4x4_bits12,
-                 NULL, NULL, NULL,
                  vp9_high_sad4x4x3_bits12,
                  vp9_high_sad4x4x8_bits12,
                  vp9_high_sad4x4x4d_bits12)
@@ -2352,28 +2291,16 @@
 }
 #endif
 
-<<<<<<< HEAD
+
 #if CONFIG_VP9_HIGH
-static void scale_and_extend_frame_nonnormative(YV12_BUFFER_CONFIG *src_fb,
-                                                YV12_BUFFER_CONFIG *dst_fb,
+static void scale_and_extend_frame_nonnormative(const YV12_BUFFER_CONFIG *src,
+                                                YV12_BUFFER_CONFIG *dst,
                                                 int bps) {
 #else
-static void scale_and_extend_frame_nonnormative(YV12_BUFFER_CONFIG *src_fb,
-                                                YV12_BUFFER_CONFIG *dst_fb) {
-#endif
-  const int in_w = src_fb->y_crop_width;
-  const int in_h = src_fb->y_crop_height;
-  const int out_w = dst_fb->y_crop_width;
-  const int out_h = dst_fb->y_crop_height;
-  const int in_w_uv = src_fb->uv_crop_width;
-  const int in_h_uv = src_fb->uv_crop_height;
-  const int out_w_uv = dst_fb->uv_crop_width;
-  const int out_h_uv = dst_fb->uv_crop_height;
-=======
 static void scale_and_extend_frame_nonnormative(const YV12_BUFFER_CONFIG *src,
                                                 YV12_BUFFER_CONFIG *dst) {
+#endif
   // TODO(dkovalev): replace YV12_BUFFER_CONFIG with vpx_image_t
->>>>>>> 9e7b09bc
   int i;
   const uint8_t *const srcs[4] = {src->y_buffer, src->u_buffer, src->v_buffer,
                                   src->alpha_buffer};
@@ -2392,81 +2319,33 @@
   const int dst_heights[4] = {dst->y_crop_height, dst->uv_crop_height,
                               dst->uv_crop_height, dst->y_crop_height};
 
-  for (i = 0; i < MAX_MB_PLANE; ++i)
+  for (i = 0; i < MAX_MB_PLANE; ++i) {
+#if CONFIG_VP9_HIGH
+    if (src->flags & YV12_FLAG_HIGH) {
+      vp9_high_resize_plane(srcs[i], src_heights[i], src_widths[i],
+                            src_strides[i], dsts[i], dst_heights[i],
+                            dst_widths[i], dst_strides[i], bps);
+    } else {
+      vp9_resize_plane(srcs[i], src_heights[i], src_widths[i], src_strides[i],
+                       dsts[i], dst_heights[i], dst_widths[i], dst_strides[i]);
+    }
+#else
     vp9_resize_plane(srcs[i], src_heights[i], src_widths[i], src_strides[i],
                      dsts[i], dst_heights[i], dst_widths[i], dst_strides[i]);
-
-<<<<<<< HEAD
-  uint8_t *srcs[4] = {src_fb->y_buffer, src_fb->u_buffer, src_fb->v_buffer,
-    src_fb->alpha_buffer};
-  int src_strides[4] = {src_fb->y_stride, src_fb->uv_stride, src_fb->uv_stride,
-    src_fb->alpha_stride};
-
-  uint8_t *dsts[4] = {dst_fb->y_buffer, dst_fb->u_buffer, dst_fb->v_buffer,
-    dst_fb->alpha_buffer};
-  int dst_strides[4] = {dst_fb->y_stride, dst_fb->uv_stride, dst_fb->uv_stride,
-    dst_fb->alpha_stride};
-
-  for (i = 0; i < MAX_MB_PLANE; ++i) {
-    if (i == 0 || i == 3) {
-#if CONFIG_VP9_HIGH
-      if (src_fb->flags & YV12_FLAG_HIGH) {
-        // Y and alpha planes
-        vp9_high_resize_plane(srcs[i], in_h, in_w, src_strides[i],
-                              dsts[i], out_h, out_w, dst_strides[i], bps);
-      } else {
-        // Y and alpha planes
-        vp9_resize_plane(srcs[i], in_h, in_w, src_strides[i],
-                         dsts[i], out_h, out_w, dst_strides[i]);
-      }
-#else
-     // Y and alpha planes
-     vp9_resize_plane(srcs[i], in_h, in_w, src_strides[i],
-                      dsts[i], out_h, out_w, dst_strides[i]);
-#endif
-    } else {
-#if CONFIG_VP9_HIGH
-      if (src_fb->flags & YV12_FLAG_HIGH) {
-        // Chroma planes
-        vp9_high_resize_plane(srcs[i], in_h_uv, in_w_uv, src_strides[i],
-                              dsts[i], out_h_uv, out_w_uv, dst_strides[i],
-                              bps);
-      } else {
-        // Chroma planes
-        vp9_resize_plane(srcs[i], in_h_uv, in_w_uv, src_strides[i],
-                         dsts[i], out_h_uv, out_w_uv, dst_strides[i]);
-      }
-#else
-      // Chroma planes
-      vp9_resize_plane(srcs[i], in_h_uv, in_w_uv, src_strides[i],
-                       dsts[i], out_h_uv, out_w_uv, dst_strides[i]);
-#endif
-    }
-  }
-  // TODO(hkuang): Call C version explicitly
-  // as neon version only expand border size 32.
-  vp8_yv12_extend_frame_borders_c(dst_fb);
-}
-
-#if CONFIG_VP9_HIGH
-static void scale_and_extend_frame(YV12_BUFFER_CONFIG *src_fb,
-                                   YV12_BUFFER_CONFIG *dst_fb, int bps) {
-#else
-static void scale_and_extend_frame(YV12_BUFFER_CONFIG *src_fb,
-                                   YV12_BUFFER_CONFIG *dst_fb) {
-#endif
-  const int in_w = src_fb->y_crop_width;
-  const int in_h = src_fb->y_crop_height;
-  const int out_w = dst_fb->y_crop_width;
-  const int out_h = dst_fb->y_crop_height;
-=======
+#endif
+  }
   // TODO(hkuang): Call C version explicitly
   // as neon version only expand border size 32.
   vp8_yv12_extend_frame_borders_c(dst);
 }
 
+#if CONFIG_VP9_HIGH
+static void scale_and_extend_frame(const YV12_BUFFER_CONFIG *src,
+                                   YV12_BUFFER_CONFIG *dst, int bps) {
+#else
 static void scale_and_extend_frame(const YV12_BUFFER_CONFIG *src,
                                    YV12_BUFFER_CONFIG *dst) {
+#endif
   const int src_w = src->y_crop_width;
   const int src_h = src->y_crop_height;
   const int dst_w = dst->y_crop_width;
@@ -2479,7 +2358,6 @@
                             dst->alpha_buffer};
   const int dst_strides[4] = {dst->y_stride, dst->uv_stride, dst->uv_stride,
                               dst->alpha_stride};
->>>>>>> 9e7b09bc
   int x, y, i;
 
   for (y = 0; y < dst_h; y += 16) {
@@ -2490,36 +2368,27 @@
         const int y_q4 = y * (16 / factor) * src_h / dst_h;
         const int src_stride = src_strides[i];
         const int dst_stride = dst_strides[i];
-<<<<<<< HEAD
-        uint8_t *src = srcs[i] + y / factor * in_h / out_h * src_stride +
-                                 x / factor * in_w / out_w;
-        uint8_t *dst = dsts[i] + y / factor * dst_stride + x / factor;
+        const uint8_t *src_ptr = srcs[i] + (y / factor) * src_h / dst_h *
+                                     src_stride + (x / factor) * src_w / dst_w;
+        uint8_t *dst_ptr = dsts[i] + (y / factor) * dst_stride + (x / factor);
 #if CONFIG_VP9_HIGH
-        if (src_fb->flags & YV12_FLAG_HIGH) {
-          vp9_high_convolve8(src, src_stride, dst, dst_stride,
+        if (src->flags & YV12_FLAG_HIGH) {
+          vp9_high_convolve8(src_ptr, src_stride, dst_ptr, dst_stride,
                              vp9_sub_pel_filters_8[x_q4 & 0xf],
-                             16 * in_w / out_w,
+                             16 * src_w / dst_w,
                              vp9_sub_pel_filters_8[y_q4 & 0xf],
-                             16 * in_h / out_h, 16 / factor, 16 / factor, bps);
+                             16 * src_h / dst_h,
+                             16 / factor, 16 / factor, bps);
         } else {
-          vp9_convolve8(src, src_stride, dst, dst_stride,
-                        vp9_sub_pel_filters_8[x_q4 & 0xf], 16 * in_w / out_w,
-                        vp9_sub_pel_filters_8[y_q4 & 0xf], 16 * in_h / out_h,
+          vp9_convolve8(src_ptr, src_stride, dst_ptr, dst_stride,
+                        vp9_sub_pel_filters_8[x_q4 & 0xf], 16 * src_w / dst_w,
+                        vp9_sub_pel_filters_8[y_q4 & 0xf], 16 * src_h / dst_h,
                         16 / factor, 16 / factor);
         }
 #else
-        vp9_convolve8(src, src_stride, dst, dst_stride,
-                      vp9_sub_pel_filters_8[x_q4 & 0xf], 16 * in_w / out_w,
-                      vp9_sub_pel_filters_8[y_q4 & 0xf], 16 * in_h / out_h,
-=======
-        const uint8_t *src_ptr = srcs[i] + (y / factor) * src_h / dst_h *
-                                     src_stride + (x / factor) * src_w / dst_w;
-        uint8_t *dst_ptr = dsts[i] + (y / factor) * dst_stride + (x / factor);
-
         vp9_convolve8(src_ptr, src_stride, dst_ptr, dst_stride,
                       vp9_sub_pel_filters_8[x_q4 & 0xf], 16 * src_w / dst_w,
                       vp9_sub_pel_filters_8[y_q4 & 0xf], 16 * src_h / dst_h,
->>>>>>> 9e7b09bc
                       16 / factor, 16 / factor);
 #endif
       }
