/*
 * Copyright (c) 2010 The WebM project authors. All Rights Reserved.
 *
 *  Use of this source code is governed by a BSD-style license
 *  that can be found in the LICENSE file in the root of the source
 *  tree. An additional intellectual property rights grant can be found
 *  in the file PATENTS.  All contributing project authors may
 *  be found in the AUTHORS file in the root of the source tree.
 */

#include <math.h>
#include <stdio.h>
#include <limits.h>

#include "./vpx_config.h"
#include "./vpx_scale_rtcd.h"
#include "vpx/internal/vpx_psnr.h"
#include "vpx_ports/vpx_timer.h"

#include "vp9/common/vp9_alloccommon.h"
#include "vp9/common/vp9_filter.h"
#include "vp9/common/vp9_idct.h"
#if CONFIG_VP9_POSTPROC
#include "vp9/common/vp9_postproc.h"
#endif
#include "vp9/common/vp9_reconinter.h"
#include "vp9/common/vp9_reconintra.h"
#include "vp9/common/vp9_systemdependent.h"
#include "vp9/common/vp9_tile_common.h"

#include "vp9/encoder/vp9_aq_complexity.h"
#include "vp9/encoder/vp9_aq_cyclicrefresh.h"
#include "vp9/encoder/vp9_aq_variance.h"
#include "vp9/encoder/vp9_bitstream.h"
#include "vp9/encoder/vp9_context_tree.h"
#include "vp9/encoder/vp9_encodeframe.h"
#include "vp9/encoder/vp9_encodemv.h"
#include "vp9/encoder/vp9_ethread.h"
#include "vp9/encoder/vp9_firstpass.h"
#include "vp9/encoder/vp9_mbgraph.h"
#include "vp9/encoder/vp9_encoder.h"
#include "vp9/encoder/vp9_picklpf.h"
#include "vp9/encoder/vp9_ratectrl.h"
#include "vp9/encoder/vp9_rd.h"
#include "vp9/encoder/vp9_segmentation.h"
#include "vp9/encoder/vp9_speed_features.h"
#if CONFIG_INTERNAL_STATS
#include "vp9/encoder/vp9_ssim.h"
#endif
#include "vp9/encoder/vp9_temporal_filter.h"
#include "vp9/encoder/vp9_resize.h"
#include "vp9/encoder/vp9_svc_layercontext.h"


#define SHARP_FILTER_QTHRESH 0          /* Q threshold for 8-tap sharp filter */

#define ALTREF_HIGH_PRECISION_MV 1      // Whether to use high precision mv
                                         //  for altref computation.
#define HIGH_PRECISION_MV_QTHRESH 200   // Q threshold for high precision
                                         // mv. Choose a very high value for
                                         // now so that HIGH_PRECISION is always
                                         // chosen.

// #define OUTPUT_YUV_REC

#ifdef OUTPUT_YUV_DENOISED
FILE *yuv_denoised_file = NULL;
#endif
#ifdef OUTPUT_YUV_REC
FILE *yuv_rec_file;
#endif

#if 0
FILE *framepsnr;
FILE *kf_list;
FILE *keyfile;
#endif

static INLINE void Scale2Ratio(VPX_SCALING mode, int *hr, int *hs) {
  switch (mode) {
    case NORMAL:
      *hr = 1;
      *hs = 1;
      break;
    case FOURFIVE:
      *hr = 4;
      *hs = 5;
      break;
    case THREEFIVE:
      *hr = 3;
      *hs = 5;
    break;
    case ONETWO:
      *hr = 1;
      *hs = 2;
    break;
    default:
      *hr = 1;
      *hs = 1;
       assert(0);
      break;
  }
}

void vp9_set_high_precision_mv(VP9_COMP *cpi, int allow_high_precision_mv) {
  MACROBLOCK *const mb = &cpi->td.mb;
  cpi->common.allow_high_precision_mv = allow_high_precision_mv;
  if (cpi->common.allow_high_precision_mv) {
    mb->mvcost = mb->nmvcost_hp;
    mb->mvsadcost = mb->nmvsadcost_hp;
  } else {
    mb->mvcost = mb->nmvcost;
    mb->mvsadcost = mb->nmvsadcost;
  }
}

static void setup_frame(VP9_COMP *cpi) {
  VP9_COMMON *const cm = &cpi->common;
  // Set up entropy context depending on frame type. The decoder mandates
  // the use of the default context, index 0, for keyframes and inter
  // frames where the error_resilient_mode or intra_only flag is set. For
  // other inter-frames the encoder currently uses only two contexts;
  // context 1 for ALTREF frames and context 0 for the others.
  if (frame_is_intra_only(cm) || cm->error_resilient_mode) {
    vp9_setup_past_independence(cm);
  } else {
    if (!cpi->use_svc)
      cm->frame_context_idx = cpi->refresh_alt_ref_frame;
  }

  if (cm->frame_type == KEY_FRAME) {
    if (!is_two_pass_svc(cpi))
      cpi->refresh_golden_frame = 1;
    cpi->refresh_alt_ref_frame = 1;
    vp9_zero(cpi->interp_filter_selected);
  } else {
    *cm->fc = cm->frame_contexts[cm->frame_context_idx];
    vp9_zero(cpi->interp_filter_selected[0]);
  }
}

static void vp9_enc_setup_mi(VP9_COMMON *cm) {
  int i;
  cm->mi = cm->mip + cm->mi_stride + 1;
  vpx_memset(cm->mip, 0, cm->mi_stride * (cm->mi_rows + 1) * sizeof(*cm->mip));
  cm->prev_mi = cm->prev_mip + cm->mi_stride + 1;
  // Clear top border row
  vpx_memset(cm->prev_mip, 0, sizeof(*cm->prev_mip) * cm->mi_stride);
  // Clear left border column
  for (i = 1; i < cm->mi_rows + 1; ++i)
    vpx_memset(&cm->prev_mip[i * cm->mi_stride], 0, sizeof(*cm->prev_mip));
}

static int vp9_enc_alloc_mi(VP9_COMMON *cm, int mi_size) {
  cm->mip = vpx_calloc(mi_size, sizeof(*cm->mip));
  if (!cm->mip)
    return 1;
  cm->prev_mip = vpx_calloc(mi_size, sizeof(*cm->prev_mip));
  if (!cm->prev_mip)
    return 1;
  cm->mi_alloc_size = mi_size;
  return 0;
}

static void vp9_enc_free_mi(VP9_COMMON *cm) {
  vpx_free(cm->mip);
  cm->mip = NULL;
  vpx_free(cm->prev_mip);
  cm->prev_mip = NULL;
}

static void vp9_swap_mi_and_prev_mi(VP9_COMMON *cm) {
  // Current mip will be the prev_mip for the next frame.
  MODE_INFO *temp = cm->prev_mip;
  cm->prev_mip = cm->mip;
  cm->mip = temp;

  // Update the upper left visible macroblock ptrs.
  cm->mi = cm->mip + cm->mi_stride + 1;
  cm->prev_mi = cm->prev_mip + cm->mi_stride + 1;
}

void vp9_initialize_enc(void) {
  static volatile int init_done = 0;

  if (!init_done) {
    vp9_rtcd();
    vp9_init_intra_predictors();
    vp9_init_me_luts();
    vp9_rc_init_minq_luts();
    vp9_entropy_mv_init();
    vp9_temporal_filter_init();
    init_done = 1;
  }
}

static void dealloc_compressor_data(VP9_COMP *cpi) {
  VP9_COMMON *const cm = &cpi->common;
  int i;

  vpx_free(cpi->tile_data);
  cpi->tile_data = NULL;

  // Delete sementation map
  vpx_free(cpi->segmentation_map);
  cpi->segmentation_map = NULL;
  vpx_free(cm->last_frame_seg_map);
  cm->last_frame_seg_map = NULL;
  vpx_free(cpi->coding_context.last_frame_seg_map_copy);
  cpi->coding_context.last_frame_seg_map_copy = NULL;

  vpx_free(cpi->nmvcosts[0]);
  vpx_free(cpi->nmvcosts[1]);
  cpi->nmvcosts[0] = NULL;
  cpi->nmvcosts[1] = NULL;

  vpx_free(cpi->nmvcosts_hp[0]);
  vpx_free(cpi->nmvcosts_hp[1]);
  cpi->nmvcosts_hp[0] = NULL;
  cpi->nmvcosts_hp[1] = NULL;

  vpx_free(cpi->nmvsadcosts[0]);
  vpx_free(cpi->nmvsadcosts[1]);
  cpi->nmvsadcosts[0] = NULL;
  cpi->nmvsadcosts[1] = NULL;

  vpx_free(cpi->nmvsadcosts_hp[0]);
  vpx_free(cpi->nmvsadcosts_hp[1]);
  cpi->nmvsadcosts_hp[0] = NULL;
  cpi->nmvsadcosts_hp[1] = NULL;

  vp9_cyclic_refresh_free(cpi->cyclic_refresh);
  cpi->cyclic_refresh = NULL;

  vp9_free_ref_frame_buffers(cm);
  vp9_free_context_buffers(cm);

  vp9_free_frame_buffer(&cpi->last_frame_uf);
  vp9_free_frame_buffer(&cpi->scaled_source);
  vp9_free_frame_buffer(&cpi->scaled_last_source);
  vp9_free_frame_buffer(&cpi->alt_ref_buffer);
  vp9_lookahead_destroy(cpi->lookahead);

  vpx_free(cpi->tile_tok[0][0]);
  cpi->tile_tok[0][0] = 0;

  vp9_free_pc_tree(&cpi->td);

  for (i = 0; i < cpi->svc.number_spatial_layers; ++i) {
    LAYER_CONTEXT *const lc = &cpi->svc.layer_context[i];
    vpx_free(lc->rc_twopass_stats_in.buf);
    lc->rc_twopass_stats_in.buf = NULL;
    lc->rc_twopass_stats_in.sz = 0;
  }

  if (cpi->source_diff_var != NULL) {
    vpx_free(cpi->source_diff_var);
    cpi->source_diff_var = NULL;
  }

  for (i = 0; i < MAX_LAG_BUFFERS; ++i) {
    vp9_free_frame_buffer(&cpi->svc.scaled_frames[i]);
  }
  vpx_memset(&cpi->svc.scaled_frames[0], 0,
             MAX_LAG_BUFFERS * sizeof(cpi->svc.scaled_frames[0]));

  vp9_free_frame_buffer(&cpi->svc.empty_frame.img);
  vpx_memset(&cpi->svc.empty_frame, 0, sizeof(cpi->svc.empty_frame));
}

static void save_coding_context(VP9_COMP *cpi) {
  CODING_CONTEXT *const cc = &cpi->coding_context;
  VP9_COMMON *cm = &cpi->common;

  // Stores a snapshot of key state variables which can subsequently be
  // restored with a call to vp9_restore_coding_context. These functions are
  // intended for use in a re-code loop in vp9_compress_frame where the
  // quantizer value is adjusted between loop iterations.
  vp9_copy(cc->nmvjointcost,  cpi->td.mb.nmvjointcost);

  vpx_memcpy(cc->nmvcosts[0], cpi->nmvcosts[0],
             MV_VALS * sizeof(*cpi->nmvcosts[0]));
  vpx_memcpy(cc->nmvcosts[1], cpi->nmvcosts[1],
             MV_VALS * sizeof(*cpi->nmvcosts[1]));
  vpx_memcpy(cc->nmvcosts_hp[0], cpi->nmvcosts_hp[0],
             MV_VALS * sizeof(*cpi->nmvcosts_hp[0]));
  vpx_memcpy(cc->nmvcosts_hp[1], cpi->nmvcosts_hp[1],
             MV_VALS * sizeof(*cpi->nmvcosts_hp[1]));

  vp9_copy(cc->segment_pred_probs, cm->seg.pred_probs);

  vpx_memcpy(cpi->coding_context.last_frame_seg_map_copy,
             cm->last_frame_seg_map, (cm->mi_rows * cm->mi_cols));

  vp9_copy(cc->last_ref_lf_deltas, cm->lf.last_ref_deltas);
  vp9_copy(cc->last_mode_lf_deltas, cm->lf.last_mode_deltas);

  cc->fc = *cm->fc;
}

static void restore_coding_context(VP9_COMP *cpi) {
  CODING_CONTEXT *const cc = &cpi->coding_context;
  VP9_COMMON *cm = &cpi->common;

  // Restore key state variables to the snapshot state stored in the
  // previous call to vp9_save_coding_context.
  vp9_copy(cpi->td.mb.nmvjointcost, cc->nmvjointcost);

  vpx_memcpy(cpi->nmvcosts[0], cc->nmvcosts[0],
             MV_VALS * sizeof(*cc->nmvcosts[0]));
  vpx_memcpy(cpi->nmvcosts[1], cc->nmvcosts[1],
             MV_VALS * sizeof(*cc->nmvcosts[1]));
  vpx_memcpy(cpi->nmvcosts_hp[0], cc->nmvcosts_hp[0],
             MV_VALS * sizeof(*cc->nmvcosts_hp[0]));
  vpx_memcpy(cpi->nmvcosts_hp[1], cc->nmvcosts_hp[1],
             MV_VALS * sizeof(*cc->nmvcosts_hp[1]));

  vp9_copy(cm->seg.pred_probs, cc->segment_pred_probs);

  vpx_memcpy(cm->last_frame_seg_map,
             cpi->coding_context.last_frame_seg_map_copy,
             (cm->mi_rows * cm->mi_cols));

  vp9_copy(cm->lf.last_ref_deltas, cc->last_ref_lf_deltas);
  vp9_copy(cm->lf.last_mode_deltas, cc->last_mode_lf_deltas);

  *cm->fc = cc->fc;
}

static void configure_static_seg_features(VP9_COMP *cpi) {
  VP9_COMMON *const cm = &cpi->common;
  const RATE_CONTROL *const rc = &cpi->rc;
  struct segmentation *const seg = &cm->seg;

  int high_q = (int)(rc->avg_q > 48.0);
  int qi_delta;

  // Disable and clear down for KF
  if (cm->frame_type == KEY_FRAME) {
    // Clear down the global segmentation map
    vpx_memset(cpi->segmentation_map, 0, cm->mi_rows * cm->mi_cols);
    seg->update_map = 0;
    seg->update_data = 0;
    cpi->static_mb_pct = 0;

    // Disable segmentation
    vp9_disable_segmentation(seg);

    // Clear down the segment features.
    vp9_clearall_segfeatures(seg);
  } else if (cpi->refresh_alt_ref_frame) {
    // If this is an alt ref frame
    // Clear down the global segmentation map
    vpx_memset(cpi->segmentation_map, 0, cm->mi_rows * cm->mi_cols);
    seg->update_map = 0;
    seg->update_data = 0;
    cpi->static_mb_pct = 0;

    // Disable segmentation and individual segment features by default
    vp9_disable_segmentation(seg);
    vp9_clearall_segfeatures(seg);

    // Scan frames from current to arf frame.
    // This function re-enables segmentation if appropriate.
    vp9_update_mbgraph_stats(cpi);

    // If segmentation was enabled set those features needed for the
    // arf itself.
    if (seg->enabled) {
      seg->update_map = 1;
      seg->update_data = 1;

      qi_delta = vp9_compute_qdelta(rc, rc->avg_q, rc->avg_q * 0.875,
                                    cm->bit_depth);
      vp9_set_segdata(seg, 1, SEG_LVL_ALT_Q, qi_delta - 2);
      vp9_set_segdata(seg, 1, SEG_LVL_ALT_LF, -2);

      vp9_enable_segfeature(seg, 1, SEG_LVL_ALT_Q);
      vp9_enable_segfeature(seg, 1, SEG_LVL_ALT_LF);

      // Where relevant assume segment data is delta data
      seg->abs_delta = SEGMENT_DELTADATA;
    }
  } else if (seg->enabled) {
    // All other frames if segmentation has been enabled

    // First normal frame in a valid gf or alt ref group
    if (rc->frames_since_golden == 0) {
      // Set up segment features for normal frames in an arf group
      if (rc->source_alt_ref_active) {
        seg->update_map = 0;
        seg->update_data = 1;
        seg->abs_delta = SEGMENT_DELTADATA;

        qi_delta = vp9_compute_qdelta(rc, rc->avg_q, rc->avg_q * 1.125,
                                      cm->bit_depth);
        vp9_set_segdata(seg, 1, SEG_LVL_ALT_Q, qi_delta + 2);
        vp9_enable_segfeature(seg, 1, SEG_LVL_ALT_Q);

        vp9_set_segdata(seg, 1, SEG_LVL_ALT_LF, -2);
        vp9_enable_segfeature(seg, 1, SEG_LVL_ALT_LF);

        // Segment coding disabled for compred testing
        if (high_q || (cpi->static_mb_pct == 100)) {
          vp9_set_segdata(seg, 1, SEG_LVL_REF_FRAME, ALTREF_FRAME);
          vp9_enable_segfeature(seg, 1, SEG_LVL_REF_FRAME);
          vp9_enable_segfeature(seg, 1, SEG_LVL_SKIP);
        }
      } else {
        // Disable segmentation and clear down features if alt ref
        // is not active for this group

        vp9_disable_segmentation(seg);

        vpx_memset(cpi->segmentation_map, 0, cm->mi_rows * cm->mi_cols);

        seg->update_map = 0;
        seg->update_data = 0;

        vp9_clearall_segfeatures(seg);
      }
    } else if (rc->is_src_frame_alt_ref) {
      // Special case where we are coding over the top of a previous
      // alt ref frame.
      // Segment coding disabled for compred testing

      // Enable ref frame features for segment 0 as well
      vp9_enable_segfeature(seg, 0, SEG_LVL_REF_FRAME);
      vp9_enable_segfeature(seg, 1, SEG_LVL_REF_FRAME);

      // All mbs should use ALTREF_FRAME
      vp9_clear_segdata(seg, 0, SEG_LVL_REF_FRAME);
      vp9_set_segdata(seg, 0, SEG_LVL_REF_FRAME, ALTREF_FRAME);
      vp9_clear_segdata(seg, 1, SEG_LVL_REF_FRAME);
      vp9_set_segdata(seg, 1, SEG_LVL_REF_FRAME, ALTREF_FRAME);

      // Skip all MBs if high Q (0,0 mv and skip coeffs)
      if (high_q) {
        vp9_enable_segfeature(seg, 0, SEG_LVL_SKIP);
        vp9_enable_segfeature(seg, 1, SEG_LVL_SKIP);
      }
      // Enable data update
      seg->update_data = 1;
    } else {
      // All other frames.

      // No updates.. leave things as they are.
      seg->update_map = 0;
      seg->update_data = 0;
    }
  }
}

static void update_reference_segmentation_map(VP9_COMP *cpi) {
  VP9_COMMON *const cm = &cpi->common;
  MODE_INFO *mi_8x8_ptr = cm->mi;
  uint8_t *cache_ptr = cm->last_frame_seg_map;
  int row, col;

  for (row = 0; row < cm->mi_rows; row++) {
    MODE_INFO *mi_8x8 = mi_8x8_ptr;
    uint8_t *cache = cache_ptr;
    for (col = 0; col < cm->mi_cols; col++, mi_8x8++, cache++)
      cache[0] = mi_8x8[0].src_mi->mbmi.segment_id;
    mi_8x8_ptr += cm->mi_stride;
    cache_ptr += cm->mi_cols;
  }
}

static void alloc_raw_frame_buffers(VP9_COMP *cpi) {
  VP9_COMMON *cm = &cpi->common;
  const VP9EncoderConfig *oxcf = &cpi->oxcf;

  cpi->lookahead = vp9_lookahead_init(oxcf->width, oxcf->height,
                                      cm->subsampling_x, cm->subsampling_y,
#if CONFIG_VP9_HIGHBITDEPTH
                                      cm->use_highbitdepth,
#endif
                                      oxcf->lag_in_frames);
  if (!cpi->lookahead)
    vpx_internal_error(&cm->error, VPX_CODEC_MEM_ERROR,
                       "Failed to allocate lag buffers");

  if (vp9_realloc_frame_buffer(&cpi->alt_ref_buffer,
                               oxcf->width, oxcf->height,
                               cm->subsampling_x, cm->subsampling_y,
#if CONFIG_VP9_HIGHBITDEPTH
                               cm->use_highbitdepth,
#endif
                               VP9_ENC_BORDER_IN_PIXELS, cm->byte_alignment,
                               NULL, NULL, NULL))
    vpx_internal_error(&cm->error, VPX_CODEC_MEM_ERROR,
                       "Failed to allocate altref buffer");
}

static void alloc_ref_frame_buffers(VP9_COMP *cpi) {
  VP9_COMMON *const cm = &cpi->common;
  if (vp9_alloc_ref_frame_buffers(cm, cm->width, cm->height))
    vpx_internal_error(&cm->error, VPX_CODEC_MEM_ERROR,
                       "Failed to allocate frame buffers");
}

static void alloc_util_frame_buffers(VP9_COMP *cpi) {
  VP9_COMMON *const cm = &cpi->common;
  if (vp9_realloc_frame_buffer(&cpi->last_frame_uf,
                               cm->width, cm->height,
                               cm->subsampling_x, cm->subsampling_y,
#if CONFIG_VP9_HIGHBITDEPTH
                               cm->use_highbitdepth,
#endif
                               VP9_ENC_BORDER_IN_PIXELS, cm->byte_alignment,
                               NULL, NULL, NULL))
    vpx_internal_error(&cm->error, VPX_CODEC_MEM_ERROR,
                       "Failed to allocate last frame buffer");

  if (vp9_realloc_frame_buffer(&cpi->scaled_source,
                               cm->width, cm->height,
                               cm->subsampling_x, cm->subsampling_y,
#if CONFIG_VP9_HIGHBITDEPTH
                               cm->use_highbitdepth,
#endif
                               VP9_ENC_BORDER_IN_PIXELS, cm->byte_alignment,
                               NULL, NULL, NULL))
    vpx_internal_error(&cm->error, VPX_CODEC_MEM_ERROR,
                       "Failed to allocate scaled source buffer");

  if (vp9_realloc_frame_buffer(&cpi->scaled_last_source,
                               cm->width, cm->height,
                               cm->subsampling_x, cm->subsampling_y,
#if CONFIG_VP9_HIGHBITDEPTH
                               cm->use_highbitdepth,
#endif
                               VP9_ENC_BORDER_IN_PIXELS, cm->byte_alignment,
                               NULL, NULL, NULL))
    vpx_internal_error(&cm->error, VPX_CODEC_MEM_ERROR,
                       "Failed to allocate scaled last source buffer");
}

void vp9_alloc_compressor_data(VP9_COMP *cpi) {
  VP9_COMMON *cm = &cpi->common;

  vp9_alloc_context_buffers(cm, cm->width, cm->height);

  vpx_free(cpi->tile_tok[0][0]);

  {
    unsigned int tokens = get_token_alloc(cm->mb_rows, cm->mb_cols);
    CHECK_MEM_ERROR(cm, cpi->tile_tok[0][0],
        vpx_calloc(tokens, sizeof(*cpi->tile_tok[0][0])));
  }

  vp9_setup_pc_tree(&cpi->common, &cpi->td);
}

static void update_frame_size(VP9_COMP *cpi) {
  VP9_COMMON *const cm = &cpi->common;
  MACROBLOCKD *const xd = &cpi->td.mb.e_mbd;

  vp9_set_mb_mi(cm, cm->width, cm->height);
  vp9_init_context_buffers(cm);
  init_macroblockd(cm, xd);

  if (is_two_pass_svc(cpi)) {
    if (vp9_realloc_frame_buffer(&cpi->alt_ref_buffer,
                                 cm->width, cm->height,
                                 cm->subsampling_x, cm->subsampling_y,
#if CONFIG_VP9_HIGHBITDEPTH
                                 cm->use_highbitdepth,
#endif
                                 VP9_ENC_BORDER_IN_PIXELS, cm->byte_alignment,
                                 NULL, NULL, NULL))
      vpx_internal_error(&cm->error, VPX_CODEC_MEM_ERROR,
                         "Failed to reallocate alt_ref_buffer");
  }
}

void vp9_new_framerate(VP9_COMP *cpi, double framerate) {
  cpi->framerate = framerate < 0.1 ? 30 : framerate;
  vp9_rc_update_framerate(cpi);
}

static void set_tile_limits(VP9_COMP *cpi) {
  VP9_COMMON *const cm = &cpi->common;

  int min_log2_tile_cols, max_log2_tile_cols;
  vp9_get_tile_n_bits(cm->mi_cols, &min_log2_tile_cols, &max_log2_tile_cols);

  cm->log2_tile_cols = clamp(cpi->oxcf.tile_columns,
                             min_log2_tile_cols, max_log2_tile_cols);
  cm->log2_tile_rows = cpi->oxcf.tile_rows;
}

static void init_buffer_indices(VP9_COMP *cpi) {
  cpi->lst_fb_idx = 0;
  cpi->gld_fb_idx = 1;
  cpi->alt_fb_idx = 2;
}

static void init_config(struct VP9_COMP *cpi, VP9EncoderConfig *oxcf) {
  VP9_COMMON *const cm = &cpi->common;

  cpi->oxcf = *oxcf;
  cpi->framerate = oxcf->init_framerate;

  cm->profile = oxcf->profile;
  cm->bit_depth = oxcf->bit_depth;
#if CONFIG_VP9_HIGHBITDEPTH
  cm->use_highbitdepth = oxcf->use_highbitdepth;
#endif
  cm->color_space = oxcf->color_space;

  cm->width = oxcf->width;
  cm->height = oxcf->height;
  vp9_alloc_compressor_data(cpi);

  // Single thread case: use counts in common.
  cpi->td.counts = &cm->counts;

  // Spatial scalability.
  cpi->svc.number_spatial_layers = oxcf->ss_number_layers;
  // Temporal scalability.
  cpi->svc.number_temporal_layers = oxcf->ts_number_layers;

  if ((cpi->svc.number_temporal_layers > 1 && cpi->oxcf.rc_mode == VPX_CBR) ||
      ((cpi->svc.number_temporal_layers > 1 ||
        cpi->svc.number_spatial_layers > 1) &&
       cpi->oxcf.pass != 1)) {
    vp9_init_layer_context(cpi);
  }

  // change includes all joint functionality
  vp9_change_config(cpi, oxcf);

  cpi->static_mb_pct = 0;
  cpi->ref_frame_flags = 0;

  init_buffer_indices(cpi);
}

static void set_rc_buffer_sizes(RATE_CONTROL *rc,
                                const VP9EncoderConfig *oxcf) {
  const int64_t bandwidth = oxcf->target_bandwidth;
  const int64_t starting = oxcf->starting_buffer_level_ms;
  const int64_t optimal = oxcf->optimal_buffer_level_ms;
  const int64_t maximum = oxcf->maximum_buffer_size_ms;

  rc->starting_buffer_level = starting * bandwidth / 1000;
  rc->optimal_buffer_level = (optimal == 0) ? bandwidth / 8
                                            : optimal * bandwidth / 1000;
  rc->maximum_buffer_size = (maximum == 0) ? bandwidth / 8
                                           : maximum * bandwidth / 1000;
}

#if CONFIG_VP9_HIGHBITDEPTH
#define HIGHBD_BFP(BT, SDF, SDAF, VF, SVF, SVAF, SDX3F, SDX8F, SDX4DF) \
    cpi->fn_ptr[BT].sdf = SDF; \
    cpi->fn_ptr[BT].sdaf = SDAF; \
    cpi->fn_ptr[BT].vf = VF; \
    cpi->fn_ptr[BT].svf = SVF; \
    cpi->fn_ptr[BT].svaf = SVAF; \
    cpi->fn_ptr[BT].sdx3f = SDX3F; \
    cpi->fn_ptr[BT].sdx8f = SDX8F; \
    cpi->fn_ptr[BT].sdx4df = SDX4DF;

#define MAKE_BFP_SAD_WRAPPER(fnname) \
static unsigned int fnname##_bits8(const uint8_t *src_ptr, \
                                   int source_stride, \
                                   const uint8_t *ref_ptr, \
                                   int ref_stride) {  \
  return fnname(src_ptr, source_stride, ref_ptr, ref_stride); \
} \
static unsigned int fnname##_bits10(const uint8_t *src_ptr, \
                                    int source_stride, \
                                    const uint8_t *ref_ptr, \
                                    int ref_stride) {  \
  return fnname(src_ptr, source_stride, ref_ptr, ref_stride) >> 2; \
} \
static unsigned int fnname##_bits12(const uint8_t *src_ptr, \
                                    int source_stride, \
                                    const uint8_t *ref_ptr, \
                                    int ref_stride) {  \
  return fnname(src_ptr, source_stride, ref_ptr, ref_stride) >> 4; \
}

#define MAKE_BFP_SADAVG_WRAPPER(fnname) static unsigned int \
fnname##_bits8(const uint8_t *src_ptr, \
               int source_stride, \
               const uint8_t *ref_ptr, \
               int ref_stride, \
               const uint8_t *second_pred) {  \
  return fnname(src_ptr, source_stride, ref_ptr, ref_stride, second_pred); \
} \
static unsigned int fnname##_bits10(const uint8_t *src_ptr, \
                                    int source_stride, \
                                    const uint8_t *ref_ptr, \
                                    int ref_stride, \
                                    const uint8_t *second_pred) {  \
  return fnname(src_ptr, source_stride, ref_ptr, ref_stride, \
                second_pred) >> 2; \
} \
static unsigned int fnname##_bits12(const uint8_t *src_ptr, \
                                    int source_stride, \
                                    const uint8_t *ref_ptr, \
                                    int ref_stride, \
                                    const uint8_t *second_pred) {  \
  return fnname(src_ptr, source_stride, ref_ptr, ref_stride, \
                second_pred) >> 4; \
}

#define MAKE_BFP_SAD3_WRAPPER(fnname) \
static void fnname##_bits8(const uint8_t *src_ptr, \
                           int source_stride, \
                           const uint8_t *ref_ptr, \
                           int  ref_stride, \
                           unsigned int *sad_array) {  \
  fnname(src_ptr, source_stride, ref_ptr, ref_stride, sad_array); \
} \
static void fnname##_bits10(const uint8_t *src_ptr, \
                            int source_stride, \
                            const uint8_t *ref_ptr, \
                            int  ref_stride, \
                            unsigned int *sad_array) {  \
  int i; \
  fnname(src_ptr, source_stride, ref_ptr, ref_stride, sad_array); \
  for (i = 0; i < 3; i++) \
    sad_array[i] >>= 2; \
} \
static void fnname##_bits12(const uint8_t *src_ptr, \
                            int source_stride, \
                            const uint8_t *ref_ptr, \
                            int  ref_stride, \
                            unsigned int *sad_array) {  \
  int i; \
  fnname(src_ptr, source_stride, ref_ptr, ref_stride, sad_array); \
  for (i = 0; i < 3; i++) \
    sad_array[i] >>= 4; \
}

#define MAKE_BFP_SAD8_WRAPPER(fnname) \
static void fnname##_bits8(const uint8_t *src_ptr, \
                           int source_stride, \
                           const uint8_t *ref_ptr, \
                           int  ref_stride, \
                           unsigned int *sad_array) {  \
  fnname(src_ptr, source_stride, ref_ptr, ref_stride, sad_array); \
} \
static void fnname##_bits10(const uint8_t *src_ptr, \
                            int source_stride, \
                            const uint8_t *ref_ptr, \
                            int  ref_stride, \
                            unsigned int *sad_array) {  \
  int i; \
  fnname(src_ptr, source_stride, ref_ptr, ref_stride, sad_array); \
  for (i = 0; i < 8; i++) \
    sad_array[i] >>= 2; \
} \
static void fnname##_bits12(const uint8_t *src_ptr, \
                            int source_stride, \
                            const uint8_t *ref_ptr, \
                            int  ref_stride, \
                            unsigned int *sad_array) {  \
  int i; \
  fnname(src_ptr, source_stride, ref_ptr, ref_stride, sad_array); \
  for (i = 0; i < 8; i++) \
    sad_array[i] >>= 4; \
}
#define MAKE_BFP_SAD4D_WRAPPER(fnname) \
static void fnname##_bits8(const uint8_t *src_ptr, \
                           int source_stride, \
                           const uint8_t* const ref_ptr[], \
                           int  ref_stride, \
                           unsigned int *sad_array) {  \
  fnname(src_ptr, source_stride, ref_ptr, ref_stride, sad_array); \
} \
static void fnname##_bits10(const uint8_t *src_ptr, \
                            int source_stride, \
                            const uint8_t* const ref_ptr[], \
                            int  ref_stride, \
                            unsigned int *sad_array) {  \
  int i; \
  fnname(src_ptr, source_stride, ref_ptr, ref_stride, sad_array); \
  for (i = 0; i < 4; i++) \
  sad_array[i] >>= 2; \
} \
static void fnname##_bits12(const uint8_t *src_ptr, \
                            int source_stride, \
                            const uint8_t* const ref_ptr[], \
                            int  ref_stride, \
                            unsigned int *sad_array) {  \
  int i; \
  fnname(src_ptr, source_stride, ref_ptr, ref_stride, sad_array); \
  for (i = 0; i < 4; i++) \
  sad_array[i] >>= 4; \
}

MAKE_BFP_SAD_WRAPPER(vp9_highbd_sad32x16)
MAKE_BFP_SADAVG_WRAPPER(vp9_highbd_sad32x16_avg)
MAKE_BFP_SAD4D_WRAPPER(vp9_highbd_sad32x16x4d)
MAKE_BFP_SAD_WRAPPER(vp9_highbd_sad16x32)
MAKE_BFP_SADAVG_WRAPPER(vp9_highbd_sad16x32_avg)
MAKE_BFP_SAD4D_WRAPPER(vp9_highbd_sad16x32x4d)
MAKE_BFP_SAD_WRAPPER(vp9_highbd_sad64x32)
MAKE_BFP_SADAVG_WRAPPER(vp9_highbd_sad64x32_avg)
MAKE_BFP_SAD4D_WRAPPER(vp9_highbd_sad64x32x4d)
MAKE_BFP_SAD_WRAPPER(vp9_highbd_sad32x64)
MAKE_BFP_SADAVG_WRAPPER(vp9_highbd_sad32x64_avg)
MAKE_BFP_SAD4D_WRAPPER(vp9_highbd_sad32x64x4d)
MAKE_BFP_SAD_WRAPPER(vp9_highbd_sad32x32)
MAKE_BFP_SADAVG_WRAPPER(vp9_highbd_sad32x32_avg)
MAKE_BFP_SAD3_WRAPPER(vp9_highbd_sad32x32x3)
MAKE_BFP_SAD8_WRAPPER(vp9_highbd_sad32x32x8)
MAKE_BFP_SAD4D_WRAPPER(vp9_highbd_sad32x32x4d)
MAKE_BFP_SAD_WRAPPER(vp9_highbd_sad64x64)
MAKE_BFP_SADAVG_WRAPPER(vp9_highbd_sad64x64_avg)
MAKE_BFP_SAD3_WRAPPER(vp9_highbd_sad64x64x3)
MAKE_BFP_SAD8_WRAPPER(vp9_highbd_sad64x64x8)
MAKE_BFP_SAD4D_WRAPPER(vp9_highbd_sad64x64x4d)
MAKE_BFP_SAD_WRAPPER(vp9_highbd_sad16x16)
MAKE_BFP_SADAVG_WRAPPER(vp9_highbd_sad16x16_avg)
MAKE_BFP_SAD3_WRAPPER(vp9_highbd_sad16x16x3)
MAKE_BFP_SAD8_WRAPPER(vp9_highbd_sad16x16x8)
MAKE_BFP_SAD4D_WRAPPER(vp9_highbd_sad16x16x4d)
MAKE_BFP_SAD_WRAPPER(vp9_highbd_sad16x8)
MAKE_BFP_SADAVG_WRAPPER(vp9_highbd_sad16x8_avg)
MAKE_BFP_SAD3_WRAPPER(vp9_highbd_sad16x8x3)
MAKE_BFP_SAD8_WRAPPER(vp9_highbd_sad16x8x8)
MAKE_BFP_SAD4D_WRAPPER(vp9_highbd_sad16x8x4d)
MAKE_BFP_SAD_WRAPPER(vp9_highbd_sad8x16)
MAKE_BFP_SADAVG_WRAPPER(vp9_highbd_sad8x16_avg)
MAKE_BFP_SAD3_WRAPPER(vp9_highbd_sad8x16x3)
MAKE_BFP_SAD8_WRAPPER(vp9_highbd_sad8x16x8)
MAKE_BFP_SAD4D_WRAPPER(vp9_highbd_sad8x16x4d)
MAKE_BFP_SAD_WRAPPER(vp9_highbd_sad8x8)
MAKE_BFP_SADAVG_WRAPPER(vp9_highbd_sad8x8_avg)
MAKE_BFP_SAD3_WRAPPER(vp9_highbd_sad8x8x3)
MAKE_BFP_SAD8_WRAPPER(vp9_highbd_sad8x8x8)
MAKE_BFP_SAD4D_WRAPPER(vp9_highbd_sad8x8x4d)
MAKE_BFP_SAD_WRAPPER(vp9_highbd_sad8x4)
MAKE_BFP_SADAVG_WRAPPER(vp9_highbd_sad8x4_avg)
MAKE_BFP_SAD8_WRAPPER(vp9_highbd_sad8x4x8)
MAKE_BFP_SAD4D_WRAPPER(vp9_highbd_sad8x4x4d)
MAKE_BFP_SAD_WRAPPER(vp9_highbd_sad4x8)
MAKE_BFP_SADAVG_WRAPPER(vp9_highbd_sad4x8_avg)
MAKE_BFP_SAD8_WRAPPER(vp9_highbd_sad4x8x8)
MAKE_BFP_SAD4D_WRAPPER(vp9_highbd_sad4x8x4d)
MAKE_BFP_SAD_WRAPPER(vp9_highbd_sad4x4)
MAKE_BFP_SADAVG_WRAPPER(vp9_highbd_sad4x4_avg)
MAKE_BFP_SAD3_WRAPPER(vp9_highbd_sad4x4x3)
MAKE_BFP_SAD8_WRAPPER(vp9_highbd_sad4x4x8)
MAKE_BFP_SAD4D_WRAPPER(vp9_highbd_sad4x4x4d)

static void  highbd_set_var_fns(VP9_COMP *const cpi) {
  VP9_COMMON *const cm = &cpi->common;
  if (cm->use_highbitdepth) {
    switch (cm->bit_depth) {
      case VPX_BITS_8:
        HIGHBD_BFP(BLOCK_32X16,
                   vp9_highbd_sad32x16_bits8,
                   vp9_highbd_sad32x16_avg_bits8,
                   vp9_highbd_variance32x16,
                   vp9_highbd_sub_pixel_variance32x16,
                   vp9_highbd_sub_pixel_avg_variance32x16,
                   NULL,
                   NULL,
                   vp9_highbd_sad32x16x4d_bits8)

        HIGHBD_BFP(BLOCK_16X32,
                   vp9_highbd_sad16x32_bits8,
                   vp9_highbd_sad16x32_avg_bits8,
                   vp9_highbd_variance16x32,
                   vp9_highbd_sub_pixel_variance16x32,
                   vp9_highbd_sub_pixel_avg_variance16x32,
                   NULL,
                   NULL,
                   vp9_highbd_sad16x32x4d_bits8)

        HIGHBD_BFP(BLOCK_64X32,
                   vp9_highbd_sad64x32_bits8,
                   vp9_highbd_sad64x32_avg_bits8,
                   vp9_highbd_variance64x32,
                   vp9_highbd_sub_pixel_variance64x32,
                   vp9_highbd_sub_pixel_avg_variance64x32,
                   NULL,
                   NULL,
                   vp9_highbd_sad64x32x4d_bits8)

        HIGHBD_BFP(BLOCK_32X64,
                   vp9_highbd_sad32x64_bits8,
                   vp9_highbd_sad32x64_avg_bits8,
                   vp9_highbd_variance32x64,
                   vp9_highbd_sub_pixel_variance32x64,
                   vp9_highbd_sub_pixel_avg_variance32x64,
                   NULL,
                   NULL,
                   vp9_highbd_sad32x64x4d_bits8)

        HIGHBD_BFP(BLOCK_32X32,
                   vp9_highbd_sad32x32_bits8,
                   vp9_highbd_sad32x32_avg_bits8,
                   vp9_highbd_variance32x32,
                   vp9_highbd_sub_pixel_variance32x32,
                   vp9_highbd_sub_pixel_avg_variance32x32,
                   vp9_highbd_sad32x32x3_bits8,
                   vp9_highbd_sad32x32x8_bits8,
                   vp9_highbd_sad32x32x4d_bits8)

        HIGHBD_BFP(BLOCK_64X64,
                   vp9_highbd_sad64x64_bits8,
                   vp9_highbd_sad64x64_avg_bits8,
                   vp9_highbd_variance64x64,
                   vp9_highbd_sub_pixel_variance64x64,
                   vp9_highbd_sub_pixel_avg_variance64x64,
                   vp9_highbd_sad64x64x3_bits8,
                   vp9_highbd_sad64x64x8_bits8,
                   vp9_highbd_sad64x64x4d_bits8)

        HIGHBD_BFP(BLOCK_16X16,
                   vp9_highbd_sad16x16_bits8,
                   vp9_highbd_sad16x16_avg_bits8,
                   vp9_highbd_variance16x16,
                   vp9_highbd_sub_pixel_variance16x16,
                   vp9_highbd_sub_pixel_avg_variance16x16,
                   vp9_highbd_sad16x16x3_bits8,
                   vp9_highbd_sad16x16x8_bits8,
                   vp9_highbd_sad16x16x4d_bits8)

        HIGHBD_BFP(BLOCK_16X8,
                   vp9_highbd_sad16x8_bits8,
                   vp9_highbd_sad16x8_avg_bits8,
                   vp9_highbd_variance16x8,
                   vp9_highbd_sub_pixel_variance16x8,
                   vp9_highbd_sub_pixel_avg_variance16x8,
                   vp9_highbd_sad16x8x3_bits8,
                   vp9_highbd_sad16x8x8_bits8,
                   vp9_highbd_sad16x8x4d_bits8)

        HIGHBD_BFP(BLOCK_8X16,
                   vp9_highbd_sad8x16_bits8,
                   vp9_highbd_sad8x16_avg_bits8,
                   vp9_highbd_variance8x16,
                   vp9_highbd_sub_pixel_variance8x16,
                   vp9_highbd_sub_pixel_avg_variance8x16,
                   vp9_highbd_sad8x16x3_bits8,
                   vp9_highbd_sad8x16x8_bits8,
                   vp9_highbd_sad8x16x4d_bits8)

        HIGHBD_BFP(BLOCK_8X8,
                   vp9_highbd_sad8x8_bits8,
                   vp9_highbd_sad8x8_avg_bits8,
                   vp9_highbd_variance8x8,
                   vp9_highbd_sub_pixel_variance8x8,
                   vp9_highbd_sub_pixel_avg_variance8x8,
                   vp9_highbd_sad8x8x3_bits8,
                   vp9_highbd_sad8x8x8_bits8,
                   vp9_highbd_sad8x8x4d_bits8)

        HIGHBD_BFP(BLOCK_8X4,
                   vp9_highbd_sad8x4_bits8,
                   vp9_highbd_sad8x4_avg_bits8,
                   vp9_highbd_variance8x4,
                   vp9_highbd_sub_pixel_variance8x4,
                   vp9_highbd_sub_pixel_avg_variance8x4,
                   NULL,
                   vp9_highbd_sad8x4x8_bits8,
                   vp9_highbd_sad8x4x4d_bits8)

        HIGHBD_BFP(BLOCK_4X8,
                   vp9_highbd_sad4x8_bits8,
                   vp9_highbd_sad4x8_avg_bits8,
                   vp9_highbd_variance4x8,
                   vp9_highbd_sub_pixel_variance4x8,
                   vp9_highbd_sub_pixel_avg_variance4x8,
                   NULL,
                   vp9_highbd_sad4x8x8_bits8,
                   vp9_highbd_sad4x8x4d_bits8)

        HIGHBD_BFP(BLOCK_4X4,
                   vp9_highbd_sad4x4_bits8,
                   vp9_highbd_sad4x4_avg_bits8,
                   vp9_highbd_variance4x4,
                   vp9_highbd_sub_pixel_variance4x4,
                   vp9_highbd_sub_pixel_avg_variance4x4,
                   vp9_highbd_sad4x4x3_bits8,
                   vp9_highbd_sad4x4x8_bits8,
                   vp9_highbd_sad4x4x4d_bits8)
        break;

      case VPX_BITS_10:
        HIGHBD_BFP(BLOCK_32X16,
                   vp9_highbd_sad32x16_bits10,
                   vp9_highbd_sad32x16_avg_bits10,
                   vp9_highbd_10_variance32x16,
                   vp9_highbd_10_sub_pixel_variance32x16,
                   vp9_highbd_10_sub_pixel_avg_variance32x16,
                   NULL,
                   NULL,
                   vp9_highbd_sad32x16x4d_bits10)

        HIGHBD_BFP(BLOCK_16X32,
                   vp9_highbd_sad16x32_bits10,
                   vp9_highbd_sad16x32_avg_bits10,
                   vp9_highbd_10_variance16x32,
                   vp9_highbd_10_sub_pixel_variance16x32,
                   vp9_highbd_10_sub_pixel_avg_variance16x32,
                   NULL,
                   NULL,
                   vp9_highbd_sad16x32x4d_bits10)

        HIGHBD_BFP(BLOCK_64X32,
                   vp9_highbd_sad64x32_bits10,
                   vp9_highbd_sad64x32_avg_bits10,
                   vp9_highbd_10_variance64x32,
                   vp9_highbd_10_sub_pixel_variance64x32,
                   vp9_highbd_10_sub_pixel_avg_variance64x32,
                   NULL,
                   NULL,
                   vp9_highbd_sad64x32x4d_bits10)

        HIGHBD_BFP(BLOCK_32X64,
                   vp9_highbd_sad32x64_bits10,
                   vp9_highbd_sad32x64_avg_bits10,
                   vp9_highbd_10_variance32x64,
                   vp9_highbd_10_sub_pixel_variance32x64,
                   vp9_highbd_10_sub_pixel_avg_variance32x64,
                   NULL,
                   NULL,
                   vp9_highbd_sad32x64x4d_bits10)

        HIGHBD_BFP(BLOCK_32X32,
                   vp9_highbd_sad32x32_bits10,
                   vp9_highbd_sad32x32_avg_bits10,
                   vp9_highbd_10_variance32x32,
                   vp9_highbd_10_sub_pixel_variance32x32,
                   vp9_highbd_10_sub_pixel_avg_variance32x32,
                   vp9_highbd_sad32x32x3_bits10,
                   vp9_highbd_sad32x32x8_bits10,
                   vp9_highbd_sad32x32x4d_bits10)

        HIGHBD_BFP(BLOCK_64X64,
                   vp9_highbd_sad64x64_bits10,
                   vp9_highbd_sad64x64_avg_bits10,
                   vp9_highbd_10_variance64x64,
                   vp9_highbd_10_sub_pixel_variance64x64,
                   vp9_highbd_10_sub_pixel_avg_variance64x64,
                   vp9_highbd_sad64x64x3_bits10,
                   vp9_highbd_sad64x64x8_bits10,
                   vp9_highbd_sad64x64x4d_bits10)

        HIGHBD_BFP(BLOCK_16X16,
                   vp9_highbd_sad16x16_bits10,
                   vp9_highbd_sad16x16_avg_bits10,
                   vp9_highbd_10_variance16x16,
                   vp9_highbd_10_sub_pixel_variance16x16,
                   vp9_highbd_10_sub_pixel_avg_variance16x16,
                   vp9_highbd_sad16x16x3_bits10,
                   vp9_highbd_sad16x16x8_bits10,
                   vp9_highbd_sad16x16x4d_bits10)

        HIGHBD_BFP(BLOCK_16X8,
                   vp9_highbd_sad16x8_bits10,
                   vp9_highbd_sad16x8_avg_bits10,
                   vp9_highbd_10_variance16x8,
                   vp9_highbd_10_sub_pixel_variance16x8,
                   vp9_highbd_10_sub_pixel_avg_variance16x8,
                   vp9_highbd_sad16x8x3_bits10,
                   vp9_highbd_sad16x8x8_bits10,
                   vp9_highbd_sad16x8x4d_bits10)

        HIGHBD_BFP(BLOCK_8X16,
                   vp9_highbd_sad8x16_bits10,
                   vp9_highbd_sad8x16_avg_bits10,
                   vp9_highbd_10_variance8x16,
                   vp9_highbd_10_sub_pixel_variance8x16,
                   vp9_highbd_10_sub_pixel_avg_variance8x16,
                   vp9_highbd_sad8x16x3_bits10,
                   vp9_highbd_sad8x16x8_bits10,
                   vp9_highbd_sad8x16x4d_bits10)

        HIGHBD_BFP(BLOCK_8X8,
                   vp9_highbd_sad8x8_bits10,
                   vp9_highbd_sad8x8_avg_bits10,
                   vp9_highbd_10_variance8x8,
                   vp9_highbd_10_sub_pixel_variance8x8,
                   vp9_highbd_10_sub_pixel_avg_variance8x8,
                   vp9_highbd_sad8x8x3_bits10,
                   vp9_highbd_sad8x8x8_bits10,
                   vp9_highbd_sad8x8x4d_bits10)

        HIGHBD_BFP(BLOCK_8X4,
                   vp9_highbd_sad8x4_bits10,
                   vp9_highbd_sad8x4_avg_bits10,
                   vp9_highbd_10_variance8x4,
                   vp9_highbd_10_sub_pixel_variance8x4,
                   vp9_highbd_10_sub_pixel_avg_variance8x4,
                   NULL,
                   vp9_highbd_sad8x4x8_bits10,
                   vp9_highbd_sad8x4x4d_bits10)

        HIGHBD_BFP(BLOCK_4X8,
                   vp9_highbd_sad4x8_bits10,
                   vp9_highbd_sad4x8_avg_bits10,
                   vp9_highbd_10_variance4x8,
                   vp9_highbd_10_sub_pixel_variance4x8,
                   vp9_highbd_10_sub_pixel_avg_variance4x8,
                   NULL,
                   vp9_highbd_sad4x8x8_bits10,
                   vp9_highbd_sad4x8x4d_bits10)

        HIGHBD_BFP(BLOCK_4X4,
                   vp9_highbd_sad4x4_bits10,
                   vp9_highbd_sad4x4_avg_bits10,
                   vp9_highbd_10_variance4x4,
                   vp9_highbd_10_sub_pixel_variance4x4,
                   vp9_highbd_10_sub_pixel_avg_variance4x4,
                   vp9_highbd_sad4x4x3_bits10,
                   vp9_highbd_sad4x4x8_bits10,
                   vp9_highbd_sad4x4x4d_bits10)
        break;

      case VPX_BITS_12:
        HIGHBD_BFP(BLOCK_32X16,
                   vp9_highbd_sad32x16_bits12,
                   vp9_highbd_sad32x16_avg_bits12,
                   vp9_highbd_12_variance32x16,
                   vp9_highbd_12_sub_pixel_variance32x16,
                   vp9_highbd_12_sub_pixel_avg_variance32x16,
                   NULL,
                   NULL,
                   vp9_highbd_sad32x16x4d_bits12)

        HIGHBD_BFP(BLOCK_16X32,
                   vp9_highbd_sad16x32_bits12,
                   vp9_highbd_sad16x32_avg_bits12,
                   vp9_highbd_12_variance16x32,
                   vp9_highbd_12_sub_pixel_variance16x32,
                   vp9_highbd_12_sub_pixel_avg_variance16x32,
                   NULL,
                   NULL,
                   vp9_highbd_sad16x32x4d_bits12)

        HIGHBD_BFP(BLOCK_64X32,
                   vp9_highbd_sad64x32_bits12,
                   vp9_highbd_sad64x32_avg_bits12,
                   vp9_highbd_12_variance64x32,
                   vp9_highbd_12_sub_pixel_variance64x32,
                   vp9_highbd_12_sub_pixel_avg_variance64x32,
                   NULL,
                   NULL,
                   vp9_highbd_sad64x32x4d_bits12)

        HIGHBD_BFP(BLOCK_32X64,
                   vp9_highbd_sad32x64_bits12,
                   vp9_highbd_sad32x64_avg_bits12,
                   vp9_highbd_12_variance32x64,
                   vp9_highbd_12_sub_pixel_variance32x64,
                   vp9_highbd_12_sub_pixel_avg_variance32x64,
                   NULL,
                   NULL,
                   vp9_highbd_sad32x64x4d_bits12)

        HIGHBD_BFP(BLOCK_32X32,
                   vp9_highbd_sad32x32_bits12,
                   vp9_highbd_sad32x32_avg_bits12,
                   vp9_highbd_12_variance32x32,
                   vp9_highbd_12_sub_pixel_variance32x32,
                   vp9_highbd_12_sub_pixel_avg_variance32x32,
                   vp9_highbd_sad32x32x3_bits12,
                   vp9_highbd_sad32x32x8_bits12,
                   vp9_highbd_sad32x32x4d_bits12)

        HIGHBD_BFP(BLOCK_64X64,
                   vp9_highbd_sad64x64_bits12,
                   vp9_highbd_sad64x64_avg_bits12,
                   vp9_highbd_12_variance64x64,
                   vp9_highbd_12_sub_pixel_variance64x64,
                   vp9_highbd_12_sub_pixel_avg_variance64x64,
                   vp9_highbd_sad64x64x3_bits12,
                   vp9_highbd_sad64x64x8_bits12,
                   vp9_highbd_sad64x64x4d_bits12)

        HIGHBD_BFP(BLOCK_16X16,
                   vp9_highbd_sad16x16_bits12,
                   vp9_highbd_sad16x16_avg_bits12,
                   vp9_highbd_12_variance16x16,
                   vp9_highbd_12_sub_pixel_variance16x16,
                   vp9_highbd_12_sub_pixel_avg_variance16x16,
                   vp9_highbd_sad16x16x3_bits12,
                   vp9_highbd_sad16x16x8_bits12,
                   vp9_highbd_sad16x16x4d_bits12)

        HIGHBD_BFP(BLOCK_16X8,
                   vp9_highbd_sad16x8_bits12,
                   vp9_highbd_sad16x8_avg_bits12,
                   vp9_highbd_12_variance16x8,
                   vp9_highbd_12_sub_pixel_variance16x8,
                   vp9_highbd_12_sub_pixel_avg_variance16x8,
                   vp9_highbd_sad16x8x3_bits12,
                   vp9_highbd_sad16x8x8_bits12,
                   vp9_highbd_sad16x8x4d_bits12)

        HIGHBD_BFP(BLOCK_8X16,
                   vp9_highbd_sad8x16_bits12,
                   vp9_highbd_sad8x16_avg_bits12,
                   vp9_highbd_12_variance8x16,
                   vp9_highbd_12_sub_pixel_variance8x16,
                   vp9_highbd_12_sub_pixel_avg_variance8x16,
                   vp9_highbd_sad8x16x3_bits12,
                   vp9_highbd_sad8x16x8_bits12,
                   vp9_highbd_sad8x16x4d_bits12)

        HIGHBD_BFP(BLOCK_8X8,
                   vp9_highbd_sad8x8_bits12,
                   vp9_highbd_sad8x8_avg_bits12,
                   vp9_highbd_12_variance8x8,
                   vp9_highbd_12_sub_pixel_variance8x8,
                   vp9_highbd_12_sub_pixel_avg_variance8x8,
                   vp9_highbd_sad8x8x3_bits12,
                   vp9_highbd_sad8x8x8_bits12,
                   vp9_highbd_sad8x8x4d_bits12)

        HIGHBD_BFP(BLOCK_8X4,
                   vp9_highbd_sad8x4_bits12,
                   vp9_highbd_sad8x4_avg_bits12,
                   vp9_highbd_12_variance8x4,
                   vp9_highbd_12_sub_pixel_variance8x4,
                   vp9_highbd_12_sub_pixel_avg_variance8x4,
                   NULL,
                   vp9_highbd_sad8x4x8_bits12,
                   vp9_highbd_sad8x4x4d_bits12)

        HIGHBD_BFP(BLOCK_4X8,
                   vp9_highbd_sad4x8_bits12,
                   vp9_highbd_sad4x8_avg_bits12,
                   vp9_highbd_12_variance4x8,
                   vp9_highbd_12_sub_pixel_variance4x8,
                   vp9_highbd_12_sub_pixel_avg_variance4x8,
                   NULL,
                   vp9_highbd_sad4x8x8_bits12,
                   vp9_highbd_sad4x8x4d_bits12)

        HIGHBD_BFP(BLOCK_4X4,
                   vp9_highbd_sad4x4_bits12,
                   vp9_highbd_sad4x4_avg_bits12,
                   vp9_highbd_12_variance4x4,
                   vp9_highbd_12_sub_pixel_variance4x4,
                   vp9_highbd_12_sub_pixel_avg_variance4x4,
                   vp9_highbd_sad4x4x3_bits12,
                   vp9_highbd_sad4x4x8_bits12,
                   vp9_highbd_sad4x4x4d_bits12)
        break;

      default:
        assert(0 && "cm->bit_depth should be VPX_BITS_8, "
                    "VPX_BITS_10 or VPX_BITS_12");
    }
  }
}
#endif  // CONFIG_VP9_HIGHBITDEPTH

void vp9_change_config(struct VP9_COMP *cpi, const VP9EncoderConfig *oxcf) {
  VP9_COMMON *const cm = &cpi->common;
  RATE_CONTROL *const rc = &cpi->rc;

  if (cm->profile != oxcf->profile)
    cm->profile = oxcf->profile;
  cm->bit_depth = oxcf->bit_depth;
  cm->color_space = oxcf->color_space;

  if (cm->profile <= PROFILE_1)
    assert(cm->bit_depth == VPX_BITS_8);
  else
    assert(cm->bit_depth > VPX_BITS_8);

  cpi->oxcf = *oxcf;
#if CONFIG_VP9_HIGHBITDEPTH
  cpi->td.mb.e_mbd.bd = (int)cm->bit_depth;
#endif  // CONFIG_VP9_HIGHBITDEPTH

  rc->baseline_gf_interval = DEFAULT_GF_INTERVAL;

  cpi->refresh_golden_frame = 0;
  cpi->refresh_last_frame = 1;
  cm->refresh_frame_context = 1;
  cm->reset_frame_context = 0;

  vp9_reset_segment_features(&cm->seg);
  vp9_set_high_precision_mv(cpi, 0);

  {
    int i;

    for (i = 0; i < MAX_SEGMENTS; i++)
      cpi->segment_encode_breakout[i] = cpi->oxcf.encode_breakout;
  }
  cpi->encode_breakout = cpi->oxcf.encode_breakout;

  set_rc_buffer_sizes(rc, &cpi->oxcf);

  // Under a configuration change, where maximum_buffer_size may change,
  // keep buffer level clipped to the maximum allowed buffer size.
  rc->bits_off_target = MIN(rc->bits_off_target, rc->maximum_buffer_size);
  rc->buffer_level = MIN(rc->buffer_level, rc->maximum_buffer_size);

  // Set up frame rate and related parameters rate control values.
  vp9_new_framerate(cpi, cpi->framerate);

  // Set absolute upper and lower quality limits
  rc->worst_quality = cpi->oxcf.worst_allowed_q;
  rc->best_quality = cpi->oxcf.best_allowed_q;

  cm->interp_filter = cpi->sf.default_interp_filter;

  cm->display_width = cpi->oxcf.width;
  cm->display_height = cpi->oxcf.height;
  cm->width = cpi->oxcf.width;
  cm->height = cpi->oxcf.height;

  if (cpi->initial_width) {
    // Increasing the size of the frame beyond the first seen frame, or some
    // otherwise signaled maximum size, is not supported.
    // TODO(jkoleszar): exit gracefully.
    assert(cm->width <= cpi->initial_width);
    assert(cm->height <= cpi->initial_height);
  }
  update_frame_size(cpi);

  if ((cpi->svc.number_temporal_layers > 1 &&
      cpi->oxcf.rc_mode == VPX_CBR) ||
      ((cpi->svc.number_temporal_layers > 1 ||
        cpi->svc.number_spatial_layers > 1) &&
       cpi->oxcf.pass != 1)) {
    vp9_update_layer_context_change_config(cpi,
                                           (int)cpi->oxcf.target_bandwidth);
  }

  cpi->alt_ref_source = NULL;
  rc->is_src_frame_alt_ref = 0;

#if 0
  // Experimental RD Code
  cpi->frame_distortion = 0;
  cpi->last_frame_distortion = 0;
#endif

  set_tile_limits(cpi);

  cpi->ext_refresh_frame_flags_pending = 0;
  cpi->ext_refresh_frame_context_pending = 0;

#if CONFIG_VP9_HIGHBITDEPTH
  highbd_set_var_fns(cpi);
#endif
}

#ifndef M_LOG2_E
#define M_LOG2_E 0.693147180559945309417
#endif
#define log2f(x) (log (x) / (float) M_LOG2_E)

static void cal_nmvjointsadcost(int *mvjointsadcost) {
  mvjointsadcost[0] = 600;
  mvjointsadcost[1] = 300;
  mvjointsadcost[2] = 300;
  mvjointsadcost[3] = 300;
}

static void cal_nmvsadcosts(int *mvsadcost[2]) {
  int i = 1;

  mvsadcost[0][0] = 0;
  mvsadcost[1][0] = 0;

  do {
    double z = 256 * (2 * (log2f(8 * i) + .6));
    mvsadcost[0][i] = (int)z;
    mvsadcost[1][i] = (int)z;
    mvsadcost[0][-i] = (int)z;
    mvsadcost[1][-i] = (int)z;
  } while (++i <= MV_MAX);
}

static void cal_nmvsadcosts_hp(int *mvsadcost[2]) {
  int i = 1;

  mvsadcost[0][0] = 0;
  mvsadcost[1][0] = 0;

  do {
    double z = 256 * (2 * (log2f(8 * i) + .6));
    mvsadcost[0][i] = (int)z;
    mvsadcost[1][i] = (int)z;
    mvsadcost[0][-i] = (int)z;
    mvsadcost[1][-i] = (int)z;
  } while (++i <= MV_MAX);
}


<<<<<<< HEAD
VP9_COMP *vp9_create_compressor(VP9EncoderConfig *oxcf) {
  unsigned int i;
  VP9_COMP *volatile const cpi = vpx_memalign(32, sizeof(VP9_COMP));
  VP9_COMMON *volatile const cm = cpi != NULL ? &cpi->common : NULL;
=======
VP9_COMP *vp9_create_compressor(VP9EncoderConfig *oxcf,
                                BufferPool *const pool) {
  unsigned int i, j;
  VP9_COMP *const cpi = vpx_memalign(32, sizeof(VP9_COMP));
  VP9_COMMON *const cm = cpi != NULL ? &cpi->common : NULL;
>>>>>>> d05cf10f

  if (!cm)
    return NULL;

  vp9_zero(*cpi);

  if (setjmp(cm->error.jmp)) {
    cm->error.setjmp = 0;
    vp9_remove_compressor(cpi);
    return 0;
  }

  cm->error.setjmp = 1;
  cm->alloc_mi = vp9_enc_alloc_mi;
  cm->free_mi = vp9_enc_free_mi;
  cm->setup_mi = vp9_enc_setup_mi;

  CHECK_MEM_ERROR(cm, cm->fc,
                  (FRAME_CONTEXT *)vpx_calloc(1, sizeof(*cm->fc)));
  CHECK_MEM_ERROR(cm, cm->frame_contexts,
                  (FRAME_CONTEXT *)vpx_calloc(FRAME_CONTEXTS,
                  sizeof(*cm->frame_contexts)));

  cpi->use_svc = 0;
  cpi->common.buffer_pool = pool;

  init_config(cpi, oxcf);
  vp9_rc_init(&cpi->oxcf, oxcf->pass, &cpi->rc);

  cm->current_video_frame = 0;
  cpi->partition_search_skippable_frame = 0;
  cpi->tile_data = NULL;

  // Create the encoder segmentation map and set all entries to 0
  CHECK_MEM_ERROR(cm, cpi->segmentation_map,
                  vpx_calloc(cm->mi_rows * cm->mi_cols, 1));

  // Create a map used for cyclic background refresh.
  CHECK_MEM_ERROR(cm, cpi->cyclic_refresh,
                  vp9_cyclic_refresh_alloc(cm->mi_rows, cm->mi_cols));

  // And a place holder structure is the coding context
  // for use if we want to save and restore it
  CHECK_MEM_ERROR(cm, cpi->coding_context.last_frame_seg_map_copy,
                  vpx_calloc(cm->mi_rows * cm->mi_cols, 1));

  CHECK_MEM_ERROR(cm, cpi->nmvcosts[0],
                  vpx_calloc(MV_VALS, sizeof(*cpi->nmvcosts[0])));
  CHECK_MEM_ERROR(cm, cpi->nmvcosts[1],
                  vpx_calloc(MV_VALS, sizeof(*cpi->nmvcosts[1])));
  CHECK_MEM_ERROR(cm, cpi->nmvcosts_hp[0],
                  vpx_calloc(MV_VALS, sizeof(*cpi->nmvcosts_hp[0])));
  CHECK_MEM_ERROR(cm, cpi->nmvcosts_hp[1],
                  vpx_calloc(MV_VALS, sizeof(*cpi->nmvcosts_hp[1])));
  CHECK_MEM_ERROR(cm, cpi->nmvsadcosts[0],
                  vpx_calloc(MV_VALS, sizeof(*cpi->nmvsadcosts[0])));
  CHECK_MEM_ERROR(cm, cpi->nmvsadcosts[1],
                  vpx_calloc(MV_VALS, sizeof(*cpi->nmvsadcosts[1])));
  CHECK_MEM_ERROR(cm, cpi->nmvsadcosts_hp[0],
                  vpx_calloc(MV_VALS, sizeof(*cpi->nmvsadcosts_hp[0])));
  CHECK_MEM_ERROR(cm, cpi->nmvsadcosts_hp[1],
                  vpx_calloc(MV_VALS, sizeof(*cpi->nmvsadcosts_hp[1])));

  for (i = 0; i < (sizeof(cpi->mbgraph_stats) /
                   sizeof(cpi->mbgraph_stats[0])); i++) {
    CHECK_MEM_ERROR(cm, cpi->mbgraph_stats[i].mb_stats,
                    vpx_calloc(cm->MBs *
                               sizeof(*cpi->mbgraph_stats[i].mb_stats), 1));
  }

#if CONFIG_FP_MB_STATS
  cpi->use_fp_mb_stats = 0;
  if (cpi->use_fp_mb_stats) {
    // a place holder used to store the first pass mb stats in the first pass
    CHECK_MEM_ERROR(cm, cpi->twopass.frame_mb_stats_buf,
                    vpx_calloc(cm->MBs * sizeof(uint8_t), 1));
  } else {
    cpi->twopass.frame_mb_stats_buf = NULL;
  }
#endif

  cpi->refresh_alt_ref_frame = 0;
  cpi->multi_arf_last_grp_enabled = 0;

  cpi->b_calculate_psnr = CONFIG_INTERNAL_STATS;
#if CONFIG_INTERNAL_STATS
  cpi->b_calculate_ssimg = 0;

  cpi->count = 0;
  cpi->bytes = 0;

  if (cpi->b_calculate_psnr) {
    cpi->total_y = 0.0;
    cpi->total_u = 0.0;
    cpi->total_v = 0.0;
    cpi->total = 0.0;
    cpi->total_sq_error = 0;
    cpi->total_samples = 0;

    cpi->totalp_y = 0.0;
    cpi->totalp_u = 0.0;
    cpi->totalp_v = 0.0;
    cpi->totalp = 0.0;
    cpi->totalp_sq_error = 0;
    cpi->totalp_samples = 0;

    cpi->tot_recode_hits = 0;
    cpi->summed_quality = 0;
    cpi->summed_weights = 0;
    cpi->summedp_quality = 0;
    cpi->summedp_weights = 0;
  }

  if (cpi->b_calculate_ssimg) {
    cpi->total_ssimg_y = 0;
    cpi->total_ssimg_u = 0;
    cpi->total_ssimg_v = 0;
    cpi->total_ssimg_all = 0;
  }

#endif

  cpi->first_time_stamp_ever = INT64_MAX;

  cal_nmvjointsadcost(cpi->td.mb.nmvjointsadcost);
  cpi->td.mb.nmvcost[0] = &cpi->nmvcosts[0][MV_MAX];
  cpi->td.mb.nmvcost[1] = &cpi->nmvcosts[1][MV_MAX];
  cpi->td.mb.nmvsadcost[0] = &cpi->nmvsadcosts[0][MV_MAX];
  cpi->td.mb.nmvsadcost[1] = &cpi->nmvsadcosts[1][MV_MAX];
  cal_nmvsadcosts(cpi->td.mb.nmvsadcost);

  cpi->td.mb.nmvcost_hp[0] = &cpi->nmvcosts_hp[0][MV_MAX];
  cpi->td.mb.nmvcost_hp[1] = &cpi->nmvcosts_hp[1][MV_MAX];
  cpi->td.mb.nmvsadcost_hp[0] = &cpi->nmvsadcosts_hp[0][MV_MAX];
  cpi->td.mb.nmvsadcost_hp[1] = &cpi->nmvsadcosts_hp[1][MV_MAX];
  cal_nmvsadcosts_hp(cpi->td.mb.nmvsadcost_hp);

#if CONFIG_VP9_TEMPORAL_DENOISING
#ifdef OUTPUT_YUV_DENOISED
  yuv_denoised_file = fopen("denoised.yuv", "ab");
#endif
#endif
#ifdef OUTPUT_YUV_REC
  yuv_rec_file = fopen("rec.yuv", "wb");
#endif

#if 0
  framepsnr = fopen("framepsnr.stt", "a");
  kf_list = fopen("kf_list.stt", "w");
#endif

  cpi->allow_encode_breakout = ENCODE_BREAKOUT_ENABLED;

  if (oxcf->pass == 1) {
    vp9_init_first_pass(cpi);
  } else if (oxcf->pass == 2) {
    const size_t packet_sz = sizeof(FIRSTPASS_STATS);
    const int packets = (int)(oxcf->two_pass_stats_in.sz / packet_sz);

    if (cpi->svc.number_spatial_layers > 1
        || cpi->svc.number_temporal_layers > 1) {
      FIRSTPASS_STATS *const stats = oxcf->two_pass_stats_in.buf;
      FIRSTPASS_STATS *stats_copy[VPX_SS_MAX_LAYERS] = {0};
      int i;

      for (i = 0; i < oxcf->ss_number_layers; ++i) {
        FIRSTPASS_STATS *const last_packet_for_layer =
            &stats[packets - oxcf->ss_number_layers + i];
        const int layer_id = (int)last_packet_for_layer->spatial_layer_id;
        const int packets_in_layer = (int)last_packet_for_layer->count + 1;
        if (layer_id >= 0 && layer_id < oxcf->ss_number_layers) {
          LAYER_CONTEXT *const lc = &cpi->svc.layer_context[layer_id];

          vpx_free(lc->rc_twopass_stats_in.buf);

          lc->rc_twopass_stats_in.sz = packets_in_layer * packet_sz;
          CHECK_MEM_ERROR(cm, lc->rc_twopass_stats_in.buf,
                          vpx_malloc(lc->rc_twopass_stats_in.sz));
          lc->twopass.stats_in_start = lc->rc_twopass_stats_in.buf;
          lc->twopass.stats_in = lc->twopass.stats_in_start;
          lc->twopass.stats_in_end = lc->twopass.stats_in_start
                                     + packets_in_layer - 1;
          stats_copy[layer_id] = lc->rc_twopass_stats_in.buf;
        }
      }

      for (i = 0; i < packets; ++i) {
        const int layer_id = (int)stats[i].spatial_layer_id;
        if (layer_id >= 0 && layer_id < oxcf->ss_number_layers
            && stats_copy[layer_id] != NULL) {
          *stats_copy[layer_id] = stats[i];
          ++stats_copy[layer_id];
        }
      }

      vp9_init_second_pass_spatial_svc(cpi);
    } else {
#if CONFIG_FP_MB_STATS
      if (cpi->use_fp_mb_stats) {
        const size_t psz = cpi->common.MBs * sizeof(uint8_t);
        const int ps = (int)(oxcf->firstpass_mb_stats_in.sz / psz);

        cpi->twopass.firstpass_mb_stats.mb_stats_start =
            oxcf->firstpass_mb_stats_in.buf;
        cpi->twopass.firstpass_mb_stats.mb_stats_end =
            cpi->twopass.firstpass_mb_stats.mb_stats_start +
            (ps - 1) * cpi->common.MBs * sizeof(uint8_t);
      }
#endif

      cpi->twopass.stats_in_start = oxcf->two_pass_stats_in.buf;
      cpi->twopass.stats_in = cpi->twopass.stats_in_start;
      cpi->twopass.stats_in_end = &cpi->twopass.stats_in[packets - 1];

      vp9_init_second_pass(cpi);
    }
  }

  vp9_set_speed_features_framesize_independent(cpi);
  vp9_set_speed_features_framesize_dependent(cpi);

  // Allocate memory to store variances for a frame.
  CHECK_MEM_ERROR(cm, cpi->source_diff_var,
                  vpx_calloc(cm->MBs, sizeof(diff)));
  cpi->source_var_thresh = 0;
  cpi->frames_till_next_var_check = 0;

#define BFP(BT, SDF, SDAF, VF, SVF, SVAF, SDX3F, SDX8F, SDX4DF)\
    cpi->fn_ptr[BT].sdf            = SDF; \
    cpi->fn_ptr[BT].sdaf           = SDAF; \
    cpi->fn_ptr[BT].vf             = VF; \
    cpi->fn_ptr[BT].svf            = SVF; \
    cpi->fn_ptr[BT].svaf           = SVAF; \
    cpi->fn_ptr[BT].sdx3f          = SDX3F; \
    cpi->fn_ptr[BT].sdx8f          = SDX8F; \
    cpi->fn_ptr[BT].sdx4df         = SDX4DF;

  BFP(BLOCK_32X16, vp9_sad32x16, vp9_sad32x16_avg,
      vp9_variance32x16, vp9_sub_pixel_variance32x16,
      vp9_sub_pixel_avg_variance32x16, NULL, NULL, vp9_sad32x16x4d)

  BFP(BLOCK_16X32, vp9_sad16x32, vp9_sad16x32_avg,
      vp9_variance16x32, vp9_sub_pixel_variance16x32,
      vp9_sub_pixel_avg_variance16x32, NULL, NULL, vp9_sad16x32x4d)

  BFP(BLOCK_64X32, vp9_sad64x32, vp9_sad64x32_avg,
      vp9_variance64x32, vp9_sub_pixel_variance64x32,
      vp9_sub_pixel_avg_variance64x32, NULL, NULL, vp9_sad64x32x4d)

  BFP(BLOCK_32X64, vp9_sad32x64, vp9_sad32x64_avg,
      vp9_variance32x64, vp9_sub_pixel_variance32x64,
      vp9_sub_pixel_avg_variance32x64, NULL, NULL, vp9_sad32x64x4d)

  BFP(BLOCK_32X32, vp9_sad32x32, vp9_sad32x32_avg,
      vp9_variance32x32, vp9_sub_pixel_variance32x32,
      vp9_sub_pixel_avg_variance32x32, vp9_sad32x32x3, vp9_sad32x32x8,
      vp9_sad32x32x4d)

  BFP(BLOCK_64X64, vp9_sad64x64, vp9_sad64x64_avg,
      vp9_variance64x64, vp9_sub_pixel_variance64x64,
      vp9_sub_pixel_avg_variance64x64, vp9_sad64x64x3, vp9_sad64x64x8,
      vp9_sad64x64x4d)

  BFP(BLOCK_16X16, vp9_sad16x16, vp9_sad16x16_avg,
      vp9_variance16x16, vp9_sub_pixel_variance16x16,
      vp9_sub_pixel_avg_variance16x16, vp9_sad16x16x3, vp9_sad16x16x8,
      vp9_sad16x16x4d)

  BFP(BLOCK_16X8, vp9_sad16x8, vp9_sad16x8_avg,
      vp9_variance16x8, vp9_sub_pixel_variance16x8,
      vp9_sub_pixel_avg_variance16x8,
      vp9_sad16x8x3, vp9_sad16x8x8, vp9_sad16x8x4d)

  BFP(BLOCK_8X16, vp9_sad8x16, vp9_sad8x16_avg,
      vp9_variance8x16, vp9_sub_pixel_variance8x16,
      vp9_sub_pixel_avg_variance8x16,
      vp9_sad8x16x3, vp9_sad8x16x8, vp9_sad8x16x4d)

  BFP(BLOCK_8X8, vp9_sad8x8, vp9_sad8x8_avg,
      vp9_variance8x8, vp9_sub_pixel_variance8x8,
      vp9_sub_pixel_avg_variance8x8,
      vp9_sad8x8x3, vp9_sad8x8x8, vp9_sad8x8x4d)

  BFP(BLOCK_8X4, vp9_sad8x4, vp9_sad8x4_avg,
      vp9_variance8x4, vp9_sub_pixel_variance8x4,
      vp9_sub_pixel_avg_variance8x4, NULL, vp9_sad8x4x8, vp9_sad8x4x4d)

  BFP(BLOCK_4X8, vp9_sad4x8, vp9_sad4x8_avg,
      vp9_variance4x8, vp9_sub_pixel_variance4x8,
      vp9_sub_pixel_avg_variance4x8, NULL, vp9_sad4x8x8, vp9_sad4x8x4d)

  BFP(BLOCK_4X4, vp9_sad4x4, vp9_sad4x4_avg,
      vp9_variance4x4, vp9_sub_pixel_variance4x4,
      vp9_sub_pixel_avg_variance4x4,
      vp9_sad4x4x3, vp9_sad4x4x8, vp9_sad4x4x4d)

#if CONFIG_VP9_HIGHBITDEPTH
  highbd_set_var_fns(cpi);
#endif

  /* vp9_init_quantizer() is first called here. Add check in
   * vp9_frame_init_quantizer() so that vp9_init_quantizer is only
   * called later when needed. This will avoid unnecessary calls of
   * vp9_init_quantizer() for every frame.
   */
  vp9_init_quantizer(cpi);

  vp9_loop_filter_init(cm);

  cm->error.setjmp = 0;

  return cpi;
}

void vp9_remove_compressor(VP9_COMP *cpi) {
  VP9_COMMON *const cm = &cpi->common;
  unsigned int i;
  int t;

  if (!cpi)
    return;

  if (cpi && (cm->current_video_frame > 0)) {
#if CONFIG_INTERNAL_STATS

    vp9_clear_system_state();

    // printf("\n8x8-4x4:%d-%d\n", cpi->t8x8_count, cpi->t4x4_count);
    if (cpi->oxcf.pass != 1) {
      FILE *f = fopen("opsnr.stt", "a");
      double time_encoded = (cpi->last_end_time_stamp_seen
                             - cpi->first_time_stamp_ever) / 10000000.000;
      double total_encode_time = (cpi->time_receive_data +
                                  cpi->time_compress_data)   / 1000.000;
      const double dr =
          (double)cpi->bytes * (double) 8 / (double)1000 / time_encoded;
      const double peak = (double)((1 << cpi->oxcf.input_bit_depth) - 1);

      if (cpi->b_calculate_psnr) {
        const double total_psnr =
            vpx_sse_to_psnr((double)cpi->total_samples, peak,
                            (double)cpi->total_sq_error);
        const double totalp_psnr =
            vpx_sse_to_psnr((double)cpi->totalp_samples, peak,
                            (double)cpi->totalp_sq_error);
        const double total_ssim = 100 * pow(cpi->summed_quality /
                                                cpi->summed_weights, 8.0);
        const double totalp_ssim = 100 * pow(cpi->summedp_quality /
                                                cpi->summedp_weights, 8.0);

        fprintf(f, "Bitrate\tAVGPsnr\tGLBPsnr\tAVPsnrP\tGLPsnrP\t"
                "VPXSSIM\tVPSSIMP\t  Time(ms)\n");
        fprintf(f, "%7.2f\t%7.3f\t%7.3f\t%7.3f\t%7.3f\t%7.3f\t%7.3f\t%8.0f\n",
                dr, cpi->total / cpi->count, total_psnr,
                cpi->totalp / cpi->count, totalp_psnr, total_ssim, totalp_ssim,
                total_encode_time);
      }

      if (cpi->b_calculate_ssimg) {
        fprintf(f, "BitRate\tSSIM_Y\tSSIM_U\tSSIM_V\tSSIM_A\t  Time(ms)\n");
        fprintf(f, "%7.2f\t%6.4f\t%6.4f\t%6.4f\t%6.4f\t%8.0f\n", dr,
                cpi->total_ssimg_y / cpi->count,
                cpi->total_ssimg_u / cpi->count,
                cpi->total_ssimg_v / cpi->count,
                cpi->total_ssimg_all / cpi->count, total_encode_time);
      }

      fclose(f);
    }

#endif

#if 0
    {
      printf("\n_pick_loop_filter_level:%d\n", cpi->time_pick_lpf / 1000);
      printf("\n_frames recive_data encod_mb_row compress_frame  Total\n");
      printf("%6d %10ld %10ld %10ld %10ld\n", cpi->common.current_video_frame,
             cpi->time_receive_data / 1000, cpi->time_encode_sb_row / 1000,
             cpi->time_compress_data / 1000,
             (cpi->time_receive_data + cpi->time_compress_data) / 1000);
    }
#endif
  }

#if CONFIG_VP9_TEMPORAL_DENOISING
  vp9_denoiser_free(&(cpi->denoiser));
#endif

  for (t = 0; t < cpi->num_workers; ++t) {
    VP9Worker *const worker = &cpi->workers[t];
    EncWorkerData *const thread_data = &cpi->tile_thr_data[t];

    // Deallocate allocated threads.
    vp9_get_worker_interface()->end(worker);

    // Deallocate allocated thread data.
    if (t < cpi->num_workers - 1) {
      vpx_free(thread_data->td->counts);
      vp9_free_pc_tree(thread_data->td);
      vpx_free(thread_data->td);
    }
  }
  vpx_free(cpi->tile_thr_data);
  vpx_free(cpi->workers);

  if (cpi->num_workers > 1)
    vp9_loop_filter_dealloc(&cpi->lf_row_sync);

  dealloc_compressor_data(cpi);

  for (i = 0; i < sizeof(cpi->mbgraph_stats) /
                  sizeof(cpi->mbgraph_stats[0]); ++i) {
    vpx_free(cpi->mbgraph_stats[i].mb_stats);
  }

#if CONFIG_FP_MB_STATS
  if (cpi->use_fp_mb_stats) {
    vpx_free(cpi->twopass.frame_mb_stats_buf);
    cpi->twopass.frame_mb_stats_buf = NULL;
  }
#endif

  vp9_remove_common(cm);
  vpx_free(cpi);

#if CONFIG_VP9_TEMPORAL_DENOISING
#ifdef OUTPUT_YUV_DENOISED
  fclose(yuv_denoised_file);
#endif
#endif
#ifdef OUTPUT_YUV_REC
  fclose(yuv_rec_file);
#endif

#if 0

  if (keyfile)
    fclose(keyfile);

  if (framepsnr)
    fclose(framepsnr);

  if (kf_list)
    fclose(kf_list);

#endif
}

static int64_t get_sse(const uint8_t *a, int a_stride,
                       const uint8_t *b, int b_stride,
                       int width, int height) {
  const int dw = width % 16;
  const int dh = height % 16;
  int64_t total_sse = 0;
  unsigned int sse = 0;
  int sum = 0;
  int x, y;

  if (dw > 0) {
    variance(&a[width - dw], a_stride, &b[width - dw], b_stride,
             dw, height, &sse, &sum);
    total_sse += sse;
  }

  if (dh > 0) {
    variance(&a[(height - dh) * a_stride], a_stride,
             &b[(height - dh) * b_stride], b_stride,
             width - dw, dh, &sse, &sum);
    total_sse += sse;
  }

  for (y = 0; y < height / 16; ++y) {
    const uint8_t *pa = a;
    const uint8_t *pb = b;
    for (x = 0; x < width / 16; ++x) {
      vp9_mse16x16(pa, a_stride, pb, b_stride, &sse);
      total_sse += sse;

      pa += 16;
      pb += 16;
    }

    a += 16 * a_stride;
    b += 16 * b_stride;
  }

  return total_sse;
}

#if CONFIG_VP9_HIGHBITDEPTH
static int64_t highbd_get_sse_shift(const uint8_t *a8, int a_stride,
                                    const uint8_t *b8, int b_stride,
                                    int width, int height,
                                    unsigned int input_shift) {
  const uint16_t *a = CONVERT_TO_SHORTPTR(a8);
  const uint16_t *b = CONVERT_TO_SHORTPTR(b8);
  int64_t total_sse = 0;
  int x, y;
  for (y = 0; y < height; ++y) {
    for (x = 0; x < width; ++x) {
      int64_t diff;
      diff = (a[x] >> input_shift) - (b[x] >> input_shift);
      total_sse += diff * diff;
    }
    a += a_stride;
    b += b_stride;
  }
  return total_sse;
}

static int64_t highbd_get_sse(const uint8_t *a, int a_stride,
                              const uint8_t *b, int b_stride,
                              int width, int height) {
  int64_t total_sse = 0;
  int x, y;
  const int dw = width % 16;
  const int dh = height % 16;
  unsigned int sse = 0;
  int sum = 0;
  if (dw > 0) {
    highbd_variance(&a[width - dw], a_stride, &b[width - dw], b_stride,
                    dw, height, &sse, &sum);
    total_sse += sse;
  }
  if (dh > 0) {
    highbd_variance(&a[(height - dh) * a_stride], a_stride,
                    &b[(height - dh) * b_stride], b_stride,
                    width - dw, dh, &sse, &sum);
    total_sse += sse;
  }
  for (y = 0; y < height / 16; ++y) {
    const uint8_t *pa = a;
    const uint8_t *pb = b;
    for (x = 0; x < width / 16; ++x) {
      vp9_highbd_mse16x16(pa, a_stride, pb, b_stride, &sse);
      total_sse += sse;
      pa += 16;
      pb += 16;
    }
    a += 16 * a_stride;
    b += 16 * b_stride;
  }
  return total_sse;
}
#endif  // CONFIG_VP9_HIGHBITDEPTH

typedef struct {
  double psnr[4];       // total/y/u/v
  uint64_t sse[4];      // total/y/u/v
  uint32_t samples[4];  // total/y/u/v
} PSNR_STATS;

static void calc_psnr(const YV12_BUFFER_CONFIG *a, const YV12_BUFFER_CONFIG *b,
                      PSNR_STATS *psnr) {
  static const double peak = 255.0;
  const int widths[3]        = {a->y_width,  a->uv_width,  a->uv_width };
  const int heights[3]       = {a->y_height, a->uv_height, a->uv_height};
  const uint8_t *a_planes[3] = {a->y_buffer, a->u_buffer,  a->v_buffer };
  const int a_strides[3]     = {a->y_stride, a->uv_stride, a->uv_stride};
  const uint8_t *b_planes[3] = {b->y_buffer, b->u_buffer,  b->v_buffer };
  const int b_strides[3]     = {b->y_stride, b->uv_stride, b->uv_stride};
  int i;
  uint64_t total_sse = 0;
  uint32_t total_samples = 0;

  for (i = 0; i < 3; ++i) {
    const int w = widths[i];
    const int h = heights[i];
    const uint32_t samples = w * h;
    const uint64_t sse = get_sse(a_planes[i], a_strides[i],
                                 b_planes[i], b_strides[i],
                                 w, h);
    psnr->sse[1 + i] = sse;
    psnr->samples[1 + i] = samples;
    psnr->psnr[1 + i] = vpx_sse_to_psnr(samples, peak, (double)sse);

    total_sse += sse;
    total_samples += samples;
  }

  psnr->sse[0] = total_sse;
  psnr->samples[0] = total_samples;
  psnr->psnr[0] = vpx_sse_to_psnr((double)total_samples, peak,
                                  (double)total_sse);
}

#if CONFIG_VP9_HIGHBITDEPTH
static void calc_highbd_psnr(const YV12_BUFFER_CONFIG *a,
                             const YV12_BUFFER_CONFIG *b,
                             PSNR_STATS *psnr,
                             unsigned int bit_depth,
                             unsigned int in_bit_depth) {
  const int widths[3] = {a->y_width,  a->uv_width,  a->uv_width };
  const int heights[3] = {a->y_height, a->uv_height, a->uv_height};
  const uint8_t *a_planes[3] = {a->y_buffer, a->u_buffer,  a->v_buffer };
  const int a_strides[3] = {a->y_stride, a->uv_stride, a->uv_stride};
  const uint8_t *b_planes[3] = {b->y_buffer, b->u_buffer,  b->v_buffer };
  const int b_strides[3] = {b->y_stride, b->uv_stride, b->uv_stride};
  int i;
  uint64_t total_sse = 0;
  uint32_t total_samples = 0;
  const double peak = (double)((1 << in_bit_depth) - 1);
  const unsigned int input_shift = bit_depth - in_bit_depth;

  for (i = 0; i < 3; ++i) {
    const int w = widths[i];
    const int h = heights[i];
    const uint32_t samples = w * h;
    uint64_t sse;
    if (a->flags & YV12_FLAG_HIGHBITDEPTH) {
      if (input_shift) {
        sse = highbd_get_sse_shift(a_planes[i], a_strides[i],
                                   b_planes[i], b_strides[i], w, h,
                                   input_shift);
      } else {
        sse = highbd_get_sse(a_planes[i], a_strides[i],
                             b_planes[i], b_strides[i], w, h);
      }
    } else {
      sse = get_sse(a_planes[i], a_strides[i],
                    b_planes[i], b_strides[i],
                    w, h);
    }
    psnr->sse[1 + i] = sse;
    psnr->samples[1 + i] = samples;
    psnr->psnr[1 + i] = vpx_sse_to_psnr(samples, peak, (double)sse);

    total_sse += sse;
    total_samples += samples;
  }

  psnr->sse[0] = total_sse;
  psnr->samples[0] = total_samples;
  psnr->psnr[0] = vpx_sse_to_psnr((double)total_samples, peak,
                                  (double)total_sse);
}
#endif  // CONFIG_VP9_HIGHBITDEPTH

static void generate_psnr_packet(VP9_COMP *cpi) {
  struct vpx_codec_cx_pkt pkt;
  int i;
  PSNR_STATS psnr;
#if CONFIG_VP9_HIGHBITDEPTH
  calc_highbd_psnr(cpi->Source, cpi->common.frame_to_show, &psnr,
                   cpi->td.mb.e_mbd.bd, cpi->oxcf.input_bit_depth);
#else
  calc_psnr(cpi->Source, cpi->common.frame_to_show, &psnr);
#endif

  for (i = 0; i < 4; ++i) {
    pkt.data.psnr.samples[i] = psnr.samples[i];
    pkt.data.psnr.sse[i] = psnr.sse[i];
    pkt.data.psnr.psnr[i] = psnr.psnr[i];
  }
  pkt.kind = VPX_CODEC_PSNR_PKT;
  if (is_two_pass_svc(cpi))
    cpi->svc.layer_context[cpi->svc.spatial_layer_id].psnr_pkt = pkt.data.psnr;
  else
    vpx_codec_pkt_list_add(cpi->output_pkt_list, &pkt);
}

int vp9_use_as_reference(VP9_COMP *cpi, int ref_frame_flags) {
  if (ref_frame_flags > 7)
    return -1;

  cpi->ref_frame_flags = ref_frame_flags;
  return 0;
}

void vp9_update_reference(VP9_COMP *cpi, int ref_frame_flags) {
  cpi->ext_refresh_golden_frame = (ref_frame_flags & VP9_GOLD_FLAG) != 0;
  cpi->ext_refresh_alt_ref_frame = (ref_frame_flags & VP9_ALT_FLAG) != 0;
  cpi->ext_refresh_last_frame = (ref_frame_flags & VP9_LAST_FLAG) != 0;
  cpi->ext_refresh_frame_flags_pending = 1;
}

static YV12_BUFFER_CONFIG *get_vp9_ref_frame_buffer(VP9_COMP *cpi,
                                VP9_REFFRAME ref_frame_flag) {
  MV_REFERENCE_FRAME ref_frame = NONE;
  if (ref_frame_flag == VP9_LAST_FLAG)
    ref_frame = LAST_FRAME;
  else if (ref_frame_flag == VP9_GOLD_FLAG)
    ref_frame = GOLDEN_FRAME;
  else if (ref_frame_flag == VP9_ALT_FLAG)
    ref_frame = ALTREF_FRAME;

  return ref_frame == NONE ? NULL : get_ref_frame_buffer(cpi, ref_frame);
}

int vp9_copy_reference_enc(VP9_COMP *cpi, VP9_REFFRAME ref_frame_flag,
                           YV12_BUFFER_CONFIG *sd) {
  YV12_BUFFER_CONFIG *cfg = get_vp9_ref_frame_buffer(cpi, ref_frame_flag);
  if (cfg) {
    vp8_yv12_copy_frame(cfg, sd);
    return 0;
  } else {
    return -1;
  }
}

<<<<<<< HEAD
=======
int vp9_get_reference_enc(VP9_COMP *cpi, int index, YV12_BUFFER_CONFIG **fb) {
  VP9_COMMON *cm = &cpi->common;

  if (index < 0 || index >= REF_FRAMES)
    return -1;

  *fb = &cm->buffer_pool->frame_bufs[cm->ref_frame_map[index]].buf;
  return 0;
}

>>>>>>> d05cf10f
int vp9_set_reference_enc(VP9_COMP *cpi, VP9_REFFRAME ref_frame_flag,
                          YV12_BUFFER_CONFIG *sd) {
  YV12_BUFFER_CONFIG *cfg = get_vp9_ref_frame_buffer(cpi, ref_frame_flag);
  if (cfg) {
    vp8_yv12_copy_frame(sd, cfg);
    return 0;
  } else {
    return -1;
  }
}

int vp9_update_entropy(VP9_COMP * cpi, int update) {
  cpi->ext_refresh_frame_context = update;
  cpi->ext_refresh_frame_context_pending = 1;
  return 0;
}

#if CONFIG_VP9_TEMPORAL_DENOISING
#if defined(OUTPUT_YUV_DENOISED)
// The denoiser buffer is allocated as a YUV 440 buffer. This function writes it
// as YUV 420. We simply use the top-left pixels of the UV buffers, since we do
// not denoise the UV channels at this time. If ever we implement UV channel
// denoising we will have to modify this.
void vp9_write_yuv_frame_420(YV12_BUFFER_CONFIG *s, FILE *f) {
  uint8_t *src = s->y_buffer;
  int h = s->y_height;

  do {
    fwrite(src, s->y_width, 1, f);
    src += s->y_stride;
  } while (--h);

  src = s->u_buffer;
  h = s->uv_height;

  do {
    fwrite(src, s->uv_width, 1, f);
    src += s->uv_stride;
  } while (--h);

  src = s->v_buffer;
  h = s->uv_height;

  do {
    fwrite(src, s->uv_width, 1, f);
    src += s->uv_stride;
  } while (--h);
}
#endif
#endif

#ifdef OUTPUT_YUV_REC
void vp9_write_yuv_rec_frame(VP9_COMMON *cm) {
  YV12_BUFFER_CONFIG *s = cm->frame_to_show;
  uint8_t *src = s->y_buffer;
  int h = cm->height;

#if CONFIG_VP9_HIGHBITDEPTH
  if (s->flags & YV12_FLAG_HIGHBITDEPTH) {
    uint16_t *src16 = CONVERT_TO_SHORTPTR(s->y_buffer);

    do {
      fwrite(src16, s->y_width, 2,  yuv_rec_file);
      src16 += s->y_stride;
    } while (--h);

    src16 = CONVERT_TO_SHORTPTR(s->u_buffer);
    h = s->uv_height;

    do {
      fwrite(src16, s->uv_width, 2,  yuv_rec_file);
      src16 += s->uv_stride;
    } while (--h);

    src16 = CONVERT_TO_SHORTPTR(s->v_buffer);
    h = s->uv_height;

    do {
      fwrite(src16, s->uv_width, 2, yuv_rec_file);
      src16 += s->uv_stride;
    } while (--h);

    fflush(yuv_rec_file);
    return;
  }
#endif  // CONFIG_VP9_HIGHBITDEPTH

  do {
    fwrite(src, s->y_width, 1,  yuv_rec_file);
    src += s->y_stride;
  } while (--h);

  src = s->u_buffer;
  h = s->uv_height;

  do {
    fwrite(src, s->uv_width, 1,  yuv_rec_file);
    src += s->uv_stride;
  } while (--h);

  src = s->v_buffer;
  h = s->uv_height;

  do {
    fwrite(src, s->uv_width, 1, yuv_rec_file);
    src += s->uv_stride;
  } while (--h);

  fflush(yuv_rec_file);
}
#endif

#if CONFIG_VP9_HIGHBITDEPTH
static void scale_and_extend_frame_nonnormative(const YV12_BUFFER_CONFIG *src,
                                                YV12_BUFFER_CONFIG *dst,
                                                int bd) {
#else
static void scale_and_extend_frame_nonnormative(const YV12_BUFFER_CONFIG *src,
                                                YV12_BUFFER_CONFIG *dst) {
#endif  // CONFIG_VP9_HIGHBITDEPTH
  // TODO(dkovalev): replace YV12_BUFFER_CONFIG with vpx_image_t
  int i;
  const uint8_t *const srcs[3] = {src->y_buffer, src->u_buffer, src->v_buffer};
  const int src_strides[3] = {src->y_stride, src->uv_stride, src->uv_stride};
  const int src_widths[3] = {src->y_crop_width, src->uv_crop_width,
                             src->uv_crop_width };
  const int src_heights[3] = {src->y_crop_height, src->uv_crop_height,
                              src->uv_crop_height};
  uint8_t *const dsts[3] = {dst->y_buffer, dst->u_buffer, dst->v_buffer};
  const int dst_strides[3] = {dst->y_stride, dst->uv_stride, dst->uv_stride};
  const int dst_widths[3] = {dst->y_crop_width, dst->uv_crop_width,
                             dst->uv_crop_width};
  const int dst_heights[3] = {dst->y_crop_height, dst->uv_crop_height,
                              dst->uv_crop_height};

  for (i = 0; i < MAX_MB_PLANE; ++i) {
#if CONFIG_VP9_HIGHBITDEPTH
    if (src->flags & YV12_FLAG_HIGHBITDEPTH) {
      vp9_highbd_resize_plane(srcs[i], src_heights[i], src_widths[i],
                              src_strides[i], dsts[i], dst_heights[i],
                              dst_widths[i], dst_strides[i], bd);
    } else {
      vp9_resize_plane(srcs[i], src_heights[i], src_widths[i], src_strides[i],
                       dsts[i], dst_heights[i], dst_widths[i], dst_strides[i]);
    }
#else
    vp9_resize_plane(srcs[i], src_heights[i], src_widths[i], src_strides[i],
                     dsts[i], dst_heights[i], dst_widths[i], dst_strides[i]);
#endif  // CONFIG_VP9_HIGHBITDEPTH
  }
  vp9_extend_frame_borders(dst);
}

#if CONFIG_VP9_HIGHBITDEPTH
static void scale_and_extend_frame(const YV12_BUFFER_CONFIG *src,
                                   YV12_BUFFER_CONFIG *dst, int bd) {
#else
static void scale_and_extend_frame(const YV12_BUFFER_CONFIG *src,
                                   YV12_BUFFER_CONFIG *dst) {
#endif  // CONFIG_VP9_HIGHBITDEPTH
  const int src_w = src->y_crop_width;
  const int src_h = src->y_crop_height;
  const int dst_w = dst->y_crop_width;
  const int dst_h = dst->y_crop_height;
  const uint8_t *const srcs[3] = {src->y_buffer, src->u_buffer, src->v_buffer};
  const int src_strides[3] = {src->y_stride, src->uv_stride, src->uv_stride};
  uint8_t *const dsts[3] = {dst->y_buffer, dst->u_buffer, dst->v_buffer};
  const int dst_strides[3] = {dst->y_stride, dst->uv_stride, dst->uv_stride};
  const InterpKernel *const kernel = vp9_get_interp_kernel(EIGHTTAP);
  int x, y, i;

  for (y = 0; y < dst_h; y += 16) {
    for (x = 0; x < dst_w; x += 16) {
      for (i = 0; i < MAX_MB_PLANE; ++i) {
        const int factor = (i == 0 || i == 3 ? 1 : 2);
        const int x_q4 = x * (16 / factor) * src_w / dst_w;
        const int y_q4 = y * (16 / factor) * src_h / dst_h;
        const int src_stride = src_strides[i];
        const int dst_stride = dst_strides[i];
        const uint8_t *src_ptr = srcs[i] + (y / factor) * src_h / dst_h *
                                     src_stride + (x / factor) * src_w / dst_w;
        uint8_t *dst_ptr = dsts[i] + (y / factor) * dst_stride + (x / factor);

#if CONFIG_VP9_HIGHBITDEPTH
        if (src->flags & YV12_FLAG_HIGHBITDEPTH) {
          vp9_highbd_convolve8(src_ptr, src_stride, dst_ptr, dst_stride,
                               kernel[x_q4 & 0xf], 16 * src_w / dst_w,
                               kernel[y_q4 & 0xf], 16 * src_h / dst_h,
                               16 / factor, 16 / factor, bd);
        } else {
          vp9_convolve8(src_ptr, src_stride, dst_ptr, dst_stride,
                        kernel[x_q4 & 0xf], 16 * src_w / dst_w,
                        kernel[y_q4 & 0xf], 16 * src_h / dst_h,
                        16 / factor, 16 / factor);
        }
#else
        vp9_convolve8(src_ptr, src_stride, dst_ptr, dst_stride,
                      kernel[x_q4 & 0xf], 16 * src_w / dst_w,
                      kernel[y_q4 & 0xf], 16 * src_h / dst_h,
                      16 / factor, 16 / factor);
#endif  // CONFIG_VP9_HIGHBITDEPTH
      }
    }
  }

  vp9_extend_frame_borders(dst);
}

// Function to test for conditions that indicate we should loop
// back and recode a frame.
static int recode_loop_test(const VP9_COMP *cpi,
                            int high_limit, int low_limit,
                            int q, int maxq, int minq) {
  const RATE_CONTROL *const rc = &cpi->rc;
  const VP9EncoderConfig *const oxcf = &cpi->oxcf;
  int force_recode = 0;

  // Special case trap if maximum allowed frame size exceeded.
  if (rc->projected_frame_size > rc->max_frame_bandwidth) {
    force_recode = 1;

  // Is frame recode allowed.
  // Yes if either recode mode 1 is selected or mode 2 is selected
  // and the frame is a key frame, golden frame or alt_ref_frame
  } else if ((cpi->sf.recode_loop == ALLOW_RECODE) ||
             ((cpi->sf.recode_loop == ALLOW_RECODE_KFARFGF) &&
                 frame_is_kf_gf_arf(cpi))) {
    // General over and under shoot tests
    if ((rc->projected_frame_size > high_limit && q < maxq) ||
        (rc->projected_frame_size < low_limit && q > minq)) {
      force_recode = 1;
    } else if (cpi->oxcf.rc_mode == VPX_CQ) {
      // Deal with frame undershoot and whether or not we are
      // below the automatically set cq level.
      if (q > oxcf->cq_level &&
          rc->projected_frame_size < ((rc->this_frame_target * 7) >> 3)) {
        force_recode = 1;
      }
    }
  }
  return force_recode;
}

void vp9_update_reference_frames(VP9_COMP *cpi) {
  VP9_COMMON * const cm = &cpi->common;
  RefCntBuffer *const frame_bufs = cm->buffer_pool->frame_bufs;

  // At this point the new frame has been encoded.
  // If any buffer copy / swapping is signaled it should be done here.
  if (cm->frame_type == KEY_FRAME) {
<<<<<<< HEAD
    ref_cnt_fb(cm->frame_bufs,
               &cm->ref_frame_map[cpi->gld_fb_idx], cm->new_fb_idx);
    ref_cnt_fb(cm->frame_bufs,
               &cm->ref_frame_map[cpi->alt_fb_idx], cm->new_fb_idx);
  } else if (vp9_preserve_existing_gf(cpi)) {
    // We have decided to preserve the previously existing golden frame as our
    // new ARF frame. However, in the short term in function
    // vp9_bitstream.c::get_refresh_mask() we left it in the GF slot and, if
    // we're updating the GF with the current decoded frame, we save it to the
    // ARF slot instead.
    // We now have to update the ARF with the current frame and swap gld_fb_idx
    // and alt_fb_idx so that, overall, we've stored the old GF in the new ARF
    // slot and, if we're updating the GF, the current frame becomes the new GF.
=======
    ref_cnt_fb(frame_bufs, &cm->ref_frame_map[cpi->gld_fb_idx], cm->new_fb_idx);
    ref_cnt_fb(frame_bufs, &cm->ref_frame_map[cpi->alt_fb_idx], cm->new_fb_idx);
  } else if (!cpi->multi_arf_allowed && cpi->refresh_golden_frame &&
             cpi->rc.is_src_frame_alt_ref && !cpi->use_svc) {
    /* Preserve the previously existing golden frame and update the frame in
     * the alt ref slot instead. This is highly specific to the current use of
     * alt-ref as a forward reference, and this needs to be generalized as
     * other uses are implemented (like RTC/temporal scaling)
     *
     * The update to the buffer in the alt ref slot was signaled in
     * vp9_pack_bitstream(), now swap the buffer pointers so that it's treated
     * as the golden frame next time.
     */
>>>>>>> d05cf10f
    int tmp;

    ref_cnt_fb(frame_bufs, &cm->ref_frame_map[cpi->alt_fb_idx], cm->new_fb_idx);

    tmp = cpi->alt_fb_idx;
    cpi->alt_fb_idx = cpi->gld_fb_idx;
    cpi->gld_fb_idx = tmp;

    if (is_two_pass_svc(cpi)) {
      cpi->svc.layer_context[0].gold_ref_idx = cpi->gld_fb_idx;
      cpi->svc.layer_context[0].alt_ref_idx = cpi->alt_fb_idx;
    }
  } else { /* For non key/golden frames */
    if (cpi->refresh_alt_ref_frame) {
      int arf_idx = cpi->alt_fb_idx;
      if ((cpi->oxcf.pass == 2) && cpi->multi_arf_allowed) {
        const GF_GROUP *const gf_group = &cpi->twopass.gf_group;
        arf_idx = gf_group->arf_update_idx[gf_group->index];
      }

<<<<<<< HEAD
      ref_cnt_fb(cm->frame_bufs,
                 &cm->ref_frame_map[arf_idx], cm->new_fb_idx);
      vpx_memcpy(cpi->interp_filter_selected[ALTREF_FRAME],
                 cpi->interp_filter_selected[0],
                 sizeof(cpi->interp_filter_selected[0]));
=======
      ref_cnt_fb(frame_bufs, &cm->ref_frame_map[arf_idx], cm->new_fb_idx);
>>>>>>> d05cf10f
    }

    if (cpi->refresh_golden_frame) {
      ref_cnt_fb(frame_bufs,
                 &cm->ref_frame_map[cpi->gld_fb_idx], cm->new_fb_idx);
      if (!cpi->rc.is_src_frame_alt_ref)
        vpx_memcpy(cpi->interp_filter_selected[GOLDEN_FRAME],
                   cpi->interp_filter_selected[0],
                   sizeof(cpi->interp_filter_selected[0]));
      else
        vpx_memcpy(cpi->interp_filter_selected[GOLDEN_FRAME],
                   cpi->interp_filter_selected[ALTREF_FRAME],
                   sizeof(cpi->interp_filter_selected[ALTREF_FRAME]));
    }
  }

  if (cpi->refresh_last_frame) {
<<<<<<< HEAD
    ref_cnt_fb(cm->frame_bufs,
               &cm->ref_frame_map[cpi->lst_fb_idx], cm->new_fb_idx);
    if (!cpi->rc.is_src_frame_alt_ref)
      vpx_memcpy(cpi->interp_filter_selected[LAST_FRAME],
                 cpi->interp_filter_selected[0],
                 sizeof(cpi->interp_filter_selected[0]));
  }
#if CONFIG_VP9_TEMPORAL_DENOISING
  if (cpi->oxcf.noise_sensitivity > 0) {
    vp9_denoiser_update_frame_info(&cpi->denoiser,
                                   *cpi->Source,
                                   cpi->common.frame_type,
                                   cpi->refresh_alt_ref_frame,
                                   cpi->refresh_golden_frame,
                                   cpi->refresh_last_frame);
=======
    ref_cnt_fb(frame_bufs, &cm->ref_frame_map[cpi->lst_fb_idx], cm->new_fb_idx);
>>>>>>> d05cf10f
  }
#endif
}

static void loopfilter_frame(VP9_COMP *cpi, VP9_COMMON *cm) {
  MACROBLOCKD *xd = &cpi->td.mb.e_mbd;
  struct loopfilter *lf = &cm->lf;
  if (xd->lossless) {
      lf->filter_level = 0;
  } else {
    struct vpx_usec_timer timer;

    vp9_clear_system_state();

    vpx_usec_timer_start(&timer);

    vp9_pick_filter_level(cpi->Source, cpi, cpi->sf.lpf_pick);

    vpx_usec_timer_mark(&timer);
    cpi->time_pick_lpf += vpx_usec_timer_elapsed(&timer);
  }

  if (lf->filter_level > 0) {
    if (cpi->num_workers > 1)
      vp9_loop_filter_frame_mt(cm->frame_to_show, cm, xd->plane,
                               lf->filter_level, 0, 0,
                               cpi->workers, cpi->num_workers,
                               &cpi->lf_row_sync);
    else
      vp9_loop_filter_frame(cm->frame_to_show, cm, xd, lf->filter_level, 0, 0);
  }

  vp9_extend_frame_inner_borders(cm->frame_to_show);
}

void vp9_scale_references(VP9_COMP *cpi) {
  VP9_COMMON *cm = &cpi->common;
  MV_REFERENCE_FRAME ref_frame;
  const VP9_REFFRAME ref_mask[3] = {VP9_LAST_FLAG, VP9_GOLD_FLAG, VP9_ALT_FLAG};
  RefCntBuffer *const frame_bufs = cm->buffer_pool->frame_bufs;

  for (ref_frame = LAST_FRAME; ref_frame <= ALTREF_FRAME; ++ref_frame) {
<<<<<<< HEAD
    // Need to convert from VP9_REFFRAME to index into ref_mask (subtract 1).
    if (cpi->ref_frame_flags & ref_mask[ref_frame - 1]) {
      const int idx = cm->ref_frame_map[get_ref_frame_idx(cpi, ref_frame)];
      const YV12_BUFFER_CONFIG *const ref = &cm->frame_bufs[idx].buf;

#if CONFIG_VP9_HIGHBITDEPTH
      if (ref->y_crop_width != cm->width || ref->y_crop_height != cm->height) {
        const int new_fb = get_free_fb(cm);
        cm->cur_frame = &cm->frame_bufs[new_fb];
        vp9_realloc_frame_buffer(&cm->frame_bufs[new_fb].buf,
                                 cm->width, cm->height,
                                 cm->subsampling_x, cm->subsampling_y,
                                 cm->use_highbitdepth,
                                 VP9_ENC_BORDER_IN_PIXELS, cm->byte_alignment,
                                 NULL, NULL, NULL);
        scale_and_extend_frame(ref, &cm->frame_bufs[new_fb].buf,
                               (int)cm->bit_depth);
#else
      if (ref->y_crop_width != cm->width || ref->y_crop_height != cm->height) {
        const int new_fb = get_free_fb(cm);
        vp9_realloc_frame_buffer(&cm->frame_bufs[new_fb].buf,
                                 cm->width, cm->height,
                                 cm->subsampling_x, cm->subsampling_y,
                                 VP9_ENC_BORDER_IN_PIXELS, cm->byte_alignment,
                                 NULL, NULL, NULL);
        scale_and_extend_frame(ref, &cm->frame_bufs[new_fb].buf);
#endif  // CONFIG_VP9_HIGHBITDEPTH
        cpi->scaled_ref_idx[ref_frame - 1] = new_fb;
        if (cm->frame_bufs[new_fb].mvs == NULL ||
            cm->frame_bufs[new_fb].mi_rows < cm->mi_rows ||
            cm->frame_bufs[new_fb].mi_cols < cm->mi_cols) {
          vpx_free(cm->frame_bufs[new_fb].mvs);
          cm->frame_bufs[new_fb].mvs =
            (MV_REF *)vpx_calloc(cm->mi_rows * cm->mi_cols,
                                 sizeof(*cm->frame_bufs[new_fb].mvs));
          cm->frame_bufs[new_fb].mi_rows = cm->mi_rows;
          cm->frame_bufs[new_fb].mi_cols = cm->mi_cols;
        }
      } else {
        cpi->scaled_ref_idx[ref_frame - 1] = idx;
        ++cm->frame_bufs[idx].ref_count;
      }
    } else {
      cpi->scaled_ref_idx[ref_frame - 1] = INVALID_REF_BUFFER_IDX;
=======
    const int idx = cm->ref_frame_map[get_ref_frame_idx(cpi, ref_frame)];
    const YV12_BUFFER_CONFIG *const ref = &frame_bufs[idx].buf;

    // Need to convert from VP9_REFFRAME to index into ref_mask (subtract 1).
    if ((cpi->ref_frame_flags & ref_mask[ref_frame - 1]) &&
        (ref->y_crop_width != cm->width || ref->y_crop_height != cm->height)) {
      const int new_fb = get_free_fb(cm);
      vp9_realloc_frame_buffer(&frame_bufs[new_fb].buf,
                               cm->width, cm->height,
                               cm->subsampling_x, cm->subsampling_y,
                               VP9_ENC_BORDER_IN_PIXELS, NULL, NULL, NULL);
      scale_and_extend_frame(ref, &frame_bufs[new_fb].buf);
      cpi->scaled_ref_idx[ref_frame - 1] = new_fb;
    } else {
      cpi->scaled_ref_idx[ref_frame - 1] = idx;
      ++frame_bufs[idx].ref_count;
>>>>>>> d05cf10f
    }
  }
}

static void release_scaled_references(VP9_COMP *cpi) {
  VP9_COMMON *cm = &cpi->common;
  RefCntBuffer *const frame_bufs = cm->buffer_pool->frame_bufs;
  int i;
<<<<<<< HEAD
  for (i = 0; i < MAX_REF_FRAMES; ++i) {
    const int idx = cpi->scaled_ref_idx[i];
    RefCntBuffer *const buf =
        idx != INVALID_REF_BUFFER_IDX ? &cm->frame_bufs[idx] : NULL;
    if (buf != NULL) {
      --buf->ref_count;
      cpi->scaled_ref_idx[i] = INVALID_REF_BUFFER_IDX;
    }
  }
=======

  for (i = 0; i < 3; ++i)
    --frame_bufs[cpi->scaled_ref_idx[i]].ref_count;
>>>>>>> d05cf10f
}

static void full_to_model_count(unsigned int *model_count,
                                unsigned int *full_count) {
  int n;
  model_count[ZERO_TOKEN] = full_count[ZERO_TOKEN];
  model_count[ONE_TOKEN] = full_count[ONE_TOKEN];
  model_count[TWO_TOKEN] = full_count[TWO_TOKEN];
  for (n = THREE_TOKEN; n < EOB_TOKEN; ++n)
    model_count[TWO_TOKEN] += full_count[n];
  model_count[EOB_MODEL_TOKEN] = full_count[EOB_TOKEN];
}

static void full_to_model_counts(vp9_coeff_count_model *model_count,
                                 vp9_coeff_count *full_count) {
  int i, j, k, l;

  for (i = 0; i < PLANE_TYPES; ++i)
    for (j = 0; j < REF_TYPES; ++j)
      for (k = 0; k < COEF_BANDS; ++k)
        for (l = 0; l < BAND_COEFF_CONTEXTS(k); ++l)
          full_to_model_count(model_count[i][j][k][l], full_count[i][j][k][l]);
}

#if 0 && CONFIG_INTERNAL_STATS
static void output_frame_level_debug_stats(VP9_COMP *cpi) {
  VP9_COMMON *const cm = &cpi->common;
  FILE *const f = fopen("tmp.stt", cm->current_video_frame ? "a" : "w");
  int64_t recon_err;

  vp9_clear_system_state();

  recon_err = vp9_get_y_sse(cpi->Source, get_frame_new_buffer(cm));

  if (cpi->twopass.total_left_stats.coded_error != 0.0)
    fprintf(f, "%10u %10d %10d %10d %10d"
        "%10"PRId64" %10"PRId64" %10"PRId64" %10"PRId64" %10d "
        "%7.2lf %7.2lf %7.2lf %7.2lf %7.2lf"
        "%6d %6d %5d %5d %5d "
        "%10"PRId64" %10.3lf"
        "%10lf %8u %10"PRId64" %10d %10d\n",
        cpi->common.current_video_frame, cpi->rc.this_frame_target,
        cpi->rc.projected_frame_size,
        cpi->rc.projected_frame_size / cpi->common.MBs,
        (cpi->rc.projected_frame_size - cpi->rc.this_frame_target),
        cpi->rc.vbr_bits_off_target,
        cpi->rc.total_target_vs_actual,
        (cpi->rc.starting_buffer_level - cpi->rc.bits_off_target),
        cpi->rc.total_actual_bits, cm->base_qindex,
        vp9_convert_qindex_to_q(cm->base_qindex, cm->bit_depth),
        (double)vp9_dc_quant(cm->base_qindex, 0, cm->bit_depth) / 4.0,
        vp9_convert_qindex_to_q(cpi->twopass.active_worst_quality,
                                cm->bit_depth),
        cpi->rc.avg_q,
        vp9_convert_qindex_to_q(cpi->oxcf.cq_level, cm->bit_depth),
        cpi->refresh_last_frame, cpi->refresh_golden_frame,
        cpi->refresh_alt_ref_frame, cm->frame_type, cpi->rc.gfu_boost,
        cpi->twopass.bits_left,
        cpi->twopass.total_left_stats.coded_error,
        cpi->twopass.bits_left /
            (1 + cpi->twopass.total_left_stats.coded_error),
        cpi->tot_recode_hits, recon_err, cpi->rc.kf_boost,
        cpi->twopass.kf_zeromotion_pct);

  fclose(f);

  if (0) {
    FILE *const fmodes = fopen("Modes.stt", "a");
    int i;

    fprintf(fmodes, "%6d:%1d:%1d:%1d ", cpi->common.current_video_frame,
            cm->frame_type, cpi->refresh_golden_frame,
            cpi->refresh_alt_ref_frame);

    for (i = 0; i < MAX_MODES; ++i)
      fprintf(fmodes, "%5d ", cpi->mode_chosen_counts[i]);

    fprintf(fmodes, "\n");

    fclose(fmodes);
  }
}
#endif

static void set_mv_search_params(VP9_COMP *cpi) {
  const VP9_COMMON *const cm = &cpi->common;
  const unsigned int max_mv_def = MIN(cm->width, cm->height);

  // Default based on max resolution.
  cpi->mv_step_param = vp9_init_search_range(max_mv_def);

  if (cpi->sf.mv.auto_mv_step_size) {
    if (frame_is_intra_only(cm)) {
      // Initialize max_mv_magnitude for use in the first INTER frame
      // after a key/intra-only frame.
      cpi->max_mv_magnitude = max_mv_def;
    } else {
      if (cm->show_frame) {
        // Allow mv_steps to correspond to twice the max mv magnitude found
        // in the previous frame, capped by the default max_mv_magnitude based
        // on resolution.
        cpi->mv_step_param =
            vp9_init_search_range(MIN(max_mv_def, 2 * cpi->max_mv_magnitude));
      }
      cpi->max_mv_magnitude = 0;
    }
  }
}

static void set_size_independent_vars(VP9_COMP *cpi) {
  vp9_set_speed_features_framesize_independent(cpi);
  vp9_set_rd_speed_thresholds(cpi);
  vp9_set_rd_speed_thresholds_sub8x8(cpi);
  cpi->common.interp_filter = cpi->sf.default_interp_filter;
}

static void set_size_dependent_vars(VP9_COMP *cpi, int *q,
                                    int *bottom_index, int *top_index) {
  VP9_COMMON *const cm = &cpi->common;
  const VP9EncoderConfig *const oxcf = &cpi->oxcf;

  // Setup variables that depend on the dimensions of the frame.
  vp9_set_speed_features_framesize_dependent(cpi);

  // Decide q and q bounds.
  *q = vp9_rc_pick_q_and_bounds(cpi, bottom_index, top_index);

  if (!frame_is_intra_only(cm)) {
    vp9_set_high_precision_mv(cpi, (*q) < HIGH_PRECISION_MV_QTHRESH);
  }

  // Configure experimental use of segmentation for enhanced coding of
  // static regions if indicated.
  // Only allowed in the second pass of a two pass encode, as it requires
  // lagged coding, and if the relevant speed feature flag is set.
  if (oxcf->pass == 2 && cpi->sf.static_segmentation)
    configure_static_seg_features(cpi);

#if CONFIG_VP9_POSTPROC
  if (oxcf->noise_sensitivity > 0) {
    int l = 0;
    switch (oxcf->noise_sensitivity) {
      case 1:
        l = 20;
        break;
      case 2:
        l = 40;
        break;
      case 3:
        l = 60;
        break;
      case 4:
      case 5:
        l = 100;
        break;
      case 6:
        l = 150;
        break;
    }
    vp9_denoise(cpi->Source, cpi->Source, l);
  }
#endif  // CONFIG_VP9_POSTPROC
}

static void init_motion_estimation(VP9_COMP *cpi) {
  int y_stride = cpi->scaled_source.y_stride;

  if (cpi->sf.mv.search_method == NSTEP) {
    vp9_init3smotion_compensation(&cpi->ss_cfg, y_stride);
  } else if (cpi->sf.mv.search_method == DIAMOND) {
    vp9_init_dsmotion_compensation(&cpi->ss_cfg, y_stride);
  }
}

void set_frame_size(VP9_COMP *cpi) {
  int ref_frame;
  VP9_COMMON *const cm = &cpi->common;
  const VP9EncoderConfig *const oxcf = &cpi->oxcf;
  MACROBLOCKD *const xd = &cpi->td.mb.e_mbd;

  if (oxcf->pass == 2 &&
      cm->current_video_frame == 0 &&
      oxcf->resize_mode == RESIZE_FIXED &&
      oxcf->rc_mode == VPX_VBR) {
    // Internal scaling is triggered on the first frame.
    vp9_set_size_literal(cpi, oxcf->scaled_frame_width,
                         oxcf->scaled_frame_height);
  }

  if ((oxcf->pass == 2) &&
      (!cpi->use_svc ||
          (is_two_pass_svc(cpi) &&
              cpi->svc.encode_empty_frame_state != ENCODING))) {
    vp9_set_target_rate(cpi);
  }

  // Reset the frame pointers to the current frame size.
  vp9_realloc_frame_buffer(get_frame_new_buffer(cm),
                           cm->width, cm->height,
                           cm->subsampling_x, cm->subsampling_y,
#if CONFIG_VP9_HIGHBITDEPTH
                           cm->use_highbitdepth,
#endif
                           VP9_ENC_BORDER_IN_PIXELS, cm->byte_alignment,
                           NULL, NULL, NULL);

  alloc_util_frame_buffers(cpi);
  init_motion_estimation(cpi);

  for (ref_frame = LAST_FRAME; ref_frame <= ALTREF_FRAME; ++ref_frame) {
    const int idx = cm->ref_frame_map[get_ref_frame_idx(cpi, ref_frame)];
    YV12_BUFFER_CONFIG *const buf = &cm->frame_bufs[idx].buf;
    RefBuffer *const ref_buf = &cm->frame_refs[ref_frame - 1];
    ref_buf->buf = buf;
    ref_buf->idx = idx;
#if CONFIG_VP9_HIGHBITDEPTH
    vp9_setup_scale_factors_for_frame(&ref_buf->sf,
                                      buf->y_crop_width, buf->y_crop_height,
                                      cm->width, cm->height,
                                      (buf->flags & YV12_FLAG_HIGHBITDEPTH) ?
                                          1 : 0);
#else
    vp9_setup_scale_factors_for_frame(&ref_buf->sf,
                                      buf->y_crop_width, buf->y_crop_height,
                                      cm->width, cm->height);
#endif  // CONFIG_VP9_HIGHBITDEPTH
    if (vp9_is_scaled(&ref_buf->sf))
      vp9_extend_frame_borders(buf);
  }

  set_ref_ptrs(cm, xd, LAST_FRAME, LAST_FRAME);
}

static void encode_without_recode_loop(VP9_COMP *cpi) {
  VP9_COMMON *const cm = &cpi->common;
  int q, bottom_index, top_index;  // Dummy variables.

  vp9_clear_system_state();

  set_frame_size(cpi);

  cpi->Source = vp9_scale_if_required(cm, cpi->un_scaled_source,
                                      &cpi->scaled_source);

  if (cpi->unscaled_last_source != NULL)
    cpi->Last_Source = vp9_scale_if_required(cm, cpi->unscaled_last_source,
                                             &cpi->scaled_last_source);

  if (frame_is_intra_only(cm) == 0) {
    vp9_scale_references(cpi);
  }

  set_size_independent_vars(cpi);
  set_size_dependent_vars(cpi, &q, &bottom_index, &top_index);

  vp9_set_quantizer(cm, q);
  setup_frame(cpi);
  // Variance adaptive and in frame q adjustment experiments are mutually
  // exclusive.
  if (cpi->oxcf.aq_mode == VARIANCE_AQ) {
    vp9_vaq_frame_setup(cpi);
  } else if (cpi->oxcf.aq_mode == COMPLEXITY_AQ) {
    vp9_setup_in_frame_q_adj(cpi);
  } else if (cpi->oxcf.aq_mode == CYCLIC_REFRESH_AQ) {
    vp9_cyclic_refresh_setup(cpi);
  }
  // transform / motion compensation build reconstruction frame
  vp9_encode_frame(cpi);

  // Update the skip mb flag probabilities based on the distribution
  // seen in the last encoder iteration.
  // update_base_skip_probs(cpi);
  vp9_clear_system_state();
}

static void encode_with_recode_loop(VP9_COMP *cpi,
                                    size_t *size,
                                    uint8_t *dest) {
  VP9_COMMON *const cm = &cpi->common;
  RATE_CONTROL *const rc = &cpi->rc;
  int bottom_index, top_index;
  int loop_count = 0;
  int loop = 0;
  int overshoot_seen = 0;
  int undershoot_seen = 0;
  int frame_over_shoot_limit;
  int frame_under_shoot_limit;
  int q = 0, q_low = 0, q_high = 0;
  int frame_size_changed = 0;

  set_size_independent_vars(cpi);

  do {
    vp9_clear_system_state();

    set_frame_size(cpi);

    if (loop_count == 0 || frame_size_changed != 0) {
      set_size_dependent_vars(cpi, &q, &bottom_index, &top_index);
      q_low = bottom_index;
      q_high = top_index;

      // TODO(agrange) Scale cpi->max_mv_magnitude if frame-size has changed.
      set_mv_search_params(cpi);
    }

    // Decide frame size bounds
    vp9_rc_compute_frame_size_bounds(cpi, rc->this_frame_target,
                                     &frame_under_shoot_limit,
                                     &frame_over_shoot_limit);

    cpi->Source = vp9_scale_if_required(cm, cpi->un_scaled_source,
                                      &cpi->scaled_source);

    if (cpi->unscaled_last_source != NULL)
      cpi->Last_Source = vp9_scale_if_required(cm, cpi->unscaled_last_source,
                                               &cpi->scaled_last_source);

    if (frame_is_intra_only(cm) == 0) {
      if (loop_count > 0) {
        release_scaled_references(cpi);
      }
      vp9_scale_references(cpi);
    }

    vp9_set_quantizer(cm, q);

    if (loop_count == 0)
      setup_frame(cpi);

    // Variance adaptive and in frame q adjustment experiments are mutually
    // exclusive.
    if (cpi->oxcf.aq_mode == VARIANCE_AQ) {
      vp9_vaq_frame_setup(cpi);
    } else if (cpi->oxcf.aq_mode == COMPLEXITY_AQ) {
      vp9_setup_in_frame_q_adj(cpi);
    }

    // transform / motion compensation build reconstruction frame
    vp9_encode_frame(cpi);

    // Update the skip mb flag probabilities based on the distribution
    // seen in the last encoder iteration.
    // update_base_skip_probs(cpi);

    vp9_clear_system_state();

    // Dummy pack of the bitstream using up to date stats to get an
    // accurate estimate of output frame size to determine if we need
    // to recode.
    if (cpi->sf.recode_loop >= ALLOW_RECODE_KFARFGF) {
      save_coding_context(cpi);
      if (!cpi->sf.use_nonrd_pick_mode)
        vp9_pack_bitstream(cpi, dest, size);

      rc->projected_frame_size = (int)(*size) << 3;
      restore_coding_context(cpi);

      if (frame_over_shoot_limit == 0)
        frame_over_shoot_limit = 1;
    }

    if (cpi->oxcf.rc_mode == VPX_Q) {
      loop = 0;
    } else {
      if ((cm->frame_type == KEY_FRAME) &&
           rc->this_key_frame_forced &&
           (rc->projected_frame_size < rc->max_frame_bandwidth)) {
        int last_q = q;
        int64_t kf_err;

        int64_t high_err_target = cpi->ambient_err;
        int64_t low_err_target = cpi->ambient_err >> 1;

#if CONFIG_VP9_HIGHBITDEPTH
        if (cm->use_highbitdepth) {
          kf_err = vp9_highbd_get_y_sse(cpi->Source, get_frame_new_buffer(cm));
        } else {
          kf_err = vp9_get_y_sse(cpi->Source, get_frame_new_buffer(cm));
        }
#else
        kf_err = vp9_get_y_sse(cpi->Source, get_frame_new_buffer(cm));
#endif  // CONFIG_VP9_HIGHBITDEPTH

        // Prevent possible divide by zero error below for perfect KF
        kf_err += !kf_err;

        // The key frame is not good enough or we can afford
        // to make it better without undue risk of popping.
        if ((kf_err > high_err_target &&
             rc->projected_frame_size <= frame_over_shoot_limit) ||
            (kf_err > low_err_target &&
             rc->projected_frame_size <= frame_under_shoot_limit)) {
          // Lower q_high
          q_high = q > q_low ? q - 1 : q_low;

          // Adjust Q
          q = (int)((q * high_err_target) / kf_err);
          q = MIN(q, (q_high + q_low) >> 1);
        } else if (kf_err < low_err_target &&
                   rc->projected_frame_size >= frame_under_shoot_limit) {
          // The key frame is much better than the previous frame
          // Raise q_low
          q_low = q < q_high ? q + 1 : q_high;

          // Adjust Q
          q = (int)((q * low_err_target) / kf_err);
          q = MIN(q, (q_high + q_low + 1) >> 1);
        }

        // Clamp Q to upper and lower limits:
        q = clamp(q, q_low, q_high);

        loop = q != last_q;
      } else if (recode_loop_test(
          cpi, frame_over_shoot_limit, frame_under_shoot_limit,
          q, MAX(q_high, top_index), bottom_index)) {
        // Is the projected frame size out of range and are we allowed
        // to attempt to recode.
        int last_q = q;
        int retries = 0;

        // Frame size out of permitted range:
        // Update correction factor & compute new Q to try...

        // Frame is too large
        if (rc->projected_frame_size > rc->this_frame_target) {
          // Special case if the projected size is > the max allowed.
          if (rc->projected_frame_size >= rc->max_frame_bandwidth)
            q_high = rc->worst_quality;

          // Raise Qlow as to at least the current value
          q_low = q < q_high ? q + 1 : q_high;

          if (undershoot_seen || loop_count > 1) {
            // Update rate_correction_factor unless
            vp9_rc_update_rate_correction_factors(cpi, 1);

            q = (q_high + q_low + 1) / 2;
          } else {
            // Update rate_correction_factor unless
            vp9_rc_update_rate_correction_factors(cpi, 0);

            q = vp9_rc_regulate_q(cpi, rc->this_frame_target,
                                   bottom_index, MAX(q_high, top_index));

            while (q < q_low && retries < 10) {
              vp9_rc_update_rate_correction_factors(cpi, 0);
              q = vp9_rc_regulate_q(cpi, rc->this_frame_target,
                                     bottom_index, MAX(q_high, top_index));
              retries++;
            }
          }

          overshoot_seen = 1;
        } else {
          // Frame is too small
          q_high = q > q_low ? q - 1 : q_low;

          if (overshoot_seen || loop_count > 1) {
            vp9_rc_update_rate_correction_factors(cpi, 1);
            q = (q_high + q_low) / 2;
          } else {
            vp9_rc_update_rate_correction_factors(cpi, 0);
            q = vp9_rc_regulate_q(cpi, rc->this_frame_target,
                                   bottom_index, top_index);
            // Special case reset for qlow for constrained quality.
            // This should only trigger where there is very substantial
            // undershoot on a frame and the auto cq level is above
            // the user passsed in value.
            if (cpi->oxcf.rc_mode == VPX_CQ &&
                q < q_low) {
              q_low = q;
            }

            while (q > q_high && retries < 10) {
              vp9_rc_update_rate_correction_factors(cpi, 0);
              q = vp9_rc_regulate_q(cpi, rc->this_frame_target,
                                     bottom_index, top_index);
              retries++;
            }
          }

          undershoot_seen = 1;
        }

        // Clamp Q to upper and lower limits:
        q = clamp(q, q_low, q_high);

        loop = q != last_q;
      } else {
        loop = 0;
      }
    }

    // Special case for overlay frame.
    if (rc->is_src_frame_alt_ref &&
        rc->projected_frame_size < rc->max_frame_bandwidth)
      loop = 0;

    if (loop) {
      loop_count++;

#if CONFIG_INTERNAL_STATS
      cpi->tot_recode_hits++;
#endif
    }
  } while (loop);
}

static int get_ref_frame_flags(const VP9_COMP *cpi) {
  const int *const map = cpi->common.ref_frame_map;
  const int gold_is_last = map[cpi->gld_fb_idx] == map[cpi->lst_fb_idx];
  const int alt_is_last = map[cpi->alt_fb_idx] == map[cpi->lst_fb_idx];
  const int gold_is_alt = map[cpi->gld_fb_idx] == map[cpi->alt_fb_idx];
  int flags = VP9_ALT_FLAG | VP9_GOLD_FLAG | VP9_LAST_FLAG;

  if (gold_is_last)
    flags &= ~VP9_GOLD_FLAG;

  if (cpi->rc.frames_till_gf_update_due == INT_MAX &&
      (cpi->svc.number_temporal_layers == 1 &&
       cpi->svc.number_spatial_layers == 1))
    flags &= ~VP9_GOLD_FLAG;

  if (alt_is_last)
    flags &= ~VP9_ALT_FLAG;

  if (gold_is_alt)
    flags &= ~VP9_ALT_FLAG;

  return flags;
}

static void set_ext_overrides(VP9_COMP *cpi) {
  // Overrides the defaults with the externally supplied values with
  // vp9_update_reference() and vp9_update_entropy() calls
  // Note: The overrides are valid only for the next frame passed
  // to encode_frame_to_data_rate() function
  if (cpi->ext_refresh_frame_context_pending) {
    cpi->common.refresh_frame_context = cpi->ext_refresh_frame_context;
    cpi->ext_refresh_frame_context_pending = 0;
  }
  if (cpi->ext_refresh_frame_flags_pending) {
    cpi->refresh_last_frame = cpi->ext_refresh_last_frame;
    cpi->refresh_golden_frame = cpi->ext_refresh_golden_frame;
    cpi->refresh_alt_ref_frame = cpi->ext_refresh_alt_ref_frame;
    cpi->ext_refresh_frame_flags_pending = 0;
  }
}

YV12_BUFFER_CONFIG *vp9_scale_if_required(VP9_COMMON *cm,
                                          YV12_BUFFER_CONFIG *unscaled,
                                          YV12_BUFFER_CONFIG *scaled) {
  if (cm->mi_cols * MI_SIZE != unscaled->y_width ||
      cm->mi_rows * MI_SIZE != unscaled->y_height) {
#if CONFIG_VP9_HIGHBITDEPTH
    scale_and_extend_frame_nonnormative(unscaled, scaled, (int)cm->bit_depth);
#else
    scale_and_extend_frame_nonnormative(unscaled, scaled);
#endif  // CONFIG_VP9_HIGHBITDEPTH
    return scaled;
  } else {
    return unscaled;
  }
}

static void set_arf_sign_bias(VP9_COMP *cpi) {
  VP9_COMMON *const cm = &cpi->common;
  int arf_sign_bias;

  if ((cpi->oxcf.pass == 2) && cpi->multi_arf_allowed) {
    const GF_GROUP *const gf_group = &cpi->twopass.gf_group;
    arf_sign_bias = cpi->rc.source_alt_ref_active &&
                    (!cpi->refresh_alt_ref_frame ||
                     (gf_group->rf_level[gf_group->index] == GF_ARF_LOW));
  } else {
    arf_sign_bias =
      (cpi->rc.source_alt_ref_active && !cpi->refresh_alt_ref_frame);
  }
  cm->ref_frame_sign_bias[ALTREF_FRAME] = arf_sign_bias;
}

int setup_interp_filter_search_mask(VP9_COMP *cpi) {
  INTERP_FILTER ifilter;
  int ref_total[MAX_REF_FRAMES] = {0};
  MV_REFERENCE_FRAME ref;
  int mask = 0;
  if (cpi->common.last_frame_type == KEY_FRAME ||
      cpi->refresh_alt_ref_frame)
    return mask;
  for (ref = LAST_FRAME; ref <= ALTREF_FRAME; ++ref)
    for (ifilter = EIGHTTAP; ifilter <= EIGHTTAP_SHARP; ++ifilter)
      ref_total[ref] += cpi->interp_filter_selected[ref][ifilter];

  for (ifilter = EIGHTTAP; ifilter <= EIGHTTAP_SHARP; ++ifilter) {
    if ((ref_total[LAST_FRAME] &&
        cpi->interp_filter_selected[LAST_FRAME][ifilter] == 0) &&
        (ref_total[GOLDEN_FRAME] == 0 ||
         cpi->interp_filter_selected[GOLDEN_FRAME][ifilter] * 50
           < ref_total[GOLDEN_FRAME]) &&
        (ref_total[ALTREF_FRAME] == 0 ||
         cpi->interp_filter_selected[ALTREF_FRAME][ifilter] * 50
           < ref_total[ALTREF_FRAME]))
      mask |= 1 << ifilter;
  }
  return mask;
}

static void encode_frame_to_data_rate(VP9_COMP *cpi,
                                      size_t *size,
                                      uint8_t *dest,
                                      unsigned int *frame_flags) {
  VP9_COMMON *const cm = &cpi->common;
  const VP9EncoderConfig *const oxcf = &cpi->oxcf;
  struct segmentation *const seg = &cm->seg;
  TX_SIZE t;

  set_ext_overrides(cpi);

  vp9_clear_system_state();

  // Set the arf sign bias for this frame.
  set_arf_sign_bias(cpi);

  // Set default state for segment based loop filter update flags.
  cm->lf.mode_ref_delta_update = 0;

  if (cpi->oxcf.pass == 2 &&
      cpi->sf.adaptive_interp_filter_search)
    cpi->sf.interp_filter_search_mask =
        setup_interp_filter_search_mask(cpi);

  // Set various flags etc to special state if it is a key frame.
  if (frame_is_intra_only(cm)) {
    // Reset the loop filter deltas and segmentation map.
    vp9_reset_segment_features(&cm->seg);

    // If segmentation is enabled force a map update for key frames.
    if (seg->enabled) {
      seg->update_map = 1;
      seg->update_data = 1;
    }

    // The alternate reference frame cannot be active for a key frame.
    cpi->rc.source_alt_ref_active = 0;

    cm->error_resilient_mode = oxcf->error_resilient_mode;
    cm->frame_parallel_decoding_mode = oxcf->frame_parallel_decoding_mode;

    // By default, encoder assumes decoder can use prev_mi.
    if (cm->error_resilient_mode) {
      cm->frame_parallel_decoding_mode = 1;
      cm->reset_frame_context = 0;
      cm->refresh_frame_context = 0;
    } else if (cm->intra_only) {
      // Only reset the current context.
      cm->reset_frame_context = 2;
    }
  }
  if (is_two_pass_svc(cpi) && cm->error_resilient_mode == 0) {
    // Use the last frame context for the empty frame.
    cm->frame_context_idx =
        (cpi->svc.encode_empty_frame_state == ENCODING) ? FRAME_CONTEXTS - 1 :
        cpi->svc.spatial_layer_id * cpi->svc.number_temporal_layers +
        cpi->svc.temporal_layer_id;

    // The probs will be updated based on the frame type of its previous
    // frame if frame_parallel_decoding_mode is 0. The type may vary for
    // the frame after a key frame in base layer since we may drop enhancement
    // layers. So set frame_parallel_decoding_mode to 1 in this case.
    if (cpi->svc.number_temporal_layers == 1) {
      if (cpi->svc.spatial_layer_id == 0 &&
          cpi->svc.layer_context[0].last_frame_type == KEY_FRAME)
        cm->frame_parallel_decoding_mode = 1;
      else
        cm->frame_parallel_decoding_mode = 0;
    } else if (cpi->svc.spatial_layer_id == 0) {
      // Find the 2nd frame in temporal base layer and 1st frame in temporal
      // enhancement layers from the key frame.
      int i;
      for (i = 0; i < cpi->svc.number_temporal_layers; ++i) {
        if (cpi->svc.layer_context[0].frames_from_key_frame == 1 << i) {
          cm->frame_parallel_decoding_mode = 1;
          break;
        }
      }
      if (i == cpi->svc.number_temporal_layers)
        cm->frame_parallel_decoding_mode = 0;
    }
  }

  // For 1 pass CBR, check if we are dropping this frame.
  // Never drop on key frame.
  if (oxcf->pass == 0 &&
      oxcf->rc_mode == VPX_CBR &&
      cm->frame_type != KEY_FRAME) {
    if (vp9_rc_drop_frame(cpi)) {
      vp9_rc_postencode_update_drop_frame(cpi);
      ++cm->current_video_frame;
      return;
    }
  }

  vp9_clear_system_state();

#if CONFIG_INTERNAL_STATS
  vpx_memset(cpi->mode_chosen_counts, 0,
             MAX_MODES * sizeof(*cpi->mode_chosen_counts));
#endif

  if (cpi->sf.recode_loop == DISALLOW_RECODE) {
    encode_without_recode_loop(cpi);
  } else {
    encode_with_recode_loop(cpi, size, dest);
  }

#if CONFIG_VP9_TEMPORAL_DENOISING
#ifdef OUTPUT_YUV_DENOISED
  if (oxcf->noise_sensitivity > 0) {
    vp9_write_yuv_frame_420(&cpi->denoiser.running_avg_y[INTRA_FRAME],
                            yuv_denoised_file);
  }
#endif
#endif


  // Special case code to reduce pulsing when key frames are forced at a
  // fixed interval. Note the reconstruction error if it is the frame before
  // the force key frame
  if (cpi->rc.next_key_frame_forced && cpi->rc.frames_to_key == 1) {
#if CONFIG_VP9_HIGHBITDEPTH
    if (cm->use_highbitdepth) {
      cpi->ambient_err = vp9_highbd_get_y_sse(cpi->Source,
                                              get_frame_new_buffer(cm));
    } else {
      cpi->ambient_err = vp9_get_y_sse(cpi->Source, get_frame_new_buffer(cm));
    }
#else
    cpi->ambient_err = vp9_get_y_sse(cpi->Source, get_frame_new_buffer(cm));
#endif  // CONFIG_VP9_HIGHBITDEPTH
  }

  // If the encoder forced a KEY_FRAME decision
  if (cm->frame_type == KEY_FRAME)
    cpi->refresh_last_frame = 1;

  cm->frame_to_show = get_frame_new_buffer(cm);

  // Pick the loop filter level for the frame.
  loopfilter_frame(cpi, cm);

  // build the bitstream
  vp9_pack_bitstream(cpi, dest, size);

  if (cm->seg.update_map)
    update_reference_segmentation_map(cpi);

  if (frame_is_intra_only(cm) == 0) {
    release_scaled_references(cpi);
  }
  vp9_update_reference_frames(cpi);

  for (t = TX_4X4; t <= TX_32X32; t++)
    full_to_model_counts(cpi->td.counts->coef[t],
                         cpi->td.rd_counts.coef_counts[t]);

  if (!cm->error_resilient_mode && !cm->frame_parallel_decoding_mode)
    vp9_adapt_coef_probs(cm);

  if (!frame_is_intra_only(cm)) {
    if (!cm->error_resilient_mode && !cm->frame_parallel_decoding_mode) {
      vp9_adapt_mode_probs(cm);
      vp9_adapt_mv_probs(cm, cm->allow_high_precision_mv);
    }
  }

  if (cpi->refresh_golden_frame == 1)
    cpi->frame_flags |= FRAMEFLAGS_GOLDEN;
  else
    cpi->frame_flags &= ~FRAMEFLAGS_GOLDEN;

  if (cpi->refresh_alt_ref_frame == 1)
    cpi->frame_flags |= FRAMEFLAGS_ALTREF;
  else
    cpi->frame_flags &= ~FRAMEFLAGS_ALTREF;

  cpi->ref_frame_flags = get_ref_frame_flags(cpi);

  cm->last_frame_type = cm->frame_type;

  if (!(is_two_pass_svc(cpi) && cpi->svc.encode_empty_frame_state == ENCODING))
    vp9_rc_postencode_update(cpi, *size);

#if 0
  output_frame_level_debug_stats(cpi);
#endif

  if (cm->frame_type == KEY_FRAME) {
    // Tell the caller that the frame was coded as a key frame
    *frame_flags = cpi->frame_flags | FRAMEFLAGS_KEY;
  } else {
    *frame_flags = cpi->frame_flags & ~FRAMEFLAGS_KEY;
  }

  // Clear the one shot update flags for segmentation map and mode/ref loop
  // filter deltas.
  cm->seg.update_map = 0;
  cm->seg.update_data = 0;
  cm->lf.mode_ref_delta_update = 0;

  // keep track of the last coded dimensions
  cm->last_width = cm->width;
  cm->last_height = cm->height;

  // reset to normal state now that we are done.
  if (!cm->show_existing_frame)
    cm->last_show_frame = cm->show_frame;

  if (cm->show_frame) {
    vp9_swap_mi_and_prev_mi(cm);
    // Don't increment frame counters if this was an altref buffer
    // update not a real frame
    ++cm->current_video_frame;
    if (cpi->use_svc)
      vp9_inc_frame_in_layer(cpi);
  }
  cm->prev_frame = cm->cur_frame;

  if (is_two_pass_svc(cpi))
    cpi->svc.layer_context[cpi->svc.spatial_layer_id].last_frame_type =
        cm->frame_type;
}

static void SvcEncode(VP9_COMP *cpi, size_t *size, uint8_t *dest,
                      unsigned int *frame_flags) {
  vp9_rc_get_svc_params(cpi);
  encode_frame_to_data_rate(cpi, size, dest, frame_flags);
}

static void Pass0Encode(VP9_COMP *cpi, size_t *size, uint8_t *dest,
                        unsigned int *frame_flags) {
  if (cpi->oxcf.rc_mode == VPX_CBR) {
    vp9_rc_get_one_pass_cbr_params(cpi);
  } else {
    vp9_rc_get_one_pass_vbr_params(cpi);
  }
  encode_frame_to_data_rate(cpi, size, dest, frame_flags);
}

static void Pass2Encode(VP9_COMP *cpi, size_t *size,
                        uint8_t *dest, unsigned int *frame_flags) {
  cpi->allow_encode_breakout = ENCODE_BREAKOUT_ENABLED;
  encode_frame_to_data_rate(cpi, size, dest, frame_flags);

  if (!(is_two_pass_svc(cpi) && cpi->svc.encode_empty_frame_state == ENCODING))
    vp9_twopass_postencode_update(cpi);
}

static void check_initial_width(VP9_COMP *cpi,
#if CONFIG_VP9_HIGHBITDEPTH
                                int use_highbitdepth,
#endif
                                int subsampling_x, int subsampling_y) {
  VP9_COMMON *const cm = &cpi->common;

  if (!cpi->initial_width) {
    cm->subsampling_x = subsampling_x;
    cm->subsampling_y = subsampling_y;
#if CONFIG_VP9_HIGHBITDEPTH
    cm->use_highbitdepth = use_highbitdepth;
#endif

    alloc_raw_frame_buffers(cpi);
    alloc_ref_frame_buffers(cpi);
    alloc_util_frame_buffers(cpi);

    init_motion_estimation(cpi);  // TODO(agrange) This can be removed.

    cpi->initial_width = cm->width;
    cpi->initial_height = cm->height;
    cpi->initial_mbs = cm->MBs;
  }
}

#if CONFIG_VP9_TEMPORAL_DENOISING
static void setup_denoiser_buffer(VP9_COMP *cpi) {
  VP9_COMMON *const cm = &cpi->common;
  if (cpi->oxcf.noise_sensitivity > 0 &&
      !cpi->denoiser.frame_buffer_initialized) {
    vp9_denoiser_alloc(&(cpi->denoiser), cm->width, cm->height,
                       cm->subsampling_x, cm->subsampling_y,
#if CONFIG_VP9_HIGHBITDEPTH
                       cm->use_highbitdepth,
#endif
                       VP9_ENC_BORDER_IN_PIXELS);
  }
}
#endif

int vp9_receive_raw_frame(VP9_COMP *cpi, unsigned int frame_flags,
                          YV12_BUFFER_CONFIG *sd, int64_t time_stamp,
                          int64_t end_time) {
  VP9_COMMON *cm = &cpi->common;
  struct vpx_usec_timer timer;
  int res = 0;
  const int subsampling_x = sd->subsampling_x;
  const int subsampling_y = sd->subsampling_y;
#if CONFIG_VP9_HIGHBITDEPTH
  const int use_highbitdepth = sd->flags & YV12_FLAG_HIGHBITDEPTH;
  check_initial_width(cpi, use_highbitdepth, subsampling_x, subsampling_y);
#else
  check_initial_width(cpi, subsampling_x, subsampling_y);
#endif  // CONFIG_VP9_HIGHBITDEPTH

#if CONFIG_VP9_TEMPORAL_DENOISING
  setup_denoiser_buffer(cpi);
#endif
  vpx_usec_timer_start(&timer);

  if (vp9_lookahead_push(cpi->lookahead, sd, time_stamp, end_time, frame_flags))
    res = -1;
  vpx_usec_timer_mark(&timer);
  cpi->time_receive_data += vpx_usec_timer_elapsed(&timer);

  if ((cm->profile == PROFILE_0 || cm->profile == PROFILE_2) &&
      (subsampling_x != 1 || subsampling_y != 1)) {
    vpx_internal_error(&cm->error, VPX_CODEC_INVALID_PARAM,
                       "Non-4:2:0 color format requires profile 1 or 3");
    res = -1;
  }
  if ((cm->profile == PROFILE_1 || cm->profile == PROFILE_3) &&
      (subsampling_x == 1 && subsampling_y == 1)) {
    vpx_internal_error(&cm->error, VPX_CODEC_INVALID_PARAM,
                       "4:2:0 color format requires profile 0 or 2");
    res = -1;
  }

  return res;
}


static int frame_is_reference(const VP9_COMP *cpi) {
  const VP9_COMMON *cm = &cpi->common;

  return cm->frame_type == KEY_FRAME ||
         cpi->refresh_last_frame ||
         cpi->refresh_golden_frame ||
         cpi->refresh_alt_ref_frame ||
         cm->refresh_frame_context ||
         cm->lf.mode_ref_delta_update ||
         cm->seg.update_map ||
         cm->seg.update_data;
}

void adjust_frame_rate(VP9_COMP *cpi,
                       const struct lookahead_entry *source) {
  int64_t this_duration;
  int step = 0;

  if (source->ts_start == cpi->first_time_stamp_ever) {
    this_duration = source->ts_end - source->ts_start;
    step = 1;
  } else {
    int64_t last_duration = cpi->last_end_time_stamp_seen
        - cpi->last_time_stamp_seen;

    this_duration = source->ts_end - cpi->last_end_time_stamp_seen;

    // do a step update if the duration changes by 10%
    if (last_duration)
      step = (int)((this_duration - last_duration) * 10 / last_duration);
  }

  if (this_duration) {
    if (step) {
      vp9_new_framerate(cpi, 10000000.0 / this_duration);
    } else {
      // Average this frame's rate into the last second's average
      // frame rate. If we haven't seen 1 second yet, then average
      // over the whole interval seen.
      const double interval = MIN((double)(source->ts_end
                                   - cpi->first_time_stamp_ever), 10000000.0);
      double avg_duration = 10000000.0 / cpi->framerate;
      avg_duration *= (interval - avg_duration + this_duration);
      avg_duration /= interval;

      vp9_new_framerate(cpi, 10000000.0 / avg_duration);
    }
  }
  cpi->last_time_stamp_seen = source->ts_start;
  cpi->last_end_time_stamp_seen = source->ts_end;
}

// Returns 0 if this is not an alt ref else the offset of the source frame
// used as the arf midpoint.
static int get_arf_src_index(VP9_COMP *cpi) {
  RATE_CONTROL *const rc = &cpi->rc;
  int arf_src_index = 0;
  if (is_altref_enabled(cpi)) {
    if (cpi->oxcf.pass == 2) {
      const GF_GROUP *const gf_group = &cpi->twopass.gf_group;
      if (gf_group->update_type[gf_group->index] == ARF_UPDATE) {
        arf_src_index = gf_group->arf_src_offset[gf_group->index];
      }
    } else if (rc->source_alt_ref_pending) {
      arf_src_index = rc->frames_till_gf_update_due;
    }
  }
  return arf_src_index;
}

static void check_src_altref(VP9_COMP *cpi,
                             const struct lookahead_entry *source) {
  RATE_CONTROL *const rc = &cpi->rc;

  if (cpi->oxcf.pass == 2) {
    const GF_GROUP *const gf_group = &cpi->twopass.gf_group;
    rc->is_src_frame_alt_ref =
      (gf_group->update_type[gf_group->index] == OVERLAY_UPDATE);
  } else {
    rc->is_src_frame_alt_ref = cpi->alt_ref_source &&
                               (source == cpi->alt_ref_source);
  }

  if (rc->is_src_frame_alt_ref) {
    // Current frame is an ARF overlay frame.
    cpi->alt_ref_source = NULL;

    // Don't refresh the last buffer for an ARF overlay frame. It will
    // become the GF so preserve last as an alternative prediction option.
    cpi->refresh_last_frame = 0;
  }
}

int vp9_get_compressed_data(VP9_COMP *cpi, unsigned int *frame_flags,
                            size_t *size, uint8_t *dest,
                            int64_t *time_stamp, int64_t *time_end, int flush) {
  const VP9EncoderConfig *const oxcf = &cpi->oxcf;
  VP9_COMMON *const cm = &cpi->common;
  RATE_CONTROL *const rc = &cpi->rc;
  struct vpx_usec_timer  cmptimer;
  YV12_BUFFER_CONFIG *force_src_buffer = NULL;
  struct lookahead_entry *last_source = NULL;
  struct lookahead_entry *source = NULL;
  int arf_src_index;
<<<<<<< HEAD
  int i;
=======
  const int is_spatial_svc = cpi->use_svc &&
                             (cpi->svc.number_temporal_layers == 1) &&
                             (cpi->svc.number_spatial_layers > 1);
  RefCntBuffer *const frame_bufs = cm->buffer_pool->frame_bufs;

  if (!cpi)
    return -1;
>>>>>>> d05cf10f

  if (is_two_pass_svc(cpi)) {
#if CONFIG_SPATIAL_SVC
    vp9_svc_start_frame(cpi);
    // Use a small empty frame instead of a real frame
    if (cpi->svc.encode_empty_frame_state == ENCODING)
      source = &cpi->svc.empty_frame;
#endif
    if (oxcf->pass == 2)
      vp9_restore_layer_context(cpi);
  }

  vpx_usec_timer_start(&cmptimer);

  vp9_set_high_precision_mv(cpi, ALTREF_HIGH_PRECISION_MV);

  // Is multi-arf enabled.
  // Note that at the moment multi_arf is only configured for 2 pass VBR and
  // will not work properly with svc.
  if ((oxcf->pass == 2) && !cpi->use_svc &&
      (cpi->oxcf.enable_auto_arf > 1))
    cpi->multi_arf_allowed = 1;
  else
    cpi->multi_arf_allowed = 0;

  // Normal defaults
  cm->reset_frame_context = 0;
  cm->refresh_frame_context = 1;
  cpi->refresh_last_frame = 1;
  cpi->refresh_golden_frame = 0;
  cpi->refresh_alt_ref_frame = 0;

  // Should we encode an arf frame.
  arf_src_index = get_arf_src_index(cpi);

  // Skip alt frame if we encode the empty frame
  if (is_two_pass_svc(cpi) && source != NULL)
    arf_src_index = 0;

  if (arf_src_index) {
    assert(arf_src_index <= rc->frames_to_key);

    if ((source = vp9_lookahead_peek(cpi->lookahead, arf_src_index)) != NULL) {
      cpi->alt_ref_source = source;

#if CONFIG_SPATIAL_SVC
      if (is_two_pass_svc(cpi) && cpi->svc.spatial_layer_id > 0) {
        int i;
        // Reference a hidden frame from a lower layer
        for (i = cpi->svc.spatial_layer_id - 1; i >= 0; --i) {
          if (oxcf->ss_enable_auto_arf[i]) {
            cpi->gld_fb_idx = cpi->svc.layer_context[i].alt_ref_idx;
            break;
          }
        }
      }
      cpi->svc.layer_context[cpi->svc.spatial_layer_id].has_alt_frame = 1;
#endif

      if (oxcf->arnr_max_frames > 0) {
        // Produce the filtered ARF frame.
        vp9_temporal_filter(cpi, arf_src_index);
        vp9_extend_frame_borders(&cpi->alt_ref_buffer);
        force_src_buffer = &cpi->alt_ref_buffer;
      }

      cm->show_frame = 0;
      cpi->refresh_alt_ref_frame = 1;
      cpi->refresh_golden_frame = 0;
      cpi->refresh_last_frame = 0;
      rc->is_src_frame_alt_ref = 0;
      rc->source_alt_ref_pending = 0;
    } else {
      rc->source_alt_ref_pending = 0;
    }
  }

  if (!source) {
    // Get last frame source.
    if (cm->current_video_frame > 0) {
      if ((last_source = vp9_lookahead_peek(cpi->lookahead, -1)) == NULL)
        return -1;
    }

    // Read in the source frame.
#if CONFIG_SPATIAL_SVC
    if (is_two_pass_svc(cpi))
      source = vp9_svc_lookahead_pop(cpi, cpi->lookahead, flush);
    else
#endif
      source = vp9_lookahead_pop(cpi->lookahead, flush);
    if (source != NULL) {
      cm->show_frame = 1;
      cm->intra_only = 0;
      // if the flags indicate intra frame, but if the current picture is for
      // non-zero spatial layer, it should not be an intra picture.
      // TODO(Won Kap): this needs to change if per-layer intra frame is
      // allowed.
      if ((source->flags & VPX_EFLAG_FORCE_KF) && cpi->svc.spatial_layer_id) {
        source->flags &= ~(unsigned int)(VPX_EFLAG_FORCE_KF);
      }

<<<<<<< HEAD
      // Check to see if the frame should be encoded as an arf overlay.
      check_src_altref(cpi, source);
=======
      // Check to see if the frame to be encoded is an overlay for a previous
      // arf frame and if so configure it as such.
      check_src_altref(cpi);
>>>>>>> d05cf10f
    }
  }

  if (source) {
    cpi->un_scaled_source = cpi->Source = force_src_buffer ? force_src_buffer
                                                           : &source->img;

    cpi->unscaled_last_source = last_source != NULL ? &last_source->img : NULL;

    *time_stamp = source->ts_start;
    *time_end = source->ts_end;
    *frame_flags = (source->flags & VPX_EFLAG_FORCE_KF) ? FRAMEFLAGS_KEY : 0;

  } else {
    *size = 0;
    if (flush && oxcf->pass == 1 && !cpi->twopass.first_pass_done) {
      vp9_end_first_pass(cpi);    /* get last stats packet */
      cpi->twopass.first_pass_done = 1;
    }
    return -1;
  }

  if (source->ts_start < cpi->first_time_stamp_ever) {
    cpi->first_time_stamp_ever = source->ts_start;
    cpi->last_end_time_stamp_seen = source->ts_start;
  }

  // Clear down mmx registers
  vp9_clear_system_state();

  // adjust frame rates based on timestamps given
  if (cm->show_frame) {
    adjust_frame_rate(cpi, source);
  }

  if (cpi->svc.number_temporal_layers > 1 &&
      oxcf->rc_mode == VPX_CBR) {
    vp9_update_temporal_layer_framerate(cpi);
    vp9_restore_layer_context(cpi);
  }

<<<<<<< HEAD
  // Find a free buffer for the new frame, releasing the reference previously
  // held.
  cm->frame_bufs[cm->new_fb_idx].ref_count--;
=======
  // start with a 0 size frame
  *size = 0;

  // Clear down mmx registers
  vp9_clear_system_state();

  /* find a free buffer for the new frame, releasing the reference previously
   * held.
   */
  --frame_bufs[cm->new_fb_idx].ref_count;
>>>>>>> d05cf10f
  cm->new_fb_idx = get_free_fb(cm);
  cm->cur_frame = &cm->frame_bufs[cm->new_fb_idx];

  if (!cpi->use_svc && cpi->multi_arf_allowed) {
    if (cm->frame_type == KEY_FRAME) {
      init_buffer_indices(cpi);
    } else if (oxcf->pass == 2) {
      const GF_GROUP *const gf_group = &cpi->twopass.gf_group;
      cpi->alt_fb_idx = gf_group->arf_ref_idx[gf_group->index];
    }
  }

  // Start with a 0 size frame.
  *size = 0;

<<<<<<< HEAD
  cpi->frame_flags = *frame_flags;
=======
  for (ref_frame = LAST_FRAME; ref_frame <= ALTREF_FRAME; ++ref_frame) {
    const int idx = cm->ref_frame_map[get_ref_frame_idx(cpi, ref_frame)];
    YV12_BUFFER_CONFIG *const buf = &frame_bufs[idx].buf;
    RefBuffer *const ref_buf = &cm->frame_refs[ref_frame - 1];
    ref_buf->buf = buf;
    ref_buf->idx = idx;
    vp9_setup_scale_factors_for_frame(&ref_buf->sf,
                                      buf->y_crop_width, buf->y_crop_height,
                                      cm->width, cm->height);
>>>>>>> d05cf10f

  if ((oxcf->pass == 2) &&
      (!cpi->use_svc ||
          (is_two_pass_svc(cpi) &&
              cpi->svc.encode_empty_frame_state != ENCODING))) {
    vp9_rc_get_second_pass_params(cpi);
  } else {
    set_frame_size(cpi);
  }

  for (i = 0; i < MAX_REF_FRAMES; ++i)
    cpi->scaled_ref_idx[i] = INVALID_REF_BUFFER_IDX;

  if (oxcf->pass == 1 &&
      (!cpi->use_svc || is_two_pass_svc(cpi))) {
    const int lossless = is_lossless_requested(oxcf);
#if CONFIG_VP9_HIGHBITDEPTH
    if (cpi->oxcf.use_highbitdepth)
      cpi->td.mb.fwd_txm4x4 = lossless ?
          vp9_highbd_fwht4x4 : vp9_highbd_fdct4x4;
    else
      cpi->td.mb.fwd_txm4x4 = lossless ? vp9_fwht4x4 : vp9_fdct4x4;
    cpi->td.mb.highbd_itxm_add = lossless ? vp9_highbd_iwht4x4_add :
                                         vp9_highbd_idct4x4_add;
#else
    cpi->td.mb.fwd_txm4x4 = lossless ? vp9_fwht4x4 : vp9_fdct4x4;
#endif  // CONFIG_VP9_HIGHBITDEPTH
    cpi->td.mb.itxm_add = lossless ? vp9_iwht4x4_add : vp9_idct4x4_add;
    vp9_first_pass(cpi, source);
  } else if (oxcf->pass == 2 &&
      (!cpi->use_svc || is_two_pass_svc(cpi))) {
    Pass2Encode(cpi, size, dest, frame_flags);
  } else if (cpi->use_svc) {
    SvcEncode(cpi, size, dest, frame_flags);
  } else {
    // One pass encode
    Pass0Encode(cpi, size, dest, frame_flags);
  }

  if (cm->refresh_frame_context)
    cm->frame_contexts[cm->frame_context_idx] = *cm->fc;

  // No frame encoded, or frame was dropped, release scaled references.
  if ((*size == 0) && (frame_is_intra_only(cm) == 0)) {
    release_scaled_references(cpi);
  }

  if (*size > 0) {
    cpi->droppable = !frame_is_reference(cpi);
  }

  // Save layer specific state.
  if ((cpi->svc.number_temporal_layers > 1 &&
       oxcf->rc_mode == VPX_CBR) ||
      ((cpi->svc.number_temporal_layers > 1 ||
        cpi->svc.number_spatial_layers > 1) &&
       oxcf->pass == 2)) {
    vp9_save_layer_context(cpi);
  }

  vpx_usec_timer_mark(&cmptimer);
  cpi->time_compress_data += vpx_usec_timer_elapsed(&cmptimer);

  if (cpi->b_calculate_psnr && oxcf->pass != 1 && cm->show_frame)
    generate_psnr_packet(cpi);

#if CONFIG_INTERNAL_STATS

  if (oxcf->pass != 1) {
    cpi->bytes += (int)(*size);

    if (cm->show_frame) {
      cpi->count++;

      if (cpi->b_calculate_psnr) {
        YV12_BUFFER_CONFIG *orig = cpi->Source;
        YV12_BUFFER_CONFIG *recon = cpi->common.frame_to_show;
        YV12_BUFFER_CONFIG *pp = &cm->post_proc_buffer;
        PSNR_STATS psnr;
#if CONFIG_VP9_HIGHBITDEPTH
        calc_highbd_psnr(orig, recon, &psnr, cpi->td.mb.e_mbd.bd,
                         cpi->oxcf.input_bit_depth);
#else
        calc_psnr(orig, recon, &psnr);
#endif  // CONFIG_VP9_HIGHBITDEPTH

        cpi->total += psnr.psnr[0];
        cpi->total_y += psnr.psnr[1];
        cpi->total_u += psnr.psnr[2];
        cpi->total_v += psnr.psnr[3];
        cpi->total_sq_error += psnr.sse[0];
        cpi->total_samples += psnr.samples[0];

        {
          PSNR_STATS psnr2;
          double frame_ssim2 = 0, weight = 0;
#if CONFIG_VP9_POSTPROC
          // TODO(agrange) Add resizing of post-proc buffer in here when the
          // encoder is changed to use on-demand buffer allocation.
          vp9_deblock(cm->frame_to_show, &cm->post_proc_buffer,
                      cm->lf.filter_level * 10 / 6);
#endif
          vp9_clear_system_state();

#if CONFIG_VP9_HIGHBITDEPTH
          calc_highbd_psnr(orig, pp, &psnr, cpi->td.mb.e_mbd.bd,
                           cpi->oxcf.input_bit_depth);
#else
          calc_psnr(orig, pp, &psnr2);
#endif  // CONFIG_VP9_HIGHBITDEPTH

          cpi->totalp += psnr2.psnr[0];
          cpi->totalp_y += psnr2.psnr[1];
          cpi->totalp_u += psnr2.psnr[2];
          cpi->totalp_v += psnr2.psnr[3];
          cpi->totalp_sq_error += psnr2.sse[0];
          cpi->totalp_samples += psnr2.samples[0];

#if CONFIG_VP9_HIGHBITDEPTH
          if (cm->use_highbitdepth) {
            frame_ssim2 = vp9_highbd_calc_ssim(orig, recon, &weight,
                                               (int)cm->bit_depth);
          } else {
            frame_ssim2 = vp9_calc_ssim(orig, recon, &weight);
          }
#else
          frame_ssim2 = vp9_calc_ssim(orig, recon, &weight);
#endif  // CONFIG_VP9_HIGHBITDEPTH

          cpi->summed_quality += frame_ssim2 * weight;
          cpi->summed_weights += weight;

#if CONFIG_VP9_HIGHBITDEPTH
          if (cm->use_highbitdepth) {
            frame_ssim2 = vp9_highbd_calc_ssim(
                orig, &cm->post_proc_buffer, &weight, (int)cm->bit_depth);
          } else {
            frame_ssim2 = vp9_calc_ssim(orig, &cm->post_proc_buffer, &weight);
          }
#else
          frame_ssim2 = vp9_calc_ssim(orig, &cm->post_proc_buffer, &weight);
#endif  // CONFIG_VP9_HIGHBITDEPTH

          cpi->summedp_quality += frame_ssim2 * weight;
          cpi->summedp_weights += weight;
#if 0
          {
            FILE *f = fopen("q_used.stt", "a");
            fprintf(f, "%5d : Y%f7.3:U%f7.3:V%f7.3:F%f7.3:S%7.3f\n",
                    cpi->common.current_video_frame, y2, u2, v2,
                    frame_psnr2, frame_ssim2);
            fclose(f);
          }
#endif
        }
      }


      if (cpi->b_calculate_ssimg) {
        double y, u, v, frame_all;
#if CONFIG_VP9_HIGHBITDEPTH
        if (cm->use_highbitdepth) {
          frame_all = vp9_highbd_calc_ssimg(cpi->Source, cm->frame_to_show, &y,
                                            &u, &v, (int)cm->bit_depth);
        } else {
          frame_all = vp9_calc_ssimg(cpi->Source, cm->frame_to_show, &y, &u,
                                     &v);
        }
#else
        frame_all = vp9_calc_ssimg(cpi->Source, cm->frame_to_show, &y, &u, &v);
#endif  // CONFIG_VP9_HIGHBITDEPTH
        cpi->total_ssimg_y += y;
        cpi->total_ssimg_u += u;
        cpi->total_ssimg_v += v;
        cpi->total_ssimg_all += frame_all;
      }
    }
  }

#endif

  if (is_two_pass_svc(cpi)) {
    if (cpi->svc.encode_empty_frame_state == ENCODING)
      cpi->svc.encode_empty_frame_state = ENCODED;

    if (cm->show_frame) {
      ++cpi->svc.spatial_layer_to_encode;
      if (cpi->svc.spatial_layer_to_encode >= cpi->svc.number_spatial_layers)
        cpi->svc.spatial_layer_to_encode = 0;

      // May need the empty frame after an visible frame.
      cpi->svc.encode_empty_frame_state = NEED_TO_ENCODE;
    }
  }
  return 0;
}

int vp9_get_preview_raw_frame(VP9_COMP *cpi, YV12_BUFFER_CONFIG *dest,
                              vp9_ppflags_t *flags) {
  VP9_COMMON *cm = &cpi->common;
#if !CONFIG_VP9_POSTPROC
  (void)flags;
#endif

  if (!cm->show_frame) {
    return -1;
  } else {
    int ret;
#if CONFIG_VP9_POSTPROC
    ret = vp9_post_proc_frame(cm, dest, flags);
#else
    if (cm->frame_to_show) {
      *dest = *cm->frame_to_show;
      dest->y_width = cm->width;
      dest->y_height = cm->height;
      dest->uv_width = cm->width >> cm->subsampling_x;
      dest->uv_height = cm->height >> cm->subsampling_y;
      ret = 0;
    } else {
      ret = -1;
    }
#endif  // !CONFIG_VP9_POSTPROC
    vp9_clear_system_state();
    return ret;
  }
}

int vp9_set_active_map(VP9_COMP *cpi, unsigned char *map, int rows, int cols) {
  if (rows == cpi->common.mb_rows && cols == cpi->common.mb_cols) {
    const int mi_rows = cpi->common.mi_rows;
    const int mi_cols = cpi->common.mi_cols;
    if (map) {
      int r, c;
      for (r = 0; r < mi_rows; r++) {
        for (c = 0; c < mi_cols; c++) {
          cpi->segmentation_map[r * mi_cols + c] =
              !map[(r >> 1) * cols + (c >> 1)];
        }
      }
      vp9_enable_segfeature(&cpi->common.seg, 1, SEG_LVL_SKIP);
      vp9_enable_segmentation(&cpi->common.seg);
    } else {
      vp9_disable_segmentation(&cpi->common.seg);
    }
    return 0;
  } else {
    return -1;
  }
}

int vp9_set_internal_size(VP9_COMP *cpi,
                          VPX_SCALING horiz_mode, VPX_SCALING vert_mode) {
  VP9_COMMON *cm = &cpi->common;
  int hr = 0, hs = 0, vr = 0, vs = 0;

  if (horiz_mode > ONETWO || vert_mode > ONETWO)
    return -1;

  Scale2Ratio(horiz_mode, &hr, &hs);
  Scale2Ratio(vert_mode, &vr, &vs);

  // always go to the next whole number
  cm->width = (hs - 1 + cpi->oxcf.width * hr) / hs;
  cm->height = (vs - 1 + cpi->oxcf.height * vr) / vs;
  assert(cm->width <= cpi->initial_width);
  assert(cm->height <= cpi->initial_height);

  update_frame_size(cpi);

  return 0;
}

int vp9_set_size_literal(VP9_COMP *cpi, unsigned int width,
                         unsigned int height) {
  VP9_COMMON *cm = &cpi->common;
#if CONFIG_VP9_HIGHBITDEPTH
  check_initial_width(cpi, 1, 1, cm->use_highbitdepth);
#else
  check_initial_width(cpi, 1, 1);
#endif  // CONFIG_VP9_HIGHBITDEPTH

#if CONFIG_VP9_TEMPORAL_DENOISING
  setup_denoiser_buffer(cpi);
#endif

  if (width) {
    cm->width = width;
    if (cm->width > cpi->initial_width) {
      cm->width = cpi->initial_width;
      printf("Warning: Desired width too large, changed to %d\n", cm->width);
    }
  }

  if (height) {
    cm->height = height;
    if (cm->height > cpi->initial_height) {
      cm->height = cpi->initial_height;
      printf("Warning: Desired height too large, changed to %d\n", cm->height);
    }
  }
  assert(cm->width <= cpi->initial_width);
  assert(cm->height <= cpi->initial_height);

  update_frame_size(cpi);

  return 0;
}

void vp9_set_svc(VP9_COMP *cpi, int use_svc) {
  cpi->use_svc = use_svc;
  return;
}

int64_t vp9_get_y_sse(const YV12_BUFFER_CONFIG *a,
                      const YV12_BUFFER_CONFIG *b) {
  assert(a->y_crop_width == b->y_crop_width);
  assert(a->y_crop_height == b->y_crop_height);

  return get_sse(a->y_buffer, a->y_stride, b->y_buffer, b->y_stride,
                 a->y_crop_width, a->y_crop_height);
}

#if CONFIG_VP9_HIGHBITDEPTH
int64_t vp9_highbd_get_y_sse(const YV12_BUFFER_CONFIG *a,
                             const YV12_BUFFER_CONFIG *b) {
  assert(a->y_crop_width == b->y_crop_width);
  assert(a->y_crop_height == b->y_crop_height);
  assert((a->flags & YV12_FLAG_HIGHBITDEPTH) != 0);
  assert((b->flags & YV12_FLAG_HIGHBITDEPTH) != 0);

  return highbd_get_sse(a->y_buffer, a->y_stride, b->y_buffer, b->y_stride,
                        a->y_crop_width, a->y_crop_height);
}
#endif  // CONFIG_VP9_HIGHBITDEPTH

int vp9_get_quantizer(VP9_COMP *cpi) {
  return cpi->common.base_qindex;
}

void vp9_apply_encoding_flags(VP9_COMP *cpi, vpx_enc_frame_flags_t flags) {
  if (flags & (VP8_EFLAG_NO_REF_LAST | VP8_EFLAG_NO_REF_GF |
               VP8_EFLAG_NO_REF_ARF)) {
    int ref = 7;

    if (flags & VP8_EFLAG_NO_REF_LAST)
      ref ^= VP9_LAST_FLAG;

    if (flags & VP8_EFLAG_NO_REF_GF)
      ref ^= VP9_GOLD_FLAG;

    if (flags & VP8_EFLAG_NO_REF_ARF)
      ref ^= VP9_ALT_FLAG;

    vp9_use_as_reference(cpi, ref);
  }

  if (flags & (VP8_EFLAG_NO_UPD_LAST | VP8_EFLAG_NO_UPD_GF |
               VP8_EFLAG_NO_UPD_ARF | VP8_EFLAG_FORCE_GF |
               VP8_EFLAG_FORCE_ARF)) {
    int upd = 7;

    if (flags & VP8_EFLAG_NO_UPD_LAST)
      upd ^= VP9_LAST_FLAG;

    if (flags & VP8_EFLAG_NO_UPD_GF)
      upd ^= VP9_GOLD_FLAG;

    if (flags & VP8_EFLAG_NO_UPD_ARF)
      upd ^= VP9_ALT_FLAG;

    vp9_update_reference(cpi, upd);
  }

  if (flags & VP8_EFLAG_NO_UPD_ENTROPY) {
    vp9_update_entropy(cpi, 0);
  }
}<|MERGE_RESOLUTION|>--- conflicted
+++ resolved
@@ -204,8 +204,6 @@
   // Delete sementation map
   vpx_free(cpi->segmentation_map);
   cpi->segmentation_map = NULL;
-  vpx_free(cm->last_frame_seg_map);
-  cm->last_frame_seg_map = NULL;
   vpx_free(cpi->coding_context.last_frame_seg_map_copy);
   cpi->coding_context.last_frame_seg_map_copy = NULL;
 
@@ -1395,18 +1393,11 @@
 }
 
 
-<<<<<<< HEAD
-VP9_COMP *vp9_create_compressor(VP9EncoderConfig *oxcf) {
+VP9_COMP *vp9_create_compressor(VP9EncoderConfig *oxcf,
+                                BufferPool *const pool) {
   unsigned int i;
   VP9_COMP *volatile const cpi = vpx_memalign(32, sizeof(VP9_COMP));
   VP9_COMMON *volatile const cm = cpi != NULL ? &cpi->common : NULL;
-=======
-VP9_COMP *vp9_create_compressor(VP9EncoderConfig *oxcf,
-                                BufferPool *const pool) {
-  unsigned int i, j;
-  VP9_COMP *const cpi = vpx_memalign(32, sizeof(VP9_COMP));
-  VP9_COMMON *const cm = cpi != NULL ? &cpi->common : NULL;
->>>>>>> d05cf10f
 
   if (!cm)
     return NULL;
@@ -2107,19 +2098,6 @@
   }
 }
 
-<<<<<<< HEAD
-=======
-int vp9_get_reference_enc(VP9_COMP *cpi, int index, YV12_BUFFER_CONFIG **fb) {
-  VP9_COMMON *cm = &cpi->common;
-
-  if (index < 0 || index >= REF_FRAMES)
-    return -1;
-
-  *fb = &cm->buffer_pool->frame_bufs[cm->ref_frame_map[index]].buf;
-  return 0;
-}
-
->>>>>>> d05cf10f
 int vp9_set_reference_enc(VP9_COMP *cpi, VP9_REFFRAME ref_frame_flag,
                           YV12_BUFFER_CONFIG *sd) {
   YV12_BUFFER_CONFIG *cfg = get_vp9_ref_frame_buffer(cpi, ref_frame_flag);
@@ -2365,15 +2343,14 @@
 
 void vp9_update_reference_frames(VP9_COMP *cpi) {
   VP9_COMMON * const cm = &cpi->common;
-  RefCntBuffer *const frame_bufs = cm->buffer_pool->frame_bufs;
+  BufferPool *const pool = cm->buffer_pool;
 
   // At this point the new frame has been encoded.
   // If any buffer copy / swapping is signaled it should be done here.
   if (cm->frame_type == KEY_FRAME) {
-<<<<<<< HEAD
-    ref_cnt_fb(cm->frame_bufs,
+    ref_cnt_fb(pool->frame_bufs,
                &cm->ref_frame_map[cpi->gld_fb_idx], cm->new_fb_idx);
-    ref_cnt_fb(cm->frame_bufs,
+    ref_cnt_fb(pool->frame_bufs,
                &cm->ref_frame_map[cpi->alt_fb_idx], cm->new_fb_idx);
   } else if (vp9_preserve_existing_gf(cpi)) {
     // We have decided to preserve the previously existing golden frame as our
@@ -2384,24 +2361,10 @@
     // We now have to update the ARF with the current frame and swap gld_fb_idx
     // and alt_fb_idx so that, overall, we've stored the old GF in the new ARF
     // slot and, if we're updating the GF, the current frame becomes the new GF.
-=======
-    ref_cnt_fb(frame_bufs, &cm->ref_frame_map[cpi->gld_fb_idx], cm->new_fb_idx);
-    ref_cnt_fb(frame_bufs, &cm->ref_frame_map[cpi->alt_fb_idx], cm->new_fb_idx);
-  } else if (!cpi->multi_arf_allowed && cpi->refresh_golden_frame &&
-             cpi->rc.is_src_frame_alt_ref && !cpi->use_svc) {
-    /* Preserve the previously existing golden frame and update the frame in
-     * the alt ref slot instead. This is highly specific to the current use of
-     * alt-ref as a forward reference, and this needs to be generalized as
-     * other uses are implemented (like RTC/temporal scaling)
-     *
-     * The update to the buffer in the alt ref slot was signaled in
-     * vp9_pack_bitstream(), now swap the buffer pointers so that it's treated
-     * as the golden frame next time.
-     */
->>>>>>> d05cf10f
     int tmp;
 
-    ref_cnt_fb(frame_bufs, &cm->ref_frame_map[cpi->alt_fb_idx], cm->new_fb_idx);
+    ref_cnt_fb(pool->frame_bufs,
+               &cm->ref_frame_map[cpi->alt_fb_idx], cm->new_fb_idx);
 
     tmp = cpi->alt_fb_idx;
     cpi->alt_fb_idx = cpi->gld_fb_idx;
@@ -2419,19 +2382,15 @@
         arf_idx = gf_group->arf_update_idx[gf_group->index];
       }
 
-<<<<<<< HEAD
-      ref_cnt_fb(cm->frame_bufs,
+      ref_cnt_fb(pool->frame_bufs,
                  &cm->ref_frame_map[arf_idx], cm->new_fb_idx);
       vpx_memcpy(cpi->interp_filter_selected[ALTREF_FRAME],
                  cpi->interp_filter_selected[0],
                  sizeof(cpi->interp_filter_selected[0]));
-=======
-      ref_cnt_fb(frame_bufs, &cm->ref_frame_map[arf_idx], cm->new_fb_idx);
->>>>>>> d05cf10f
     }
 
     if (cpi->refresh_golden_frame) {
-      ref_cnt_fb(frame_bufs,
+      ref_cnt_fb(pool->frame_bufs,
                  &cm->ref_frame_map[cpi->gld_fb_idx], cm->new_fb_idx);
       if (!cpi->rc.is_src_frame_alt_ref)
         vpx_memcpy(cpi->interp_filter_selected[GOLDEN_FRAME],
@@ -2445,8 +2404,7 @@
   }
 
   if (cpi->refresh_last_frame) {
-<<<<<<< HEAD
-    ref_cnt_fb(cm->frame_bufs,
+    ref_cnt_fb(pool->frame_bufs,
                &cm->ref_frame_map[cpi->lst_fb_idx], cm->new_fb_idx);
     if (!cpi->rc.is_src_frame_alt_ref)
       vpx_memcpy(cpi->interp_filter_selected[LAST_FRAME],
@@ -2461,9 +2419,6 @@
                                    cpi->refresh_alt_ref_frame,
                                    cpi->refresh_golden_frame,
                                    cpi->refresh_last_frame);
-=======
-    ref_cnt_fb(frame_bufs, &cm->ref_frame_map[cpi->lst_fb_idx], cm->new_fb_idx);
->>>>>>> d05cf10f
   }
 #endif
 }
@@ -2503,95 +2458,69 @@
   VP9_COMMON *cm = &cpi->common;
   MV_REFERENCE_FRAME ref_frame;
   const VP9_REFFRAME ref_mask[3] = {VP9_LAST_FLAG, VP9_GOLD_FLAG, VP9_ALT_FLAG};
-  RefCntBuffer *const frame_bufs = cm->buffer_pool->frame_bufs;
 
   for (ref_frame = LAST_FRAME; ref_frame <= ALTREF_FRAME; ++ref_frame) {
-<<<<<<< HEAD
     // Need to convert from VP9_REFFRAME to index into ref_mask (subtract 1).
     if (cpi->ref_frame_flags & ref_mask[ref_frame - 1]) {
       const int idx = cm->ref_frame_map[get_ref_frame_idx(cpi, ref_frame)];
-      const YV12_BUFFER_CONFIG *const ref = &cm->frame_bufs[idx].buf;
+       BufferPool *const pool = cm->buffer_pool;
+      const YV12_BUFFER_CONFIG *const ref = &pool->frame_bufs[idx].buf;
 
 #if CONFIG_VP9_HIGHBITDEPTH
       if (ref->y_crop_width != cm->width || ref->y_crop_height != cm->height) {
         const int new_fb = get_free_fb(cm);
-        cm->cur_frame = &cm->frame_bufs[new_fb];
-        vp9_realloc_frame_buffer(&cm->frame_bufs[new_fb].buf,
+        cm->cur_frame = &pool->frame_bufs[new_fb];
+        vp9_realloc_frame_buffer(&pool->frame_bufs[new_fb].buf,
                                  cm->width, cm->height,
                                  cm->subsampling_x, cm->subsampling_y,
                                  cm->use_highbitdepth,
                                  VP9_ENC_BORDER_IN_PIXELS, cm->byte_alignment,
                                  NULL, NULL, NULL);
-        scale_and_extend_frame(ref, &cm->frame_bufs[new_fb].buf,
+        scale_and_extend_frame(ref, &pool->frame_bufs[new_fb].buf,
                                (int)cm->bit_depth);
 #else
       if (ref->y_crop_width != cm->width || ref->y_crop_height != cm->height) {
         const int new_fb = get_free_fb(cm);
-        vp9_realloc_frame_buffer(&cm->frame_bufs[new_fb].buf,
+        vp9_realloc_frame_buffer(&pool->frame_bufs[new_fb].buf,
                                  cm->width, cm->height,
                                  cm->subsampling_x, cm->subsampling_y,
                                  VP9_ENC_BORDER_IN_PIXELS, cm->byte_alignment,
                                  NULL, NULL, NULL);
-        scale_and_extend_frame(ref, &cm->frame_bufs[new_fb].buf);
+        scale_and_extend_frame(ref, &pool->frame_bufs[new_fb].buf);
 #endif  // CONFIG_VP9_HIGHBITDEPTH
         cpi->scaled_ref_idx[ref_frame - 1] = new_fb;
-        if (cm->frame_bufs[new_fb].mvs == NULL ||
-            cm->frame_bufs[new_fb].mi_rows < cm->mi_rows ||
-            cm->frame_bufs[new_fb].mi_cols < cm->mi_cols) {
-          vpx_free(cm->frame_bufs[new_fb].mvs);
-          cm->frame_bufs[new_fb].mvs =
+        if (pool->frame_bufs[new_fb].mvs == NULL ||
+            pool->frame_bufs[new_fb].mi_rows < cm->mi_rows ||
+            pool->frame_bufs[new_fb].mi_cols < cm->mi_cols) {
+          vpx_free(pool->frame_bufs[new_fb].mvs);
+          pool->frame_bufs[new_fb].mvs =
             (MV_REF *)vpx_calloc(cm->mi_rows * cm->mi_cols,
-                                 sizeof(*cm->frame_bufs[new_fb].mvs));
-          cm->frame_bufs[new_fb].mi_rows = cm->mi_rows;
-          cm->frame_bufs[new_fb].mi_cols = cm->mi_cols;
+                                 sizeof(*pool->frame_bufs[new_fb].mvs));
+          pool->frame_bufs[new_fb].mi_rows = cm->mi_rows;
+          pool->frame_bufs[new_fb].mi_cols = cm->mi_cols;
         }
       } else {
         cpi->scaled_ref_idx[ref_frame - 1] = idx;
-        ++cm->frame_bufs[idx].ref_count;
+        ++pool->frame_bufs[idx].ref_count;
       }
     } else {
       cpi->scaled_ref_idx[ref_frame - 1] = INVALID_REF_BUFFER_IDX;
-=======
-    const int idx = cm->ref_frame_map[get_ref_frame_idx(cpi, ref_frame)];
-    const YV12_BUFFER_CONFIG *const ref = &frame_bufs[idx].buf;
-
-    // Need to convert from VP9_REFFRAME to index into ref_mask (subtract 1).
-    if ((cpi->ref_frame_flags & ref_mask[ref_frame - 1]) &&
-        (ref->y_crop_width != cm->width || ref->y_crop_height != cm->height)) {
-      const int new_fb = get_free_fb(cm);
-      vp9_realloc_frame_buffer(&frame_bufs[new_fb].buf,
-                               cm->width, cm->height,
-                               cm->subsampling_x, cm->subsampling_y,
-                               VP9_ENC_BORDER_IN_PIXELS, NULL, NULL, NULL);
-      scale_and_extend_frame(ref, &frame_bufs[new_fb].buf);
-      cpi->scaled_ref_idx[ref_frame - 1] = new_fb;
-    } else {
-      cpi->scaled_ref_idx[ref_frame - 1] = idx;
-      ++frame_bufs[idx].ref_count;
->>>>>>> d05cf10f
     }
   }
 }
 
 static void release_scaled_references(VP9_COMP *cpi) {
   VP9_COMMON *cm = &cpi->common;
-  RefCntBuffer *const frame_bufs = cm->buffer_pool->frame_bufs;
   int i;
-<<<<<<< HEAD
   for (i = 0; i < MAX_REF_FRAMES; ++i) {
     const int idx = cpi->scaled_ref_idx[i];
-    RefCntBuffer *const buf =
-        idx != INVALID_REF_BUFFER_IDX ? &cm->frame_bufs[idx] : NULL;
+    RefCntBuffer *const buf = idx != INVALID_REF_BUFFER_IDX ?
+        &cm->buffer_pool->frame_bufs[idx] : NULL;
     if (buf != NULL) {
       --buf->ref_count;
       cpi->scaled_ref_idx[i] = INVALID_REF_BUFFER_IDX;
     }
   }
-=======
-
-  for (i = 0; i < 3; ++i)
-    --frame_bufs[cpi->scaled_ref_idx[i]].ref_count;
->>>>>>> d05cf10f
 }
 
 static void full_to_model_count(unsigned int *model_count,
@@ -2803,7 +2732,7 @@
 
   for (ref_frame = LAST_FRAME; ref_frame <= ALTREF_FRAME; ++ref_frame) {
     const int idx = cm->ref_frame_map[get_ref_frame_idx(cpi, ref_frame)];
-    YV12_BUFFER_CONFIG *const buf = &cm->frame_bufs[idx].buf;
+    YV12_BUFFER_CONFIG *const buf = &cm->buffer_pool->frame_bufs[idx].buf;
     RefBuffer *const ref_buf = &cm->frame_refs[ref_frame - 1];
     ref_buf->buf = buf;
     ref_buf->idx = idx;
@@ -3632,23 +3561,14 @@
                             int64_t *time_stamp, int64_t *time_end, int flush) {
   const VP9EncoderConfig *const oxcf = &cpi->oxcf;
   VP9_COMMON *const cm = &cpi->common;
+  BufferPool *const pool = cm->buffer_pool;
   RATE_CONTROL *const rc = &cpi->rc;
   struct vpx_usec_timer  cmptimer;
   YV12_BUFFER_CONFIG *force_src_buffer = NULL;
   struct lookahead_entry *last_source = NULL;
   struct lookahead_entry *source = NULL;
   int arf_src_index;
-<<<<<<< HEAD
   int i;
-=======
-  const int is_spatial_svc = cpi->use_svc &&
-                             (cpi->svc.number_temporal_layers == 1) &&
-                             (cpi->svc.number_spatial_layers > 1);
-  RefCntBuffer *const frame_bufs = cm->buffer_pool->frame_bufs;
-
-  if (!cpi)
-    return -1;
->>>>>>> d05cf10f
 
   if (is_two_pass_svc(cpi)) {
 #if CONFIG_SPATIAL_SVC
@@ -3751,14 +3671,8 @@
         source->flags &= ~(unsigned int)(VPX_EFLAG_FORCE_KF);
       }
 
-<<<<<<< HEAD
       // Check to see if the frame should be encoded as an arf overlay.
       check_src_altref(cpi, source);
-=======
-      // Check to see if the frame to be encoded is an overlay for a previous
-      // arf frame and if so configure it as such.
-      check_src_altref(cpi);
->>>>>>> d05cf10f
     }
   }
 
@@ -3800,24 +3714,11 @@
     vp9_restore_layer_context(cpi);
   }
 
-<<<<<<< HEAD
   // Find a free buffer for the new frame, releasing the reference previously
   // held.
-  cm->frame_bufs[cm->new_fb_idx].ref_count--;
-=======
-  // start with a 0 size frame
-  *size = 0;
-
-  // Clear down mmx registers
-  vp9_clear_system_state();
-
-  /* find a free buffer for the new frame, releasing the reference previously
-   * held.
-   */
-  --frame_bufs[cm->new_fb_idx].ref_count;
->>>>>>> d05cf10f
+  pool->frame_bufs[cm->new_fb_idx].ref_count--;
   cm->new_fb_idx = get_free_fb(cm);
-  cm->cur_frame = &cm->frame_bufs[cm->new_fb_idx];
+  cm->cur_frame = &pool->frame_bufs[cm->new_fb_idx];
 
   if (!cpi->use_svc && cpi->multi_arf_allowed) {
     if (cm->frame_type == KEY_FRAME) {
@@ -3831,19 +3732,7 @@
   // Start with a 0 size frame.
   *size = 0;
 
-<<<<<<< HEAD
   cpi->frame_flags = *frame_flags;
-=======
-  for (ref_frame = LAST_FRAME; ref_frame <= ALTREF_FRAME; ++ref_frame) {
-    const int idx = cm->ref_frame_map[get_ref_frame_idx(cpi, ref_frame)];
-    YV12_BUFFER_CONFIG *const buf = &frame_bufs[idx].buf;
-    RefBuffer *const ref_buf = &cm->frame_refs[ref_frame - 1];
-    ref_buf->buf = buf;
-    ref_buf->idx = idx;
-    vp9_setup_scale_factors_for_frame(&ref_buf->sf,
-                                      buf->y_crop_width, buf->y_crop_height,
-                                      cm->width, cm->height);
->>>>>>> d05cf10f
 
   if ((oxcf->pass == 2) &&
       (!cpi->use_svc ||
