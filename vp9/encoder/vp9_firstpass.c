/*
 *  Copyright (c) 2010 The WebM project authors. All Rights Reserved.
 *
 *  Use of this source code is governed by a BSD-style license
 *  that can be found in the LICENSE file in the root of the source
 *  tree. An additional intellectual property rights grant can be found
 *  in the file PATENTS.  All contributing project authors may
 *  be found in the AUTHORS file in the root of the source tree.
 */

#include <limits.h>
#include <math.h>
#include <stdio.h>

#include "./vpx_scale_rtcd.h"

#include "vpx_mem/vpx_mem.h"
#include "vpx_scale/vpx_scale.h"
#include "vpx_scale/yv12config.h"

#include "vp9/common/vp9_entropymv.h"
#include "vp9/common/vp9_quant_common.h"
#include "vp9/common/vp9_reconinter.h"  // vp9_setup_dst_planes()
#include "vp9/common/vp9_systemdependent.h"

#include "vp9/encoder/vp9_aq_variance.h"
#include "vp9/encoder/vp9_block.h"
#include "vp9/encoder/vp9_encodeframe.h"
#include "vp9/encoder/vp9_encodemb.h"
#include "vp9/encoder/vp9_encodemv.h"
#include "vp9/encoder/vp9_encoder.h"
#include "vp9/encoder/vp9_extend.h"
#include "vp9/encoder/vp9_firstpass.h"
#include "vp9/encoder/vp9_mcomp.h"
#include "vp9/encoder/vp9_quantize.h"
#include "vp9/encoder/vp9_ratectrl.h"
#include "vp9/encoder/vp9_rdopt.h"
#include "vp9/encoder/vp9_variance.h"

#define OUTPUT_FPF 0

#define IIFACTOR   12.5
#define IIKFACTOR1 12.5
#define IIKFACTOR2 15.0
#define RMAX       512.0
#define GF_RMAX    96.0
#define ERR_DIVISOR   150.0
#define MIN_DECAY_FACTOR 0.1
#define SVC_FACTOR_PT_LOW 0.45
#define FACTOR_PT_LOW 0.5
#define FACTOR_PT_HIGH 0.9

#define KF_MB_INTRA_MIN 150
#define GF_MB_INTRA_MIN 100

#define DOUBLE_DIVIDE_CHECK(x) ((x) < 0 ? (x) - 0.000001 : (x) + 0.000001)

#define MIN_KF_BOOST        300

#if CONFIG_MULTIPLE_ARF
// Set MIN_GF_INTERVAL to 1 for the full decomposition.
#define MIN_GF_INTERVAL             2
#else
#define MIN_GF_INTERVAL             4
#endif

#define LONG_TERM_VBR_CORRECTION

static void swap_yv12(YV12_BUFFER_CONFIG *a, YV12_BUFFER_CONFIG *b) {
  YV12_BUFFER_CONFIG temp = *a;
  *a = *b;
  *b = temp;
}

static int gfboost_qadjust(int qindex, vpx_bit_depth_t bit_depth) {
  const double q = vp9_convert_qindex_to_q(qindex, bit_depth);
  return (int)((0.00000828 * q * q * q) +
               (-0.0055 * q * q) +
               (1.32 * q) + 79.3);
}

// Resets the first pass file to the given position using a relative seek from
// the current position.
static void reset_fpf_position(TWO_PASS *p,
                               const FIRSTPASS_STATS *position) {
  p->stats_in = position;
}

static int lookup_next_frame_stats(const TWO_PASS *p,
                                   FIRSTPASS_STATS *next_frame) {
  if (p->stats_in >= p->stats_in_end)
    return EOF;

  *next_frame = *p->stats_in;
  return 1;
}


// Read frame stats at an offset from the current position.
static int read_frame_stats(const TWO_PASS *p,
                            FIRSTPASS_STATS *frame_stats, int offset) {
  const FIRSTPASS_STATS *fps_ptr = p->stats_in;

  // Check legality of offset.
  if (offset >= 0) {
    if (&fps_ptr[offset] >= p->stats_in_end)
      return EOF;
  } else if (offset < 0) {
    if (&fps_ptr[offset] < p->stats_in_start)
      return EOF;
  }

  *frame_stats = fps_ptr[offset];
  return 1;
}

static int input_stats(TWO_PASS *p, FIRSTPASS_STATS *fps) {
  if (p->stats_in >= p->stats_in_end)
    return EOF;

  *fps = *p->stats_in;
  ++p->stats_in;
  return 1;
}

static void output_stats(FIRSTPASS_STATS *stats,
                         struct vpx_codec_pkt_list *pktlist) {
  struct vpx_codec_cx_pkt pkt;
  pkt.kind = VPX_CODEC_STATS_PKT;
  pkt.data.twopass_stats.buf = stats;
  pkt.data.twopass_stats.sz = sizeof(FIRSTPASS_STATS);
  vpx_codec_pkt_list_add(pktlist, &pkt);

// TEMP debug code
#if OUTPUT_FPF
  {
    FILE *fpfile;
    fpfile = fopen("firstpass.stt", "a");

    fprintf(fpfile, "%12.0f %12.0f %12.0f %12.0f %12.4f %12.4f"
            "%12.4f %12.4f %12.4f %12.4f %12.4f %12.4f %12.4f"
            "%12.0f %12.0f %12.4f %12.0f %12.0f %12.4f\n",
            stats->frame,
            stats->intra_error,
            stats->coded_error,
            stats->sr_coded_error,
            stats->pcnt_inter,
            stats->pcnt_motion,
            stats->pcnt_second_ref,
            stats->pcnt_neutral,
            stats->MVr,
            stats->mvr_abs,
            stats->MVc,
            stats->mvc_abs,
            stats->MVrv,
            stats->MVcv,
            stats->mv_in_out_count,
            stats->new_mv_count,
            stats->count,
            stats->duration);
    fclose(fpfile);
  }
#endif
}

static void zero_stats(FIRSTPASS_STATS *section) {
  section->frame      = 0.0;
  section->intra_error = 0.0;
  section->coded_error = 0.0;
  section->sr_coded_error = 0.0;
  section->pcnt_inter  = 0.0;
  section->pcnt_motion  = 0.0;
  section->pcnt_second_ref = 0.0;
  section->pcnt_neutral = 0.0;
  section->MVr        = 0.0;
  section->mvr_abs     = 0.0;
  section->MVc        = 0.0;
  section->mvc_abs     = 0.0;
  section->MVrv       = 0.0;
  section->MVcv       = 0.0;
  section->mv_in_out_count  = 0.0;
  section->new_mv_count = 0.0;
  section->count      = 0.0;
  section->duration   = 1.0;
  section->spatial_layer_id = 0;
}

static void accumulate_stats(FIRSTPASS_STATS *section,
                             const FIRSTPASS_STATS *frame) {
  section->frame += frame->frame;
  section->spatial_layer_id = frame->spatial_layer_id;
  section->intra_error += frame->intra_error;
  section->coded_error += frame->coded_error;
  section->sr_coded_error += frame->sr_coded_error;
  section->pcnt_inter  += frame->pcnt_inter;
  section->pcnt_motion += frame->pcnt_motion;
  section->pcnt_second_ref += frame->pcnt_second_ref;
  section->pcnt_neutral += frame->pcnt_neutral;
  section->MVr        += frame->MVr;
  section->mvr_abs     += frame->mvr_abs;
  section->MVc        += frame->MVc;
  section->mvc_abs     += frame->mvc_abs;
  section->MVrv       += frame->MVrv;
  section->MVcv       += frame->MVcv;
  section->mv_in_out_count  += frame->mv_in_out_count;
  section->new_mv_count += frame->new_mv_count;
  section->count      += frame->count;
  section->duration   += frame->duration;
}

static void subtract_stats(FIRSTPASS_STATS *section,
                           const FIRSTPASS_STATS *frame) {
  section->frame -= frame->frame;
  section->intra_error -= frame->intra_error;
  section->coded_error -= frame->coded_error;
  section->sr_coded_error -= frame->sr_coded_error;
  section->pcnt_inter  -= frame->pcnt_inter;
  section->pcnt_motion -= frame->pcnt_motion;
  section->pcnt_second_ref -= frame->pcnt_second_ref;
  section->pcnt_neutral -= frame->pcnt_neutral;
  section->MVr        -= frame->MVr;
  section->mvr_abs     -= frame->mvr_abs;
  section->MVc        -= frame->MVc;
  section->mvc_abs     -= frame->mvc_abs;
  section->MVrv       -= frame->MVrv;
  section->MVcv       -= frame->MVcv;
  section->mv_in_out_count  -= frame->mv_in_out_count;
  section->new_mv_count -= frame->new_mv_count;
  section->count      -= frame->count;
  section->duration   -= frame->duration;
}

static void avg_stats(FIRSTPASS_STATS *section) {
  if (section->count < 1.0)
    return;

  section->intra_error /= section->count;
  section->coded_error /= section->count;
  section->sr_coded_error /= section->count;
  section->pcnt_inter  /= section->count;
  section->pcnt_second_ref /= section->count;
  section->pcnt_neutral /= section->count;
  section->pcnt_motion /= section->count;
  section->MVr        /= section->count;
  section->mvr_abs     /= section->count;
  section->MVc        /= section->count;
  section->mvc_abs     /= section->count;
  section->MVrv       /= section->count;
  section->MVcv       /= section->count;
  section->mv_in_out_count   /= section->count;
  section->duration   /= section->count;
}

// Calculate a modified Error used in distributing bits between easier and
// harder frames.
static double calculate_modified_err(const TWO_PASS *twopass,
                                     const VP9EncoderConfig *oxcf,
                                     const FIRSTPASS_STATS *this_frame) {
  const FIRSTPASS_STATS *const stats = &twopass->total_stats;
  const double av_err = stats->coded_error / stats->count;
  const double modified_error = av_err *
      pow(this_frame->coded_error / DOUBLE_DIVIDE_CHECK(av_err),
          oxcf->two_pass_vbrbias / 100.0);
  return fclamp(modified_error,
                twopass->modified_error_min, twopass->modified_error_max);
}

<<<<<<< HEAD
static const double weight_table[256] = {
  0.020000, 0.020000, 0.020000, 0.020000, 0.020000, 0.020000, 0.020000,
  0.020000, 0.020000, 0.020000, 0.020000, 0.020000, 0.020000, 0.020000,
  0.020000, 0.020000, 0.020000, 0.020000, 0.020000, 0.020000, 0.020000,
  0.020000, 0.020000, 0.020000, 0.020000, 0.020000, 0.020000, 0.020000,
  0.020000, 0.020000, 0.020000, 0.020000, 0.020000, 0.031250, 0.062500,
  0.093750, 0.125000, 0.156250, 0.187500, 0.218750, 0.250000, 0.281250,
  0.312500, 0.343750, 0.375000, 0.406250, 0.437500, 0.468750, 0.500000,
  0.531250, 0.562500, 0.593750, 0.625000, 0.656250, 0.687500, 0.718750,
  0.750000, 0.781250, 0.812500, 0.843750, 0.875000, 0.906250, 0.937500,
  0.968750, 1.000000, 1.000000, 1.000000, 1.000000, 1.000000, 1.000000,
  1.000000, 1.000000, 1.000000, 1.000000, 1.000000, 1.000000, 1.000000,
  1.000000, 1.000000, 1.000000, 1.000000, 1.000000, 1.000000, 1.000000,
  1.000000, 1.000000, 1.000000, 1.000000, 1.000000, 1.000000, 1.000000,
  1.000000, 1.000000, 1.000000, 1.000000, 1.000000, 1.000000, 1.000000,
  1.000000, 1.000000, 1.000000, 1.000000, 1.000000, 1.000000, 1.000000,
  1.000000, 1.000000, 1.000000, 1.000000, 1.000000, 1.000000, 1.000000,
  1.000000, 1.000000, 1.000000, 1.000000, 1.000000, 1.000000, 1.000000,
  1.000000, 1.000000, 1.000000, 1.000000, 1.000000, 1.000000, 1.000000,
  1.000000, 1.000000, 1.000000, 1.000000, 1.000000, 1.000000, 1.000000,
  1.000000, 1.000000, 1.000000, 1.000000, 1.000000, 1.000000, 1.000000,
  1.000000, 1.000000, 1.000000, 1.000000, 1.000000, 1.000000, 1.000000,
  1.000000, 1.000000, 1.000000, 1.000000, 1.000000, 1.000000, 1.000000,
  1.000000, 1.000000, 1.000000, 1.000000, 1.000000, 1.000000, 1.000000,
  1.000000, 1.000000, 1.000000, 1.000000, 1.000000, 1.000000, 1.000000,
  1.000000, 1.000000, 1.000000, 1.000000, 1.000000, 1.000000, 1.000000,
  1.000000, 1.000000, 1.000000, 1.000000, 1.000000, 1.000000, 1.000000,
  1.000000, 1.000000, 1.000000, 1.000000, 1.000000, 1.000000, 1.000000,
  1.000000, 1.000000, 1.000000, 1.000000, 1.000000, 1.000000, 1.000000,
  1.000000, 1.000000, 1.000000, 1.000000, 1.000000, 1.000000, 1.000000,
  1.000000, 1.000000, 1.000000, 1.000000, 1.000000, 1.000000, 1.000000,
  1.000000, 1.000000, 1.000000, 1.000000, 1.000000, 1.000000, 1.000000,
  1.000000, 1.000000, 1.000000, 1.000000, 1.000000, 1.000000, 1.000000,
  1.000000, 1.000000, 1.000000, 1.000000, 1.000000, 1.000000, 1.000000,
  1.000000, 1.000000, 1.000000, 1.000000, 1.000000, 1.000000, 1.000000,
  1.000000, 1.000000, 1.000000, 1.000000, 1.000000, 1.000000, 1.000000,
  1.000000, 1.000000, 1.000000, 1.000000, 1.000000, 1.000000, 1.000000,
  1.000000, 1.000000, 1.000000, 1.000000
};

static double simple_weight(const YV12_BUFFER_CONFIG *buf) {
  int i, j;
  double sum = 0.0;
  const int w = buf->y_crop_width;
  const int h = buf->y_crop_height;
  const uint8_t *row = buf->y_buffer;

  for (i = 0; i < h; ++i) {
    const uint8_t *pixel = row;
    for (j = 0; j < w; ++j)
      sum += weight_table[*pixel++];
    row += buf->y_stride;
  }

  return MAX(0.1, sum / (w * h));
}

#if CONFIG_VP9_HIGH
static double high_simple_weight(const YV12_BUFFER_CONFIG *buf,
                                 vpx_bit_depth_t bit_depth) {
  int i, j;
  double sum = 0.0;
  const int w = buf->y_crop_width;
  const int h = buf->y_crop_height;
  const uint8_t *row = buf->y_buffer;
  int shift;
  uint16_t *row16 = CONVERT_TO_SHORTPTR(row);
  switch (bit_depth) {
    case VPX_BITS_8:
      shift = 0;
      break;
    case VPX_BITS_10:
      shift = 2;
      break;
    case VPX_BITS_12:
      shift = 4;
      break;
    default:
      assert(0 && "bit_depth should be VPX_BITS_8, VPX_BITS_10 or VPX_BITS_12");
  }

  for (i = 0; i < h; ++i) {
    const uint16_t *pixel = row16;
    // TODO(Peter): is this appropriate for high bitdepth images?
    for (j = 0; j < w; ++j)
      sum += weight_table[*pixel++ >> shift];
    row16 += buf->y_stride;
  }

  return MAX(0.1, sum / (w * h));
}
#endif

=======
>>>>>>> 19125ae1
// This function returns the maximum target rate per frame.
static int frame_max_bits(const RATE_CONTROL *rc,
                          const VP9EncoderConfig *oxcf) {
  int64_t max_bits = ((int64_t)rc->avg_frame_bandwidth *
                      (int64_t)oxcf->two_pass_vbrmax_section) / 100;
  if (max_bits < 0)
    max_bits = 0;
  else if (max_bits > rc->max_frame_bandwidth)
    max_bits = rc->max_frame_bandwidth;

  return (int)max_bits;
}

void vp9_init_first_pass(VP9_COMP *cpi) {
  zero_stats(&cpi->twopass.total_stats);
}

void vp9_end_first_pass(VP9_COMP *cpi) {
  if (cpi->use_svc && cpi->svc.number_temporal_layers == 1) {
    int i;
    for (i = 0; i < cpi->svc.number_spatial_layers; ++i) {
      output_stats(&cpi->svc.layer_context[i].twopass.total_stats,
                   cpi->output_pkt_list);
    }
  } else {
    output_stats(&cpi->twopass.total_stats, cpi->output_pkt_list);
  }
}

static vp9_variance_fn_t get_block_variance_fn(BLOCK_SIZE bsize) {
  switch (bsize) {
    case BLOCK_8X8:
      return vp9_mse8x8;
    case BLOCK_16X8:
      return vp9_mse16x8;
    case BLOCK_8X16:
      return vp9_mse8x16;
    default:
      return vp9_mse16x16;
  }
}

#if CONFIG_VP9_HIGH

static vp9_variance_fn_t high_get_block_variance_fn(BLOCK_SIZE bsize, int bps) {
  switch (bps) {
    default:
      switch (bsize) {
        case BLOCK_8X8:
          return vp9_high_mse8x8;
        case BLOCK_16X8:
          return vp9_high_mse16x8;
        case BLOCK_8X16:
          return vp9_high_mse8x16;
        default:
          return vp9_high_mse16x16;
      }
      break;
    case 10:
      switch (bsize) {
        case BLOCK_8X8:
          return vp9_high_10_mse8x8;
        case BLOCK_16X8:
          return vp9_high_10_mse16x8;
        case BLOCK_8X16:
          return vp9_high_10_mse8x16;
        default:
          return vp9_high_10_mse16x16;
      }
      break;
    case 12:
      switch (bsize) {
        case BLOCK_8X8:
          return vp9_high_12_mse8x8;
        case BLOCK_16X8:
          return vp9_high_12_mse16x8;
        case BLOCK_8X16:
          return vp9_high_12_mse8x16;
        default:
          return vp9_high_12_mse16x16;
      }
      break;
  }
}

static unsigned int high_get_prediction_error(BLOCK_SIZE bsize,
                                              const struct buf_2d *src,
                                              const struct buf_2d *ref,
                                              int bps) {
  unsigned int sse;
  const vp9_variance_fn_t fn = high_get_block_variance_fn(bsize, bps);
  fn(src->buf, src->stride, ref->buf, ref->stride, &sse);
  return sse;
}

#endif

static unsigned int get_prediction_error(BLOCK_SIZE bsize,
                                         const struct buf_2d *src,
                                         const struct buf_2d *ref) {
  unsigned int sse;
  const vp9_variance_fn_t fn = get_block_variance_fn(bsize);
  fn(src->buf, src->stride, ref->buf, ref->stride, &sse);
  return sse;
}

// Refine the motion search range according to the frame dimension
// for first pass test.
static int get_search_range(const VP9_COMMON *cm) {
  int sr = 0;
  const int dim = MIN(cm->width, cm->height);

  while ((dim << sr) < MAX_FULL_PEL_VAL)
    ++sr;
  return sr;
}

static void first_pass_motion_search(VP9_COMP *cpi, MACROBLOCK *x,
                                     const MV *ref_mv, MV *best_mv,
                                     int *best_motion_err) {
  MACROBLOCKD *const xd = &x->e_mbd;
  MV tmp_mv = {0, 0};
  MV ref_mv_full = {ref_mv->row >> 3, ref_mv->col >> 3};
  int num00, tmp_err, n;
  const BLOCK_SIZE bsize = xd->mi[0]->mbmi.sb_type;
  vp9_variance_fn_ptr_t v_fn_ptr = cpi->fn_ptr[bsize];
  const int new_mv_mode_penalty = 256;

  int step_param = 3;
  int further_steps = (MAX_MVSEARCH_STEPS - 1) - step_param;
  const int sr = get_search_range(&cpi->common);
  step_param += sr;
  further_steps -= sr;

  // Override the default variance function to use MSE.
  v_fn_ptr.vf = get_block_variance_fn(bsize);
#if CONFIG_VP9_HIGH
  if (xd->cur_buf->flags & YV12_FLAG_HIGH) {
    v_fn_ptr.vf = high_get_block_variance_fn(xd->mi[0]->mbmi.sb_type, xd->bps);
  }
#endif

  // Center the initial step/diamond search on best mv.
  tmp_err = cpi->diamond_search_sad(x, &cpi->ss_cfg, &ref_mv_full, &tmp_mv,
                                    step_param,
                                    x->sadperbit16, &num00, &v_fn_ptr, ref_mv);
  if (tmp_err < INT_MAX)
    tmp_err = vp9_get_mvpred_var(x, &tmp_mv, ref_mv, &v_fn_ptr, 1);
  if (tmp_err < INT_MAX - new_mv_mode_penalty)
    tmp_err += new_mv_mode_penalty;

  if (tmp_err < *best_motion_err) {
    *best_motion_err = tmp_err;
    *best_mv = tmp_mv;
  }

  // Carry out further step/diamond searches as necessary.
  n = num00;
  num00 = 0;

  while (n < further_steps) {
    ++n;

    if (num00) {
      --num00;
    } else {
      tmp_err = cpi->diamond_search_sad(x, &cpi->ss_cfg, &ref_mv_full, &tmp_mv,
                                        step_param + n, x->sadperbit16,
                                        &num00, &v_fn_ptr, ref_mv);
      if (tmp_err < INT_MAX)
        tmp_err = vp9_get_mvpred_var(x, &tmp_mv, ref_mv, &v_fn_ptr, 1);
      if (tmp_err < INT_MAX - new_mv_mode_penalty)
        tmp_err += new_mv_mode_penalty;

      if (tmp_err < *best_motion_err) {
        *best_motion_err = tmp_err;
        *best_mv = tmp_mv;
      }
    }
  }
}

static BLOCK_SIZE get_bsize(const VP9_COMMON *cm, int mb_row, int mb_col) {
  if (2 * mb_col + 1 < cm->mi_cols) {
    return 2 * mb_row + 1 < cm->mi_rows ? BLOCK_16X16
        : BLOCK_16X8;
  } else {
    return 2 * mb_row + 1 < cm->mi_rows ? BLOCK_8X16
        : BLOCK_8X8;
  }
}

static int find_fp_qindex() {
  int i;

  for (i = 0; i < QINDEX_RANGE; ++i)
    if (vp9_convert_qindex_to_q(i) >= 30.0)
      break;

  if (i == QINDEX_RANGE)
    i--;

  return i;
}

static void set_first_pass_params(VP9_COMP *cpi) {
  VP9_COMMON *const cm = &cpi->common;
  if (!cpi->refresh_alt_ref_frame &&
      (cm->current_video_frame == 0 ||
       (cpi->frame_flags & FRAMEFLAGS_KEY))) {
    cm->frame_type = KEY_FRAME;
  } else {
    cm->frame_type = INTER_FRAME;
  }
  // Do not use periodic key frames.
  cpi->rc.frames_to_key = INT_MAX;
}

void vp9_first_pass(VP9_COMP *cpi) {
  int mb_row, mb_col;
  MACROBLOCK *const x = &cpi->mb;
  VP9_COMMON *const cm = &cpi->common;
  MACROBLOCKD *const xd = &x->e_mbd;
  TileInfo tile;
  struct macroblock_plane *const p = x->plane;
  struct macroblockd_plane *const pd = xd->plane;
  const PICK_MODE_CONTEXT *ctx = &cpi->pc_root->none;
  int i;

  int recon_yoffset, recon_uvoffset;
  YV12_BUFFER_CONFIG *const lst_yv12 = get_ref_frame_buffer(cpi, LAST_FRAME);
  YV12_BUFFER_CONFIG *gld_yv12 = get_ref_frame_buffer(cpi, GOLDEN_FRAME);
  YV12_BUFFER_CONFIG *const new_yv12 = get_frame_new_buffer(cm);
  int recon_y_stride = lst_yv12->y_stride;
  int recon_uv_stride = lst_yv12->uv_stride;
  int uv_mb_height = 16 >> (lst_yv12->y_height > lst_yv12->uv_height);
  int64_t intra_error = 0;
  int64_t coded_error = 0;
  int64_t sr_coded_error = 0;

  int sum_mvr = 0, sum_mvc = 0;
  int sum_mvr_abs = 0, sum_mvc_abs = 0;
  int64_t sum_mvrs = 0, sum_mvcs = 0;
  int mvcount = 0;
  int intercount = 0;
  int second_ref_count = 0;
  int intrapenalty = 256;
  int neutral_count = 0;
  int new_mv_count = 0;
  int sum_in_vectors = 0;
  uint32_t lastmv_as_int = 0;
  TWO_PASS *twopass = &cpi->twopass;
  const MV zero_mv = {0, 0};
  const YV12_BUFFER_CONFIG *first_ref_buf = lst_yv12;

  vp9_clear_system_state();

  set_first_pass_params(cpi);
  vp9_set_quantizer(cm, find_fp_qindex());

  if (cpi->use_svc && cpi->svc.number_temporal_layers == 1) {
    MV_REFERENCE_FRAME ref_frame = LAST_FRAME;
    const YV12_BUFFER_CONFIG *scaled_ref_buf = NULL;
    twopass = &cpi->svc.layer_context[cpi->svc.spatial_layer_id].twopass;

    vp9_scale_references(cpi);

    // Use either last frame or alt frame for motion search.
    if (cpi->ref_frame_flags & VP9_LAST_FLAG) {
      scaled_ref_buf = vp9_get_scaled_ref_frame(cpi, LAST_FRAME);
      ref_frame = LAST_FRAME;
    } else if (cpi->ref_frame_flags & VP9_ALT_FLAG) {
      scaled_ref_buf = vp9_get_scaled_ref_frame(cpi, ALTREF_FRAME);
      ref_frame = ALTREF_FRAME;
    }

    if (scaled_ref_buf != NULL) {
      // Update the stride since we are using scaled reference buffer
      first_ref_buf = scaled_ref_buf;
      recon_y_stride = first_ref_buf->y_stride;
      recon_uv_stride = first_ref_buf->uv_stride;
      uv_mb_height = 16 >> (first_ref_buf->y_height > first_ref_buf->uv_height);
    }

    // Disable golden frame for svc first pass for now.
    gld_yv12 = NULL;
    set_ref_ptrs(cm, xd, ref_frame, NONE);

    cpi->Source = vp9_scale_if_required(cm, cpi->un_scaled_source,
                                        &cpi->scaled_source);
  }

  vp9_setup_src_planes(x, cpi->Source, 0, 0);
  vp9_setup_pre_planes(xd, 0, first_ref_buf, 0, 0, NULL);
  vp9_setup_dst_planes(xd->plane, new_yv12, 0, 0);

  xd->mi = cm->mi_grid_visible;
  xd->mi[0] = cm->mi;

  vp9_setup_block_planes(&x->e_mbd, cm->subsampling_x, cm->subsampling_y);

  vp9_frame_init_quantizer(cpi);

  for (i = 0; i < MAX_MB_PLANE; ++i) {
    p[i].coeff = ctx->coeff_pbuf[i][1];
    p[i].qcoeff = ctx->qcoeff_pbuf[i][1];
    pd[i].dqcoeff = ctx->dqcoeff_pbuf[i][1];
    p[i].eobs = ctx->eobs_pbuf[i][1];
  }
  x->skip_recode = 0;

  vp9_init_mv_probs(cm);
  vp9_initialize_rd_consts(cpi);

  // Tiling is ignored in the first pass.
  vp9_tile_init(&tile, cm, 0, 0);

  for (mb_row = 0; mb_row < cm->mb_rows; ++mb_row) {
    int_mv best_ref_mv;

    best_ref_mv.as_int = 0;

    // Reset above block coeffs.
    xd->up_available = (mb_row != 0);
    recon_yoffset = (mb_row * recon_y_stride * 16);
    recon_uvoffset = (mb_row * recon_uv_stride * uv_mb_height);

    // Set up limit values for motion vectors to prevent them extending
    // outside the UMV borders.
    x->mv_row_min = -((mb_row * 16) + BORDER_MV_PIXELS_B16);
    x->mv_row_max = ((cm->mb_rows - 1 - mb_row) * 16)
                    + BORDER_MV_PIXELS_B16;

    for (mb_col = 0; mb_col < cm->mb_cols; ++mb_col) {
      int this_error;
      const int use_dc_pred = (mb_col || mb_row) && (!mb_col || !mb_row);
      double error_weight = 1.0;
      const BLOCK_SIZE bsize = get_bsize(cm, mb_row, mb_col);

      vp9_clear_system_state();

      xd->plane[0].dst.buf = new_yv12->y_buffer + recon_yoffset;
      xd->plane[1].dst.buf = new_yv12->u_buffer + recon_uvoffset;
      xd->plane[2].dst.buf = new_yv12->v_buffer + recon_uvoffset;
      xd->left_available = (mb_col != 0);
      xd->mi[0]->mbmi.sb_type = bsize;
      xd->mi[0]->mbmi.ref_frame[0] = INTRA_FRAME;
      set_mi_row_col(xd, &tile,
                     mb_row << 1, num_8x8_blocks_high_lookup[bsize],
                     mb_col << 1, num_8x8_blocks_wide_lookup[bsize],
                     cm->mi_rows, cm->mi_cols);

      if (cpi->oxcf.aq_mode == VARIANCE_AQ) {
        const int energy = vp9_block_energy(cpi, x, bsize);
        error_weight = vp9_vaq_inv_q_ratio(energy);
      }

      // Do intra 16x16 prediction.
      x->skip_encode = 0;
      xd->mi[0]->mbmi.mode = DC_PRED;
      xd->mi[0]->mbmi.tx_size = use_dc_pred ?
         (bsize >= BLOCK_16X16 ? TX_16X16 : TX_8X8) : TX_4X4;
      vp9_encode_intra_block_plane(x, bsize, 0);
      this_error = vp9_get_mb_ss(x->plane[0].src_diff);
#if CONFIG_VP9_HIGH && CONFIG_HIGH_TRANSFORMS
      if (cm->use_high) {
        switch (cm->bit_depth) {
          case VPX_BITS_8:
            break;
          case VPX_BITS_10:
            this_error >>= 4;
            break;
          case VPX_BITS_12:
            this_error >>= 8;
            break;
          default:
            assert(0 && "cm->bit_depth should be VPX_BITS_8, "
                        "VPX_BITS_10 or VPX_BITS_12");
        }
      }
#endif

      if (cpi->oxcf.aq_mode == VARIANCE_AQ) {
        vp9_clear_system_state();
        this_error = (int)(this_error * error_weight);
      }

      // Intrapenalty below deals with situations where the intra and inter
      // error scores are very low (e.g. a plain black frame).
      // We do not have special cases in first pass for 0,0 and nearest etc so
      // all inter modes carry an overhead cost estimate for the mv.
      // When the error score is very low this causes us to pick all or lots of
      // INTRA modes and throw lots of key frames.
      // This penalty adds a cost matching that of a 0,0 mv to the intra case.
      this_error += intrapenalty;

      // Accumulate the intra error.
      intra_error += (int64_t)this_error;

      // Set up limit values for motion vectors to prevent them extending
      // outside the UMV borders.
      x->mv_col_min = -((mb_col * 16) + BORDER_MV_PIXELS_B16);
      x->mv_col_max = ((cm->mb_cols - 1 - mb_col) * 16) + BORDER_MV_PIXELS_B16;

      // Other than for the first frame do a motion search.
      if (cm->current_video_frame > 0) {
        int tmp_err, motion_error, raw_motion_error;
        int_mv mv, tmp_mv;
        struct buf_2d unscaled_last_source_buf_2d;

        xd->plane[0].pre[0].buf = first_ref_buf->y_buffer + recon_yoffset;
#if CONFIG_VP9_HIGH
        if (xd->cur_buf->flags & YV12_FLAG_HIGH) {
          motion_error = high_get_prediction_error(bsize, &x->plane[0].src,
                                            &xd->plane[0].pre[0], xd->bps);
        } else {
          motion_error = get_prediction_error(bsize, &x->plane[0].src,
                                            &xd->plane[0].pre[0]);
        }
#else
        motion_error = get_prediction_error(bsize, &x->plane[0].src,
                                            &xd->plane[0].pre[0]);
#endif
        // Assume 0,0 motion with no mv overhead.
        mv.as_int = tmp_mv.as_int = 0;

        // Compute the motion error of the 0,0 motion using the last source
        // frame as the reference. Skip the further motion search on
        // reconstructed frame if this error is small.
        unscaled_last_source_buf_2d.buf =
            cpi->unscaled_last_source->y_buffer + recon_yoffset;
        unscaled_last_source_buf_2d.stride =
            cpi->unscaled_last_source->y_stride;
        raw_motion_error = get_prediction_error(bsize, &x->plane[0].src,
                                                &unscaled_last_source_buf_2d);

        // TODO(pengchong): Replace the hard-coded threshold
        if (raw_motion_error > 25) {
          // Test last reference frame using the previous best mv as the
          // starting point (best reference) for the search.
          first_pass_motion_search(cpi, x, &best_ref_mv.as_mv, &mv.as_mv,
                                   &motion_error);
          if (cpi->oxcf.aq_mode == VARIANCE_AQ) {
            vp9_clear_system_state();
            motion_error = (int)(motion_error * error_weight);
          }

          // If the current best reference mv is not centered on 0,0 then do a
          // 0,0 based search as well.
          if (best_ref_mv.as_int) {
            tmp_err = INT_MAX;
            first_pass_motion_search(cpi, x, &zero_mv, &tmp_mv.as_mv, &tmp_err);
            if (cpi->oxcf.aq_mode == VARIANCE_AQ) {
              vp9_clear_system_state();
              tmp_err = (int)(tmp_err * error_weight);
            }

            if (tmp_err < motion_error) {
              motion_error = tmp_err;
              mv.as_int = tmp_mv.as_int;
            }
          }

          // Search in an older reference frame.
          if (cm->current_video_frame > 1 && gld_yv12 != NULL) {
            // Assume 0,0 motion with no mv overhead.
            int gf_motion_error;

<<<<<<< HEAD
          xd->plane[0].pre[0].buf = gld_yv12->y_buffer + recon_yoffset;
#if CONFIG_VP9_HIGH
          if (xd->cur_buf->flags & YV12_FLAG_HIGH) {
            gf_motion_error = high_get_prediction_error(
                bsize, &x->plane[0].src, &xd->plane[0].pre[0], xd->bps);
          } else {
            gf_motion_error = get_prediction_error(
                bsize, &x->plane[0].src, &xd->plane[0].pre[0]);
          }
#else
          gf_motion_error = get_prediction_error(bsize, &x->plane[0].src,
                                                 &xd->plane[0].pre[0]);
#endif
          first_pass_motion_search(cpi, x, &zero_mv, &tmp_mv.as_mv,
                                   &gf_motion_error);
          if (cpi->oxcf.aq_mode == VARIANCE_AQ) {
            vp9_clear_system_state();
            gf_motion_error = (int)(gf_motion_error * error_weight);
          }
=======
            xd->plane[0].pre[0].buf = gld_yv12->y_buffer + recon_yoffset;
            gf_motion_error = get_prediction_error(bsize, &x->plane[0].src,
                                                   &xd->plane[0].pre[0]);

            first_pass_motion_search(cpi, x, &zero_mv, &tmp_mv.as_mv,
                                     &gf_motion_error);
            if (cpi->oxcf.aq_mode == VARIANCE_AQ) {
              vp9_clear_system_state();
              gf_motion_error = (int)(gf_motion_error * error_weight);
            }
>>>>>>> 19125ae1

            if (gf_motion_error < motion_error && gf_motion_error < this_error)
              ++second_ref_count;

            // Reset to last frame as reference buffer.
            xd->plane[0].pre[0].buf = first_ref_buf->y_buffer + recon_yoffset;
            xd->plane[1].pre[0].buf = first_ref_buf->u_buffer + recon_uvoffset;
            xd->plane[2].pre[0].buf = first_ref_buf->v_buffer + recon_uvoffset;

            // In accumulating a score for the older reference frame take the
            // best of the motion predicted score and the intra coded error
            // (just as will be done for) accumulation of "coded_error" for
            // the last frame.
            if (gf_motion_error < this_error)
              sr_coded_error += gf_motion_error;
            else
              sr_coded_error += this_error;
          } else {
            sr_coded_error += motion_error;
          }
        } else {
          sr_coded_error += motion_error;
        }

        // Start by assuming that intra mode is best.
        best_ref_mv.as_int = 0;

        if (motion_error <= this_error) {
          // Keep a count of cases where the inter and intra were very close
          // and very low. This helps with scene cut detection for example in
          // cropped clips with black bars at the sides or top and bottom.
          if (((this_error - intrapenalty) * 9 <= motion_error * 10) &&
              this_error < 2 * intrapenalty)
            ++neutral_count;

          mv.as_mv.row *= 8;
          mv.as_mv.col *= 8;
          this_error = motion_error;
          xd->mi[0]->mbmi.mode = NEWMV;
          xd->mi[0]->mbmi.mv[0] = mv;
          xd->mi[0]->mbmi.tx_size = TX_4X4;
          xd->mi[0]->mbmi.ref_frame[0] = LAST_FRAME;
          xd->mi[0]->mbmi.ref_frame[1] = NONE;
          vp9_build_inter_predictors_sby(xd, mb_row << 1, mb_col << 1, bsize);
          vp9_encode_sby_pass1(x, bsize);
          sum_mvr += mv.as_mv.row;
          sum_mvr_abs += abs(mv.as_mv.row);
          sum_mvc += mv.as_mv.col;
          sum_mvc_abs += abs(mv.as_mv.col);
          sum_mvrs += mv.as_mv.row * mv.as_mv.row;
          sum_mvcs += mv.as_mv.col * mv.as_mv.col;
          ++intercount;

          best_ref_mv.as_int = mv.as_int;

          if (mv.as_int) {
            ++mvcount;

            // Non-zero vector, was it different from the last non zero vector?
            if (mv.as_int != lastmv_as_int)
              ++new_mv_count;
            lastmv_as_int = mv.as_int;

            // Does the row vector point inwards or outwards?
            if (mb_row < cm->mb_rows / 2) {
              if (mv.as_mv.row > 0)
                --sum_in_vectors;
              else if (mv.as_mv.row < 0)
                ++sum_in_vectors;
            } else if (mb_row > cm->mb_rows / 2) {
              if (mv.as_mv.row > 0)
                ++sum_in_vectors;
              else if (mv.as_mv.row < 0)
                --sum_in_vectors;
            }

            // Does the col vector point inwards or outwards?
            if (mb_col < cm->mb_cols / 2) {
              if (mv.as_mv.col > 0)
                --sum_in_vectors;
              else if (mv.as_mv.col < 0)
                ++sum_in_vectors;
            } else if (mb_col > cm->mb_cols / 2) {
              if (mv.as_mv.col > 0)
                ++sum_in_vectors;
              else if (mv.as_mv.col < 0)
                --sum_in_vectors;
            }
          }
        }
      } else {
        sr_coded_error += (int64_t)this_error;
      }
      coded_error += (int64_t)this_error;

      // Adjust to the next column of MBs.
      x->plane[0].src.buf += 16;
      x->plane[1].src.buf += uv_mb_height;
      x->plane[2].src.buf += uv_mb_height;

      recon_yoffset += 16;
      recon_uvoffset += uv_mb_height;
    }

    // Adjust to the next row of MBs.
    x->plane[0].src.buf += 16 * x->plane[0].src.stride - 16 * cm->mb_cols;
    x->plane[1].src.buf += uv_mb_height * x->plane[1].src.stride -
                           uv_mb_height * cm->mb_cols;
    x->plane[2].src.buf += uv_mb_height * x->plane[1].src.stride -
                           uv_mb_height * cm->mb_cols;

    vp9_clear_system_state();
  }

  vp9_clear_system_state();
  {
    FIRSTPASS_STATS fps;

    fps.frame = cm->current_video_frame;
    fps.spatial_layer_id = cpi->svc.spatial_layer_id;
    fps.intra_error = (double)(intra_error >> 8);
    fps.coded_error = (double)(coded_error >> 8);
    fps.sr_coded_error = (double)(sr_coded_error >> 8);
<<<<<<< HEAD
#if CONFIG_VP9_HIGH
    if (cm->use_high) {
      fps.ssim_weighted_pred_err = fps.coded_error *
          high_simple_weight(cpi->Source, cm->bit_depth);
    } else {
      fps.ssim_weighted_pred_err = fps.coded_error * simple_weight(cpi->Source);
    }
#else
    fps.ssim_weighted_pred_err = fps.coded_error * simple_weight(cpi->Source);
#endif
=======
>>>>>>> 19125ae1
    fps.count = 1.0;
    fps.pcnt_inter = (double)intercount / cm->MBs;
    fps.pcnt_second_ref = (double)second_ref_count / cm->MBs;
    fps.pcnt_neutral = (double)neutral_count / cm->MBs;

    if (mvcount > 0) {
      fps.MVr = (double)sum_mvr / mvcount;
      fps.mvr_abs = (double)sum_mvr_abs / mvcount;
      fps.MVc = (double)sum_mvc / mvcount;
      fps.mvc_abs = (double)sum_mvc_abs / mvcount;
      fps.MVrv = ((double)sum_mvrs - (fps.MVr * fps.MVr / mvcount)) / mvcount;
      fps.MVcv = ((double)sum_mvcs - (fps.MVc * fps.MVc / mvcount)) / mvcount;
      fps.mv_in_out_count = (double)sum_in_vectors / (mvcount * 2);
      fps.new_mv_count = new_mv_count;
      fps.pcnt_motion = (double)mvcount / cm->MBs;
    } else {
      fps.MVr = 0.0;
      fps.mvr_abs = 0.0;
      fps.MVc = 0.0;
      fps.mvc_abs = 0.0;
      fps.MVrv = 0.0;
      fps.MVcv = 0.0;
      fps.mv_in_out_count = 0.0;
      fps.new_mv_count = 0.0;
      fps.pcnt_motion = 0.0;
    }

    // TODO(paulwilkins):  Handle the case when duration is set to 0, or
    // something less than the full time between subsequent values of
    // cpi->source_time_stamp.
    fps.duration = (double)(cpi->source->ts_end - cpi->source->ts_start);

    // Don't want to do output stats with a stack variable!
    twopass->this_frame_stats = fps;
    output_stats(&twopass->this_frame_stats, cpi->output_pkt_list);
    accumulate_stats(&twopass->total_stats, &fps);
  }

  // Copy the previous Last Frame back into gf and and arf buffers if
  // the prediction is good enough... but also don't allow it to lag too far.
  if ((twopass->sr_update_lag > 3) ||
      ((cm->current_video_frame > 0) &&
       (twopass->this_frame_stats.pcnt_inter > 0.20) &&
       ((twopass->this_frame_stats.intra_error /
         DOUBLE_DIVIDE_CHECK(twopass->this_frame_stats.coded_error)) > 2.0))) {
    if (gld_yv12 != NULL) {
      vp8_yv12_copy_frame(lst_yv12, gld_yv12);
    }
    twopass->sr_update_lag = 1;
  } else {
    ++twopass->sr_update_lag;
  }

  vp9_extend_frame_borders(new_yv12);

  if (cpi->use_svc && cpi->svc.number_temporal_layers == 1) {
    vp9_update_reference_frames(cpi);
  } else {
    // Swap frame pointers so last frame refers to the frame we just compressed.
    swap_yv12(lst_yv12, new_yv12);
  }

  // Special case for the first frame. Copy into the GF buffer as a second
  // reference.
  if (cm->current_video_frame == 0 && gld_yv12 != NULL) {
    vp8_yv12_copy_frame(lst_yv12, gld_yv12);
  }

  // Use this to see what the first pass reconstruction looks like.
  if (0) {
    char filename[512];
    FILE *recon_file;
    snprintf(filename, sizeof(filename), "enc%04d.yuv",
             (int)cm->current_video_frame);

    if (cm->current_video_frame == 0)
      recon_file = fopen(filename, "wb");
    else
      recon_file = fopen(filename, "ab");

    (void)fwrite(lst_yv12->buffer_alloc, lst_yv12->frame_size, 1, recon_file);
    fclose(recon_file);
  }

  ++cm->current_video_frame;
}

static double calc_correction_factor(double err_per_mb,
                                     double err_divisor,
                                     double pt_low,
                                     double pt_high,
                                     int q,
                                     vpx_bit_depth_t bit_depth) {
  const double error_term = err_per_mb / err_divisor;

  // Adjustment based on actual quantizer to power term.
  const double power_term = MIN(vp9_convert_qindex_to_q(q, bit_depth)
                                  * 0.0125 + pt_low, pt_high);

  // Calculate correction factor.
  if (power_term < 1.0)
    assert(error_term >= 0.0);

  return fclamp(pow(error_term, power_term), 0.05, 5.0);
}

static int get_twopass_worst_quality(const VP9_COMP *cpi,
                                     const FIRSTPASS_STATS *stats,
                                     int section_target_bandwidth) {
  const RATE_CONTROL *const rc = &cpi->rc;
  const VP9EncoderConfig *const oxcf = &cpi->oxcf;

  if (section_target_bandwidth <= 0) {
    return rc->worst_quality;  // Highest value allowed
  } else {
    const int num_mbs = cpi->common.MBs;
    const double section_err = stats->coded_error / stats->count;
    const double err_per_mb = section_err / num_mbs;
    const double speed_term = 1.0 + 0.04 * oxcf->speed;
    const int target_norm_bits_per_mb = ((uint64_t)section_target_bandwidth <<
                                            BPER_MB_NORMBITS) / num_mbs;
    int q;
    int is_svc_upper_layer = 0;
    if (cpi->use_svc && cpi->svc.number_temporal_layers == 1 &&
        cpi->svc.spatial_layer_id > 0) {
      is_svc_upper_layer = 1;
    }

    // Try and pick a max Q that will be high enough to encode the
    // content at the given rate.
    for (q = rc->best_quality; q < rc->worst_quality; ++q) {
      const double factor =
          calc_correction_factor(err_per_mb, ERR_DIVISOR,
                                 is_svc_upper_layer ? SVC_FACTOR_PT_LOW :
                                 FACTOR_PT_LOW, FACTOR_PT_HIGH, q,
                                 cpi->common.bit_depth);
      const int bits_per_mb = vp9_rc_bits_per_mb(INTER_FRAME, q,
                                                 factor * speed_term,
                                                 cpi->common.bit_depth);
      if (bits_per_mb <= target_norm_bits_per_mb)
        break;
    }

    // Restriction on active max q for constrained quality mode.
    if (cpi->oxcf.rc_mode == VPX_CQ)
      q = MAX(q, oxcf->cq_level);
    return q;
  }
}

extern void vp9_new_framerate(VP9_COMP *cpi, double framerate);

void vp9_init_second_pass(VP9_COMP *cpi) {
  SVC *const svc = &cpi->svc;
  const VP9EncoderConfig *const oxcf = &cpi->oxcf;
  const int is_spatial_svc = (svc->number_spatial_layers > 1) &&
                             (svc->number_temporal_layers == 1);
  TWO_PASS *const twopass = is_spatial_svc ?
      &svc->layer_context[svc->spatial_layer_id].twopass : &cpi->twopass;
  double frame_rate;
  FIRSTPASS_STATS *stats;

  zero_stats(&twopass->total_stats);
  zero_stats(&twopass->total_left_stats);

  if (!twopass->stats_in_end)
    return;

  stats = &twopass->total_stats;

  *stats = *twopass->stats_in_end;
  twopass->total_left_stats = *stats;

  frame_rate = 10000000.0 * stats->count / stats->duration;
  // Each frame can have a different duration, as the frame rate in the source
  // isn't guaranteed to be constant. The frame rate prior to the first frame
  // encoded in the second pass is a guess. However, the sum duration is not.
  // It is calculated based on the actual durations of all frames from the
  // first pass.

  if (is_spatial_svc) {
    vp9_update_spatial_layer_framerate(cpi, frame_rate);
    twopass->bits_left = (int64_t)(stats->duration *
        svc->layer_context[svc->spatial_layer_id].target_bandwidth /
        10000000.0);
  } else {
    vp9_new_framerate(cpi, frame_rate);
    twopass->bits_left = (int64_t)(stats->duration * oxcf->target_bandwidth /
                             10000000.0);
  }

  // Calculate a minimum intra value to be used in determining the IIratio
  // scores used in the second pass. We have this minimum to make sure
  // that clips that are static but "low complexity" in the intra domain
  // are still boosted appropriately for KF/GF/ARF.
  if (!is_spatial_svc) {
    // We don't know the number of MBs for each layer at this point.
    // So we will do it later.
    twopass->kf_intra_err_min = KF_MB_INTRA_MIN * cpi->common.MBs;
    twopass->gf_intra_err_min = GF_MB_INTRA_MIN * cpi->common.MBs;
  }

  // This variable monitors how far behind the second ref update is lagging.
  twopass->sr_update_lag = 1;

  // Scan the first pass file and calculate a modified total error based upon
  // the bias/power function used to allocate bits.
  {
    const double avg_error = stats->coded_error /
                             DOUBLE_DIVIDE_CHECK(stats->count);
    const FIRSTPASS_STATS *s = twopass->stats_in;
    double modified_error_total = 0.0;
    twopass->modified_error_min = (avg_error *
                                      oxcf->two_pass_vbrmin_section) / 100;
    twopass->modified_error_max = (avg_error *
                                      oxcf->two_pass_vbrmax_section) / 100;
    while (s < twopass->stats_in_end) {
      modified_error_total += calculate_modified_err(twopass, oxcf, s);
      ++s;
    }
    twopass->modified_error_left = modified_error_total;
  }

  // Reset the vbr bits off target counter
  cpi->rc.vbr_bits_off_target = 0;
}

// This function gives an estimate of how badly we believe the prediction
// quality is decaying from frame to frame.
static double get_prediction_decay_rate(const VP9_COMMON *cm,
                                        const FIRSTPASS_STATS *next_frame) {
  // Look at the observed drop in prediction quality between the last frame
  // and the GF buffer (which contains an older frame).
  const double mb_sr_err_diff = (next_frame->sr_coded_error -
                                     next_frame->coded_error) / cm->MBs;
  const double second_ref_decay = mb_sr_err_diff <= 512.0
      ? fclamp(pow(1.0 - (mb_sr_err_diff / 512.0), 0.5), 0.85, 1.0)
      : 0.85;

  return MIN(second_ref_decay, next_frame->pcnt_inter);
}

// Function to test for a condition where a complex transition is followed
// by a static section. For example in slide shows where there is a fade
// between slides. This is to help with more optimal kf and gf positioning.
static int detect_transition_to_still(TWO_PASS *twopass,
                                      int frame_interval, int still_interval,
                                      double loop_decay_rate,
                                      double last_decay_rate) {
  int trans_to_still = 0;

  // Break clause to detect very still sections after motion
  // For example a static image after a fade or other transition
  // instead of a clean scene cut.
  if (frame_interval > MIN_GF_INTERVAL &&
      loop_decay_rate >= 0.999 &&
      last_decay_rate < 0.9) {
    int j;
    const FIRSTPASS_STATS *position = twopass->stats_in;
    FIRSTPASS_STATS tmp_next_frame;

    // Look ahead a few frames to see if static condition persists...
    for (j = 0; j < still_interval; ++j) {
      if (EOF == input_stats(twopass, &tmp_next_frame))
        break;

      if (tmp_next_frame.pcnt_inter - tmp_next_frame.pcnt_motion < 0.999)
        break;
    }

    reset_fpf_position(twopass, position);

    // Only if it does do we signal a transition to still.
    if (j == still_interval)
      trans_to_still = 1;
  }

  return trans_to_still;
}

// This function detects a flash through the high relative pcnt_second_ref
// score in the frame following a flash frame. The offset passed in should
// reflect this.
static int detect_flash(const TWO_PASS *twopass, int offset) {
  FIRSTPASS_STATS next_frame;

  int flash_detected = 0;

  // Read the frame data.
  // The return is FALSE (no flash detected) if not a valid frame
  if (read_frame_stats(twopass, &next_frame, offset) != EOF) {
    // What we are looking for here is a situation where there is a
    // brief break in prediction (such as a flash) but subsequent frames
    // are reasonably well predicted by an earlier (pre flash) frame.
    // The recovery after a flash is indicated by a high pcnt_second_ref
    // compared to pcnt_inter.
    if (next_frame.pcnt_second_ref > next_frame.pcnt_inter &&
        next_frame.pcnt_second_ref >= 0.5)
      flash_detected = 1;
  }

  return flash_detected;
}

// Update the motion related elements to the GF arf boost calculation.
static void accumulate_frame_motion_stats(const FIRSTPASS_STATS *stats,
                                          double *mv_in_out,
                                          double *mv_in_out_accumulator,
                                          double *abs_mv_in_out_accumulator,
                                          double *mv_ratio_accumulator) {
  const double pct = stats->pcnt_motion;

  // Accumulate Motion In/Out of frame stats.
  *mv_in_out = stats->mv_in_out_count * pct;
  *mv_in_out_accumulator += *mv_in_out;
  *abs_mv_in_out_accumulator += fabs(*mv_in_out);

  // Accumulate a measure of how uniform (or conversely how random) the motion
  // field is (a ratio of abs(mv) / mv).
  if (pct > 0.05) {
    const double mvr_ratio = fabs(stats->mvr_abs) /
                                 DOUBLE_DIVIDE_CHECK(fabs(stats->MVr));
    const double mvc_ratio = fabs(stats->mvc_abs) /
                                 DOUBLE_DIVIDE_CHECK(fabs(stats->MVc));

    *mv_ratio_accumulator += pct * (mvr_ratio < stats->mvr_abs ?
                                       mvr_ratio : stats->mvr_abs);
    *mv_ratio_accumulator += pct * (mvc_ratio < stats->mvc_abs ?
                                       mvc_ratio : stats->mvc_abs);
  }
}

// Calculate a baseline boost number for the current frame.
static double calc_frame_boost(const TWO_PASS *twopass,
                               const FIRSTPASS_STATS *this_frame,
                               double this_frame_mv_in_out) {
  double frame_boost;

  // Underlying boost factor is based on inter intra error ratio.
  if (this_frame->intra_error > twopass->gf_intra_err_min)
    frame_boost = (IIFACTOR * this_frame->intra_error /
                   DOUBLE_DIVIDE_CHECK(this_frame->coded_error));
  else
    frame_boost = (IIFACTOR * twopass->gf_intra_err_min /
                   DOUBLE_DIVIDE_CHECK(this_frame->coded_error));

  // Increase boost for frames where new data coming into frame (e.g. zoom out).
  // Slightly reduce boost if there is a net balance of motion out of the frame
  // (zoom in). The range for this_frame_mv_in_out is -1.0 to +1.0.
  if (this_frame_mv_in_out > 0.0)
    frame_boost += frame_boost * (this_frame_mv_in_out * 2.0);
  // In the extreme case the boost is halved.
  else
    frame_boost += frame_boost * (this_frame_mv_in_out / 2.0);

  return MIN(frame_boost, GF_RMAX);
}

static int calc_arf_boost(VP9_COMP *cpi, int offset,
                          int f_frames, int b_frames,
                          int *f_boost, int *b_boost) {
  FIRSTPASS_STATS this_frame;
  TWO_PASS *const twopass = &cpi->twopass;
  int i;
  double boost_score = 0.0;
  double mv_ratio_accumulator = 0.0;
  double decay_accumulator = 1.0;
  double this_frame_mv_in_out = 0.0;
  double mv_in_out_accumulator = 0.0;
  double abs_mv_in_out_accumulator = 0.0;
  int arf_boost;
  int flash_detected = 0;

  // Search forward from the proposed arf/next gf position.
  for (i = 0; i < f_frames; ++i) {
    if (read_frame_stats(twopass, &this_frame, (i + offset)) == EOF)
      break;

    // Update the motion related elements to the boost calculation.
    accumulate_frame_motion_stats(&this_frame,
                                  &this_frame_mv_in_out, &mv_in_out_accumulator,
                                  &abs_mv_in_out_accumulator,
                                  &mv_ratio_accumulator);

    // We want to discount the flash frame itself and the recovery
    // frame that follows as both will have poor scores.
    flash_detected = detect_flash(twopass, i + offset) ||
                     detect_flash(twopass, i + offset + 1);

    // Accumulate the effect of prediction quality decay.
    if (!flash_detected) {
      decay_accumulator *= get_prediction_decay_rate(&cpi->common, &this_frame);
      decay_accumulator = decay_accumulator < MIN_DECAY_FACTOR
                          ? MIN_DECAY_FACTOR : decay_accumulator;
    }

    boost_score += decay_accumulator * calc_frame_boost(twopass, &this_frame,
                                                        this_frame_mv_in_out);
  }

  *f_boost = (int)boost_score;

  // Reset for backward looking loop.
  boost_score = 0.0;
  mv_ratio_accumulator = 0.0;
  decay_accumulator = 1.0;
  this_frame_mv_in_out = 0.0;
  mv_in_out_accumulator = 0.0;
  abs_mv_in_out_accumulator = 0.0;

  // Search backward towards last gf position.
  for (i = -1; i >= -b_frames; --i) {
    if (read_frame_stats(twopass, &this_frame, (i + offset)) == EOF)
      break;

    // Update the motion related elements to the boost calculation.
    accumulate_frame_motion_stats(&this_frame,
                                  &this_frame_mv_in_out, &mv_in_out_accumulator,
                                  &abs_mv_in_out_accumulator,
                                  &mv_ratio_accumulator);

    // We want to discount the the flash frame itself and the recovery
    // frame that follows as both will have poor scores.
    flash_detected = detect_flash(twopass, i + offset) ||
                     detect_flash(twopass, i + offset + 1);

    // Cumulative effect of prediction quality decay.
    if (!flash_detected) {
      decay_accumulator *= get_prediction_decay_rate(&cpi->common, &this_frame);
      decay_accumulator = decay_accumulator < MIN_DECAY_FACTOR
                              ? MIN_DECAY_FACTOR : decay_accumulator;
    }

    boost_score += decay_accumulator * calc_frame_boost(twopass, &this_frame,
                                                        this_frame_mv_in_out);
  }
  *b_boost = (int)boost_score;

  arf_boost = (*f_boost + *b_boost);
  if (arf_boost < ((b_frames + f_frames) * 20))
    arf_boost = ((b_frames + f_frames) * 20);

  return arf_boost;
}

#if CONFIG_MULTIPLE_ARF
// Work out the frame coding order for a GF or an ARF group.
// The current implementation codes frames in their natural order for a
// GF group, and inserts additional ARFs into an ARF group using a
// binary split approach.
// NOTE: this function is currently implemented recursively.
static void schedule_frames(VP9_COMP *cpi, const int start, const int end,
                            const int arf_idx, const int gf_or_arf_group,
                            const int level) {
  int i, abs_end, half_range;
  int *cfo = cpi->frame_coding_order;
  int idx = cpi->new_frame_coding_order_period;

  // If (end < 0) an ARF should be coded at position (-end).
  assert(start >= 0);

  // printf("start:%d end:%d\n", start, end);

  // GF Group: code frames in logical order.
  if (gf_or_arf_group == 0) {
    assert(end >= start);
    for (i = start; i <= end; ++i) {
      cfo[idx] = i;
      cpi->arf_buffer_idx[idx] = arf_idx;
      cpi->arf_weight[idx] = -1;
      ++idx;
    }
    cpi->new_frame_coding_order_period = idx;
    return;
  }

  // ARF Group: Work out the ARF schedule and mark ARF frames as negative.
  if (end < 0) {
    // printf("start:%d end:%d\n", -end, -end);
    // ARF frame is at the end of the range.
    cfo[idx] = end;
    // What ARF buffer does this ARF use as predictor.
    cpi->arf_buffer_idx[idx] = (arf_idx > 2) ? (arf_idx - 1) : 2;
    cpi->arf_weight[idx] = level;
    ++idx;
    abs_end = -end;
  } else {
    abs_end = end;
  }

  half_range = (abs_end - start) >> 1;

  // ARFs may not be adjacent, they must be separated by at least
  // MIN_GF_INTERVAL non-ARF frames.
  if ((start + MIN_GF_INTERVAL) >= (abs_end - MIN_GF_INTERVAL)) {
    // printf("start:%d end:%d\n", start, abs_end);
    // Update the coding order and active ARF.
    for (i = start; i <= abs_end; ++i) {
      cfo[idx] = i;
      cpi->arf_buffer_idx[idx] = arf_idx;
      cpi->arf_weight[idx] = -1;
      ++idx;
    }
    cpi->new_frame_coding_order_period = idx;
  } else {
    // Place a new ARF at the mid-point of the range.
    cpi->new_frame_coding_order_period = idx;
    schedule_frames(cpi, start, -(start + half_range), arf_idx + 1,
                    gf_or_arf_group, level + 1);
    schedule_frames(cpi, start + half_range + 1, abs_end, arf_idx,
                    gf_or_arf_group, level + 1);
  }
}

#define FIXED_ARF_GROUP_SIZE 16

void define_fixed_arf_period(VP9_COMP *cpi) {
  int i;
  int max_level = INT_MIN;

  assert(cpi->multi_arf_enabled);
  assert(cpi->oxcf.lag_in_frames >= FIXED_ARF_GROUP_SIZE);

  // Save the weight of the last frame in the sequence before next
  // sequence pattern overwrites it.
  cpi->this_frame_weight = cpi->arf_weight[cpi->sequence_number];
  assert(cpi->this_frame_weight >= 0);

  cpi->twopass.gf_zeromotion_pct = 0;

  // Initialize frame coding order variables.
  cpi->new_frame_coding_order_period = 0;
  cpi->next_frame_in_order = 0;
  cpi->arf_buffered = 0;
  vp9_zero(cpi->frame_coding_order);
  vp9_zero(cpi->arf_buffer_idx);
  vpx_memset(cpi->arf_weight, -1, sizeof(cpi->arf_weight));

  if (cpi->rc.frames_to_key <= (FIXED_ARF_GROUP_SIZE + 8)) {
    // Setup a GF group close to the keyframe.
    cpi->rc.source_alt_ref_pending = 0;
    cpi->rc.baseline_gf_interval = cpi->rc.frames_to_key;
    schedule_frames(cpi, 0, (cpi->rc.baseline_gf_interval - 1), 2, 0, 0);
  } else {
    // Setup a fixed period ARF group.
    cpi->rc.source_alt_ref_pending = 1;
    cpi->rc.baseline_gf_interval = FIXED_ARF_GROUP_SIZE;
    schedule_frames(cpi, 0, -(cpi->rc.baseline_gf_interval - 1), 2, 1, 0);
  }

  // Replace level indicator of -1 with correct level.
  for (i = 0; i < cpi->new_frame_coding_order_period; ++i) {
    if (cpi->arf_weight[i] > max_level) {
      max_level = cpi->arf_weight[i];
    }
  }
  ++max_level;
  for (i = 0; i < cpi->new_frame_coding_order_period; ++i) {
    if (cpi->arf_weight[i] == -1) {
      cpi->arf_weight[i] = max_level;
    }
  }
  cpi->max_arf_level = max_level;
#if 0
  printf("\nSchedule: ");
  for (i = 0; i < cpi->new_frame_coding_order_period; ++i) {
    printf("%4d ", cpi->frame_coding_order[i]);
  }
  printf("\n");
  printf("ARFref:   ");
  for (i = 0; i < cpi->new_frame_coding_order_period; ++i) {
    printf("%4d ", cpi->arf_buffer_idx[i]);
  }
  printf("\n");
  printf("Weight:   ");
  for (i = 0; i < cpi->new_frame_coding_order_period; ++i) {
    printf("%4d ", cpi->arf_weight[i]);
  }
  printf("\n");
#endif
}
#endif

// Calculate a section intra ratio used in setting max loop filter.
static int calculate_section_intra_ratio(const FIRSTPASS_STATS *begin,
                                         const FIRSTPASS_STATS *end,
                                         int section_length) {
  const FIRSTPASS_STATS *s = begin;
  double intra_error = 0.0;
  double coded_error = 0.0;
  int i = 0;

  while (s < end && i < section_length) {
    intra_error += s->intra_error;
    coded_error += s->coded_error;
    ++s;
    ++i;
  }

  return (int)(intra_error / DOUBLE_DIVIDE_CHECK(coded_error));
}

// Calculate the total bits to allocate in this GF/ARF group.
static int64_t calculate_total_gf_group_bits(VP9_COMP *cpi,
                                             double gf_group_err) {
  const RATE_CONTROL *const rc = &cpi->rc;
  const TWO_PASS *const twopass = &cpi->twopass;
  const int max_bits = frame_max_bits(rc, &cpi->oxcf);
  int64_t total_group_bits;

  // Calculate the bits to be allocated to the group as a whole.
  if ((twopass->kf_group_bits > 0) && (twopass->kf_group_error_left > 0)) {
    total_group_bits = (int64_t)(twopass->kf_group_bits *
                                 (gf_group_err / twopass->kf_group_error_left));
  } else {
    total_group_bits = 0;
  }

  // Clamp odd edge cases.
  total_group_bits = (total_group_bits < 0) ?
     0 : (total_group_bits > twopass->kf_group_bits) ?
     twopass->kf_group_bits : total_group_bits;

  // Clip based on user supplied data rate variability limit.
  if (total_group_bits > (int64_t)max_bits * rc->baseline_gf_interval)
    total_group_bits = (int64_t)max_bits * rc->baseline_gf_interval;

  return total_group_bits;
}

// Calculate the number bits extra to assign to boosted frames in a group.
static int calculate_boost_bits(int frame_count,
                                int boost, int64_t total_group_bits) {
  int allocation_chunks;

  // return 0 for invalid inputs (could arise e.g. through rounding errors)
  if (!boost || (total_group_bits <= 0) || (frame_count <= 0) )
    return 0;

  allocation_chunks = (frame_count * 100) + boost;

  // Prevent overflow.
  if (boost > 1023) {
    int divisor = boost >> 10;
    boost /= divisor;
    allocation_chunks /= divisor;
  }

  // Calculate the number of extra bits for use in the boosted frame or frames.
  return MAX((int)(((int64_t)boost * total_group_bits) / allocation_chunks), 0);
}

static void allocate_gf_group_bits(VP9_COMP *cpi, int64_t gf_group_bits,
                                   double group_error, int gf_arf_bits) {
  RATE_CONTROL *const rc = &cpi->rc;
  const VP9EncoderConfig *const oxcf = &cpi->oxcf;
  TWO_PASS *twopass = &cpi->twopass;
  FIRSTPASS_STATS frame_stats;
  int i;
  int group_frame_index = 1;
  int target_frame_size;
  int key_frame;
  const int max_bits = frame_max_bits(&cpi->rc, &cpi->oxcf);
  int64_t total_group_bits = gf_group_bits;
  double modified_err = 0.0;
  double err_fraction;

  key_frame = cpi->common.frame_type == KEY_FRAME ||
              vp9_is_upper_layer_key_frame(cpi);

  // For key frames the frame target rate is already set and it
  // is also the golden frame.
  // NOTE: We dont bother to check for the special case of ARF overlay
  // frames here, as there is clamping code for this in the function
  // vp9_rc_clamp_pframe_target_size(), which applies to one and two pass
  // encodes.
  if (!key_frame) {
    twopass->gf_group_bit_allocation[0] = gf_arf_bits;

    // Step over the golden frame / overlay frame
    if (EOF == input_stats(twopass, &frame_stats))
      return;
  }

  // Store the bits to spend on the ARF if there is one.
  if (rc->source_alt_ref_pending) {
    twopass->gf_group_bit_allocation[group_frame_index++] = gf_arf_bits;
  }

  // Deduct the boost bits for arf or gf if it is not a key frame.
  if (rc->source_alt_ref_pending || !key_frame)
    total_group_bits -= gf_arf_bits;

  // Allocate bits to the other frames in the group.
  for (i = 0; i < rc->baseline_gf_interval - 1; ++i) {
    if (EOF == input_stats(twopass, &frame_stats))
      break;

    modified_err = calculate_modified_err(twopass, oxcf, &frame_stats);

    if (group_error > 0)
      err_fraction = modified_err / DOUBLE_DIVIDE_CHECK(group_error);
    else
      err_fraction = 0.0;

    target_frame_size = (int)((double)total_group_bits * err_fraction);
    target_frame_size = clamp(target_frame_size, 0,
                              MIN(max_bits, (int)total_group_bits));

    twopass->gf_group_bit_allocation[group_frame_index++] = target_frame_size;
  }
}

// Analyse and define a gf/arf group.
static void define_gf_group(VP9_COMP *cpi, FIRSTPASS_STATS *this_frame) {
  RATE_CONTROL *const rc = &cpi->rc;
  const VP9EncoderConfig *const oxcf = &cpi->oxcf;
  TWO_PASS *const twopass = &cpi->twopass;
  FIRSTPASS_STATS next_frame;
  const FIRSTPASS_STATS *const start_pos = twopass->stats_in;
  int i;

  double boost_score = 0.0;
  double old_boost_score = 0.0;
  double gf_group_err = 0.0;
  double gf_first_frame_err = 0.0;
  double mod_frame_err = 0.0;

  double mv_ratio_accumulator = 0.0;
  double decay_accumulator = 1.0;
  double zero_motion_accumulator = 1.0;

  double loop_decay_rate = 1.00;
  double last_loop_decay_rate = 1.00;

  double this_frame_mv_in_out = 0.0;
  double mv_in_out_accumulator = 0.0;
  double abs_mv_in_out_accumulator = 0.0;
  double mv_ratio_accumulator_thresh;
  unsigned int allow_alt_ref = is_altref_enabled(oxcf);

  int f_boost = 0;
  int b_boost = 0;
  int flash_detected;
  int active_max_gf_interval;
  int64_t gf_group_bits;
  double gf_group_error_left;
  int gf_arf_bits;

  // Reset the GF group data structures unless this is a key
  // frame in which case it will already have been done.
  if (cpi->common.frame_type != KEY_FRAME) {
    twopass->gf_group_index = 0;
    vp9_zero(twopass->gf_group_bit_allocation);
  }

  vp9_clear_system_state();
  vp9_zero(next_frame);

  gf_group_bits = 0;

  // Load stats for the current frame.
  mod_frame_err = calculate_modified_err(twopass, oxcf, this_frame);

  // Note the error of the frame at the start of the group. This will be
  // the GF frame error if we code a normal gf.
  gf_first_frame_err = mod_frame_err;

  // If this is a key frame or the overlay from a previous arf then
  // the error score / cost of this frame has already been accounted for.
  if (cpi->common.frame_type == KEY_FRAME || rc->source_alt_ref_active)
    gf_group_err -= gf_first_frame_err;

  // Motion breakout threshold for loop below depends on image size.
  mv_ratio_accumulator_thresh = (cpi->common.width + cpi->common.height) / 10.0;

  // Work out a maximum interval for the GF.
  // If the image appears completely static we can extend beyond this.
  // The value chosen depends on the active Q range. At low Q we have
  // bits to spare and are better with a smaller interval and smaller boost.
  // At high Q when there are few bits to spare we are better with a longer
  // interval to spread the cost of the GF.
  //
  active_max_gf_interval =
    12 + ((int)vp9_convert_qindex_to_q(rc->last_q[INTER_FRAME],
                                       cpi->common.bit_depth) >> 5);

  if (active_max_gf_interval > rc->max_gf_interval)
    active_max_gf_interval = rc->max_gf_interval;

  i = 0;
  while (i < rc->static_scene_max_gf_interval && i < rc->frames_to_key) {
    ++i;

    // Accumulate error score of frames in this gf group.
    mod_frame_err = calculate_modified_err(twopass, oxcf, this_frame);
    gf_group_err += mod_frame_err;

    if (EOF == input_stats(twopass, &next_frame))
      break;

    // Test for the case where there is a brief flash but the prediction
    // quality back to an earlier frame is then restored.
    flash_detected = detect_flash(twopass, 0);

    // Update the motion related elements to the boost calculation.
    accumulate_frame_motion_stats(&next_frame,
                                  &this_frame_mv_in_out, &mv_in_out_accumulator,
                                  &abs_mv_in_out_accumulator,
                                  &mv_ratio_accumulator);

    // Accumulate the effect of prediction quality decay.
    if (!flash_detected) {
      last_loop_decay_rate = loop_decay_rate;
      loop_decay_rate = get_prediction_decay_rate(&cpi->common, &next_frame);
      decay_accumulator = decay_accumulator * loop_decay_rate;

      // Monitor for static sections.
      if ((next_frame.pcnt_inter - next_frame.pcnt_motion) <
          zero_motion_accumulator) {
        zero_motion_accumulator = next_frame.pcnt_inter -
                                      next_frame.pcnt_motion;
      }

      // Break clause to detect very still sections after motion. For example,
      // a static image after a fade or other transition.
      if (detect_transition_to_still(twopass, i, 5, loop_decay_rate,
                                     last_loop_decay_rate)) {
        allow_alt_ref = 0;
        break;
      }
    }

    // Calculate a boost number for this frame.
    boost_score += decay_accumulator * calc_frame_boost(twopass, &next_frame,
                                                        this_frame_mv_in_out);

    // Break out conditions.
    if (
      // Break at active_max_gf_interval unless almost totally static.
      (i >= active_max_gf_interval && (zero_motion_accumulator < 0.995)) ||
      (
        // Don't break out with a very short interval.
        (i > MIN_GF_INTERVAL) &&
        ((boost_score > 125.0) || (next_frame.pcnt_inter < 0.75)) &&
        (!flash_detected) &&
        ((mv_ratio_accumulator > mv_ratio_accumulator_thresh) ||
         (abs_mv_in_out_accumulator > 3.0) ||
         (mv_in_out_accumulator < -2.0) ||
         ((boost_score - old_boost_score) < IIFACTOR)))) {
      boost_score = old_boost_score;
      break;
    }

    *this_frame = next_frame;

    old_boost_score = boost_score;
  }

  twopass->gf_zeromotion_pct = (int)(zero_motion_accumulator * 1000.0);

  // Don't allow a gf too near the next kf.
  if ((rc->frames_to_key - i) < MIN_GF_INTERVAL) {
    while (i < (rc->frames_to_key + !rc->next_key_frame_forced)) {
      ++i;

      if (EOF == input_stats(twopass, this_frame))
        break;

      if (i < rc->frames_to_key) {
        mod_frame_err = calculate_modified_err(twopass, oxcf, this_frame);
        gf_group_err += mod_frame_err;
      }
    }
  }

#if CONFIG_MULTIPLE_ARF
  if (cpi->multi_arf_enabled) {
    // Initialize frame coding order variables.
    cpi->new_frame_coding_order_period = 0;
    cpi->next_frame_in_order = 0;
    cpi->arf_buffered = 0;
    vp9_zero(cpi->frame_coding_order);
    vp9_zero(cpi->arf_buffer_idx);
    vpx_memset(cpi->arf_weight, -1, sizeof(cpi->arf_weight));
  }
#endif

  // Set the interval until the next gf.
  if (cpi->common.frame_type == KEY_FRAME || rc->source_alt_ref_active)
    rc->baseline_gf_interval = i - 1;
  else
    rc->baseline_gf_interval = i;

  // Should we use the alternate reference frame.
  if (allow_alt_ref &&
      (i < cpi->oxcf.lag_in_frames) &&
      (i >= MIN_GF_INTERVAL) &&
      // For real scene cuts (not forced kfs) don't allow arf very near kf.
      (rc->next_key_frame_forced ||
      (i <= (rc->frames_to_key - MIN_GF_INTERVAL)))) {
    // Calculate the boost for alt ref.
    rc->gfu_boost = calc_arf_boost(cpi, 0, (i - 1), (i - 1), &f_boost,
                                   &b_boost);
    rc->source_alt_ref_pending = 1;

#if CONFIG_MULTIPLE_ARF
    // Set the ARF schedule.
    if (cpi->multi_arf_enabled) {
      schedule_frames(cpi, 0, -(rc->baseline_gf_interval - 1), 2, 1, 0);
    }
#endif
  } else {
    rc->gfu_boost = (int)boost_score;
    rc->source_alt_ref_pending = 0;
#if CONFIG_MULTIPLE_ARF
    // Set the GF schedule.
    if (cpi->multi_arf_enabled) {
      schedule_frames(cpi, 0, rc->baseline_gf_interval - 1, 2, 0, 0);
      assert(cpi->new_frame_coding_order_period ==
             rc->baseline_gf_interval);
    }
#endif
  }

#if CONFIG_MULTIPLE_ARF
  if (cpi->multi_arf_enabled && (cpi->common.frame_type != KEY_FRAME)) {
    int max_level = INT_MIN;
    // Replace level indicator of -1 with correct level.
    for (i = 0; i < cpi->frame_coding_order_period; ++i) {
      if (cpi->arf_weight[i] > max_level) {
        max_level = cpi->arf_weight[i];
      }
    }
    ++max_level;
    for (i = 0; i < cpi->frame_coding_order_period; ++i) {
      if (cpi->arf_weight[i] == -1) {
        cpi->arf_weight[i] = max_level;
      }
    }
    cpi->max_arf_level = max_level;
  }
#if 0
  if (cpi->multi_arf_enabled) {
    printf("\nSchedule: ");
    for (i = 0; i < cpi->new_frame_coding_order_period; ++i) {
      printf("%4d ", cpi->frame_coding_order[i]);
    }
    printf("\n");
    printf("ARFref:   ");
    for (i = 0; i < cpi->new_frame_coding_order_period; ++i) {
      printf("%4d ", cpi->arf_buffer_idx[i]);
    }
    printf("\n");
    printf("Weight:   ");
    for (i = 0; i < cpi->new_frame_coding_order_period; ++i) {
      printf("%4d ", cpi->arf_weight[i]);
    }
    printf("\n");
  }
#endif
#endif
  // Reset the file position.
  reset_fpf_position(twopass, start_pos);

  // Calculate the bits to be allocated to the gf/arf group as a whole
  gf_group_bits = calculate_total_gf_group_bits(cpi, gf_group_err);

  // Calculate the extra bits to be used for boosted frame(s)
  {
    int q = rc->last_q[INTER_FRAME];
    int boost = (rc->gfu_boost *
                  gfboost_qadjust(q, cpi->common.bit_depth)) / 100;

    // Set max and minimum boost and hence minimum allocation.
    boost = clamp(boost, 125, (rc->baseline_gf_interval + 1) * 200);

    // Calculate the extra bits to be used for boosted frame(s)
    gf_arf_bits = calculate_boost_bits(rc->baseline_gf_interval,
                                       boost, gf_group_bits);
  }

  // Adjust KF group bits and error remaining.
  twopass->kf_group_error_left -= (int64_t)gf_group_err;

  // If this is an arf update we want to remove the score for the overlay
  // frame at the end which will usually be very cheap to code.
  // The overlay frame has already, in effect, been coded so we want to spread
  // the remaining bits among the other frames.
  // For normal GFs remove the score for the GF itself unless this is
  // also a key frame in which case it has already been accounted for.
  if (rc->source_alt_ref_pending) {
    gf_group_error_left = gf_group_err - mod_frame_err;
  } else if (cpi->common.frame_type != KEY_FRAME) {
    gf_group_error_left = gf_group_err - gf_first_frame_err;
  } else {
    gf_group_error_left = gf_group_err;
  }

  // Allocate bits to each of the frames in the GF group.
  allocate_gf_group_bits(cpi, gf_group_bits, gf_group_error_left, gf_arf_bits);

  // Reset the file position.
  reset_fpf_position(twopass, start_pos);

  // Calculate a section intra ratio used in setting max loop filter.
  if (cpi->common.frame_type != KEY_FRAME) {
    twopass->section_intra_rating =
        calculate_section_intra_ratio(start_pos, twopass->stats_in_end,
                                      rc->baseline_gf_interval);
  }
}

static int test_candidate_kf(TWO_PASS *twopass,
                             const FIRSTPASS_STATS *last_frame,
                             const FIRSTPASS_STATS *this_frame,
                             const FIRSTPASS_STATS *next_frame) {
  int is_viable_kf = 0;

  // Does the frame satisfy the primary criteria of a key frame?
  // If so, then examine how well it predicts subsequent frames.
  if ((this_frame->pcnt_second_ref < 0.10) &&
      (next_frame->pcnt_second_ref < 0.10) &&
      ((this_frame->pcnt_inter < 0.05) ||
       (((this_frame->pcnt_inter - this_frame->pcnt_neutral) < 0.35) &&
        ((this_frame->intra_error /
          DOUBLE_DIVIDE_CHECK(this_frame->coded_error)) < 2.5) &&
        ((fabs(last_frame->coded_error - this_frame->coded_error) /
              DOUBLE_DIVIDE_CHECK(this_frame->coded_error) > 0.40) ||
         (fabs(last_frame->intra_error - this_frame->intra_error) /
              DOUBLE_DIVIDE_CHECK(this_frame->intra_error) > 0.40) ||
         ((next_frame->intra_error /
           DOUBLE_DIVIDE_CHECK(next_frame->coded_error)) > 3.5))))) {
    int i;
    const FIRSTPASS_STATS *start_pos = twopass->stats_in;
    FIRSTPASS_STATS local_next_frame = *next_frame;
    double boost_score = 0.0;
    double old_boost_score = 0.0;
    double decay_accumulator = 1.0;

    // Examine how well the key frame predicts subsequent frames.
    for (i = 0; i < 16; ++i) {
      double next_iiratio = (IIKFACTOR1 * local_next_frame.intra_error /
                             DOUBLE_DIVIDE_CHECK(local_next_frame.coded_error));

      if (next_iiratio > RMAX)
        next_iiratio = RMAX;

      // Cumulative effect of decay in prediction quality.
      if (local_next_frame.pcnt_inter > 0.85)
        decay_accumulator *= local_next_frame.pcnt_inter;
      else
        decay_accumulator *= (0.85 + local_next_frame.pcnt_inter) / 2.0;

      // Keep a running total.
      boost_score += (decay_accumulator * next_iiratio);

      // Test various breakout clauses.
      if ((local_next_frame.pcnt_inter < 0.05) ||
          (next_iiratio < 1.5) ||
          (((local_next_frame.pcnt_inter -
             local_next_frame.pcnt_neutral) < 0.20) &&
           (next_iiratio < 3.0)) ||
          ((boost_score - old_boost_score) < 3.0) ||
          (local_next_frame.intra_error < 200)) {
        break;
      }

      old_boost_score = boost_score;

      // Get the next frame details
      if (EOF == input_stats(twopass, &local_next_frame))
        break;
    }

    // If there is tolerable prediction for at least the next 3 frames then
    // break out else discard this potential key frame and move on
    if (boost_score > 30.0 && (i > 3)) {
      is_viable_kf = 1;
    } else {
      // Reset the file position
      reset_fpf_position(twopass, start_pos);

      is_viable_kf = 0;
    }
  }

  return is_viable_kf;
}

static void find_next_key_frame(VP9_COMP *cpi, FIRSTPASS_STATS *this_frame) {
  int i, j;
  RATE_CONTROL *const rc = &cpi->rc;
  TWO_PASS *const twopass = &cpi->twopass;
  const VP9EncoderConfig *const oxcf = &cpi->oxcf;
  const FIRSTPASS_STATS first_frame = *this_frame;
  const FIRSTPASS_STATS *const start_position = twopass->stats_in;
  FIRSTPASS_STATS next_frame;
  FIRSTPASS_STATS last_frame;
  int kf_bits = 0;
  double decay_accumulator = 1.0;
  double zero_motion_accumulator = 1.0;
  double boost_score = 0.0;
  double kf_mod_err = 0.0;
  double kf_group_err = 0.0;
  double recent_loop_decay[8] = {1.0, 1.0, 1.0, 1.0, 1.0, 1.0, 1.0, 1.0};

  vp9_zero(next_frame);

  cpi->common.frame_type = KEY_FRAME;

  // Reset the GF group data structures.
  twopass->gf_group_index = 0;
  vp9_zero(twopass->gf_group_bit_allocation);

  // Is this a forced key frame by interval.
  rc->this_key_frame_forced = rc->next_key_frame_forced;

  // Clear the alt ref active flag as this can never be active on a key frame.
  rc->source_alt_ref_active = 0;

  // KF is always a GF so clear frames till next gf counter.
  rc->frames_till_gf_update_due = 0;

  rc->frames_to_key = 1;

  twopass->kf_group_bits = 0;        // Total bits available to kf group
  twopass->kf_group_error_left = 0;  // Group modified error score.

  kf_mod_err = calculate_modified_err(twopass, oxcf, this_frame);

  // Find the next keyframe.
  i = 0;
  while (twopass->stats_in < twopass->stats_in_end &&
         rc->frames_to_key < cpi->oxcf.key_freq) {
    // Accumulate kf group error.
    kf_group_err += calculate_modified_err(twopass, oxcf, this_frame);

    // Load the next frame's stats.
    last_frame = *this_frame;
    input_stats(twopass, this_frame);

    // Provided that we are not at the end of the file...
    if (cpi->oxcf.auto_key &&
        lookup_next_frame_stats(twopass, &next_frame) != EOF) {
      double loop_decay_rate;

      // Check for a scene cut.
      if (test_candidate_kf(twopass, &last_frame, this_frame, &next_frame))
        break;

      // How fast is the prediction quality decaying?
      loop_decay_rate = get_prediction_decay_rate(&cpi->common, &next_frame);

      // We want to know something about the recent past... rather than
      // as used elsewhere where we are concerned with decay in prediction
      // quality since the last GF or KF.
      recent_loop_decay[i % 8] = loop_decay_rate;
      decay_accumulator = 1.0;
      for (j = 0; j < 8; ++j)
        decay_accumulator *= recent_loop_decay[j];

      // Special check for transition or high motion followed by a
      // static scene.
      if (detect_transition_to_still(twopass, i, cpi->oxcf.key_freq - i,
                                     loop_decay_rate, decay_accumulator))
        break;

      // Step on to the next frame.
      ++rc->frames_to_key;

      // If we don't have a real key frame within the next two
      // key_freq intervals then break out of the loop.
      if (rc->frames_to_key >= 2 * cpi->oxcf.key_freq)
        break;
    } else {
      ++rc->frames_to_key;
    }
    ++i;
  }

  // If there is a max kf interval set by the user we must obey it.
  // We already breakout of the loop above at 2x max.
  // This code centers the extra kf if the actual natural interval
  // is between 1x and 2x.
  if (cpi->oxcf.auto_key &&
      rc->frames_to_key > cpi->oxcf.key_freq) {
    FIRSTPASS_STATS tmp_frame = first_frame;

    rc->frames_to_key /= 2;

    // Reset to the start of the group.
    reset_fpf_position(twopass, start_position);

    kf_group_err = 0;

    // Rescan to get the correct error data for the forced kf group.
    for (i = 0; i < rc->frames_to_key; ++i) {
      kf_group_err += calculate_modified_err(twopass, oxcf, &tmp_frame);
      input_stats(twopass, &tmp_frame);
    }
    rc->next_key_frame_forced = 1;
  } else if (twopass->stats_in == twopass->stats_in_end ||
             rc->frames_to_key >= cpi->oxcf.key_freq) {
    rc->next_key_frame_forced = 1;
  } else {
    rc->next_key_frame_forced = 0;
  }

  // Special case for the last key frame of the file.
  if (twopass->stats_in >= twopass->stats_in_end) {
    // Accumulate kf group error.
    kf_group_err += calculate_modified_err(twopass, oxcf, this_frame);
  }

  // Calculate the number of bits that should be assigned to the kf group.
  if (twopass->bits_left > 0 && twopass->modified_error_left > 0.0) {
    // Maximum number of bits for a single normal frame (not key frame).
    const int max_bits = frame_max_bits(rc, &cpi->oxcf);

    // Maximum number of bits allocated to the key frame group.
    int64_t max_grp_bits;

    // Default allocation based on bits left and relative
    // complexity of the section.
    twopass->kf_group_bits = (int64_t)(twopass->bits_left *
       (kf_group_err / twopass->modified_error_left));

    // Clip based on maximum per frame rate defined by the user.
    max_grp_bits = (int64_t)max_bits * (int64_t)rc->frames_to_key;
    if (twopass->kf_group_bits > max_grp_bits)
      twopass->kf_group_bits = max_grp_bits;
  } else {
    twopass->kf_group_bits = 0;
  }
  twopass->kf_group_bits = MAX(0, twopass->kf_group_bits);

  // Reset the first pass file position.
  reset_fpf_position(twopass, start_position);

  // Scan through the kf group collating various stats used to deteermine
  // how many bits to spend on it.
  decay_accumulator = 1.0;
  boost_score = 0.0;
  for (i = 0; i < rc->frames_to_key; ++i) {
    if (EOF == input_stats(twopass, &next_frame))
      break;

    // Monitor for static sections.
    if ((next_frame.pcnt_inter - next_frame.pcnt_motion) <
            zero_motion_accumulator) {
      zero_motion_accumulator = (next_frame.pcnt_inter -
                                     next_frame.pcnt_motion);
    }

    // For the first few frames collect data to decide kf boost.
    if (i <= (rc->max_gf_interval * 2)) {
      double r;
      if (next_frame.intra_error > twopass->kf_intra_err_min)
        r = (IIKFACTOR2 * next_frame.intra_error /
             DOUBLE_DIVIDE_CHECK(next_frame.coded_error));
      else
        r = (IIKFACTOR2 * twopass->kf_intra_err_min /
             DOUBLE_DIVIDE_CHECK(next_frame.coded_error));

      if (r > RMAX)
        r = RMAX;

      // How fast is prediction quality decaying.
      if (!detect_flash(twopass, 0)) {
        const double loop_decay_rate = get_prediction_decay_rate(&cpi->common,
                                                                 &next_frame);
        decay_accumulator *= loop_decay_rate;
        decay_accumulator = MAX(decay_accumulator, MIN_DECAY_FACTOR);
      }

      boost_score += (decay_accumulator * r);
    }
  }

  reset_fpf_position(twopass, start_position);

  // Store the zero motion percentage
  twopass->kf_zeromotion_pct = (int)(zero_motion_accumulator * 100.0);

  // Calculate a section intra ratio used in setting max loop filter.
  twopass->section_intra_rating =
      calculate_section_intra_ratio(start_position, twopass->stats_in_end,
                                    rc->frames_to_key);

  // Work out how many bits to allocate for the key frame itself.
  rc->kf_boost = (int)boost_score;

  if (rc->kf_boost  < (rc->frames_to_key * 3))
    rc->kf_boost  = (rc->frames_to_key * 3);
  if (rc->kf_boost   < MIN_KF_BOOST)
    rc->kf_boost = MIN_KF_BOOST;

  kf_bits = calculate_boost_bits((rc->frames_to_key - 1),
                                  rc->kf_boost, twopass->kf_group_bits);

  twopass->kf_group_bits -= kf_bits;

  // Save the bits to spend on the key frame.
  twopass->gf_group_bit_allocation[0] = kf_bits;

  // Note the total error score of the kf group minus the key frame itself.
  twopass->kf_group_error_left = (int)(kf_group_err - kf_mod_err);

  // Adjust the count of total modified error left.
  // The count of bits left is adjusted elsewhere based on real coded frame
  // sizes.
  twopass->modified_error_left -= kf_group_err;
}

// For VBR...adjustment to the frame target based on error from previous frames
void vbr_rate_correction(int * this_frame_target,
                         const int64_t vbr_bits_off_target) {
  int max_delta = (*this_frame_target * 15) / 100;

  // vbr_bits_off_target > 0 means we have extra bits to spend
  if (vbr_bits_off_target > 0) {
    *this_frame_target +=
      (vbr_bits_off_target > max_delta) ? max_delta
                                        : (int)vbr_bits_off_target;
  } else {
    *this_frame_target -=
      (vbr_bits_off_target < -max_delta) ? max_delta
                                         : (int)-vbr_bits_off_target;
  }
}

void vp9_rc_get_second_pass_params(VP9_COMP *cpi) {
  VP9_COMMON *const cm = &cpi->common;
  RATE_CONTROL *const rc = &cpi->rc;
  TWO_PASS *const twopass = &cpi->twopass;
  int frames_left;
  FIRSTPASS_STATS this_frame;
  FIRSTPASS_STATS this_frame_copy;

  int target_rate;
  LAYER_CONTEXT *lc = NULL;
  const int is_spatial_svc = (cpi->use_svc &&
                              cpi->svc.number_temporal_layers == 1);
  if (is_spatial_svc) {
    lc = &cpi->svc.layer_context[cpi->svc.spatial_layer_id];
    frames_left = (int)(twopass->total_stats.count -
                  lc->current_video_frame_in_layer);
  } else {
    frames_left = (int)(twopass->total_stats.count -
                  cm->current_video_frame);
  }

  if (!twopass->stats_in)
    return;

  // Increment the gf group index.
  ++twopass->gf_group_index;

  // If this is an arf frame then we dont want to read the stats file or
  // advance the input pointer as we already have what we need.
  if (cpi->refresh_alt_ref_frame) {
    int target_rate;
    target_rate = twopass->gf_group_bit_allocation[twopass->gf_group_index];
    target_rate = vp9_rc_clamp_pframe_target_size(cpi, target_rate);
    rc->base_frame_target = target_rate;
#ifdef LONG_TERM_VBR_CORRECTION
    // Correction to rate target based on prior over or under shoot.
    if (cpi->oxcf.rc_mode == VPX_VBR)
      vbr_rate_correction(&target_rate, rc->vbr_bits_off_target);
#endif
    vp9_rc_set_frame_target(cpi, target_rate);
    cm->frame_type = INTER_FRAME;
    return;
  }

  vp9_clear_system_state();

  if (is_spatial_svc && twopass->kf_intra_err_min == 0) {
    twopass->kf_intra_err_min = KF_MB_INTRA_MIN * cpi->common.MBs;
    twopass->gf_intra_err_min = GF_MB_INTRA_MIN * cpi->common.MBs;
  }

  if (cpi->oxcf.rc_mode == VPX_Q) {
    twopass->active_worst_quality = cpi->oxcf.cq_level;
  } else if (cm->current_video_frame == 0 ||
             (is_spatial_svc && lc->current_video_frame_in_layer == 0)) {
    // Special case code for first frame.
    const int section_target_bandwidth = (int)(twopass->bits_left /
                                               frames_left);
    const int tmp_q = get_twopass_worst_quality(cpi, &twopass->total_left_stats,
                                                section_target_bandwidth);
    twopass->active_worst_quality = tmp_q;
    rc->ni_av_qi = tmp_q;
    rc->avg_q = vp9_convert_qindex_to_q(tmp_q, cm->bit_depth);
  }
  vp9_zero(this_frame);
  if (EOF == input_stats(twopass, &this_frame))
    return;

  // Local copy of the current frame's first pass stats.
  this_frame_copy = this_frame;

  // Keyframe and section processing.
  if (rc->frames_to_key == 0 ||
      (cpi->frame_flags & FRAMEFLAGS_KEY)) {
    // Define next KF group and assign bits to it.
    find_next_key_frame(cpi, &this_frame_copy);
  } else {
    cm->frame_type = INTER_FRAME;
  }

  if (is_spatial_svc) {
    if (cpi->svc.spatial_layer_id == 0) {
      lc->is_key_frame = (cm->frame_type == KEY_FRAME);
    } else {
      cm->frame_type = INTER_FRAME;
      lc->is_key_frame = cpi->svc.layer_context[0].is_key_frame;

      if (lc->is_key_frame) {
        cpi->ref_frame_flags &= (~VP9_LAST_FLAG);
      }
    }
  }

  // Define a new GF/ARF group. (Should always enter here for key frames).
  if (rc->frames_till_gf_update_due == 0) {
#if CONFIG_MULTIPLE_ARF
    if (cpi->multi_arf_enabled) {
      define_fixed_arf_period(cpi);
    } else {
#endif
      define_gf_group(cpi, &this_frame_copy);
#if CONFIG_MULTIPLE_ARF
    }
#endif

    if (twopass->gf_zeromotion_pct > 995) {
      // As long as max_thresh for encode breakout is small enough, it is ok
      // to enable it for show frame, i.e. set allow_encode_breakout to
      // ENCODE_BREAKOUT_LIMITED.
      if (!cm->show_frame)
        cpi->allow_encode_breakout = ENCODE_BREAKOUT_DISABLED;
      else
        cpi->allow_encode_breakout = ENCODE_BREAKOUT_LIMITED;
    }

    rc->frames_till_gf_update_due = rc->baseline_gf_interval;
    cpi->refresh_golden_frame = 1;
  }

  {
    FIRSTPASS_STATS next_frame;
    if (lookup_next_frame_stats(twopass, &next_frame) != EOF) {
      twopass->next_iiratio = (int)(next_frame.intra_error /
                                 DOUBLE_DIVIDE_CHECK(next_frame.coded_error));
    }
  }

  target_rate = twopass->gf_group_bit_allocation[twopass->gf_group_index];
  if (cpi->common.frame_type == KEY_FRAME)
    target_rate = vp9_rc_clamp_iframe_target_size(cpi, target_rate);
  else
    target_rate = vp9_rc_clamp_pframe_target_size(cpi, target_rate);

  rc->base_frame_target = target_rate;
#ifdef LONG_TERM_VBR_CORRECTION
  // Correction to rate target based on prior over or under shoot.
  if (cpi->oxcf.rc_mode == VPX_VBR)
    vbr_rate_correction(&target_rate, rc->vbr_bits_off_target);
#endif
  vp9_rc_set_frame_target(cpi, target_rate);

  // Update the total stats remaining structure.
  subtract_stats(&twopass->total_left_stats, &this_frame);
}

void vp9_twopass_postencode_update(VP9_COMP *cpi) {
  TWO_PASS *const twopass = &cpi->twopass;
  RATE_CONTROL *const rc = &cpi->rc;
#ifdef LONG_TERM_VBR_CORRECTION
  // In this experimental mode, the VBR correction is done exclusively through
  // rc->vbr_bits_off_target. Based on the sign of this value, a limited %
  // adjustment is made to the target rate of subsequent frames, to try and
  // push it back towards 0. This mode is less likely to suffer from
  // extreme behaviour at the end of a clip or group of frames.
  const int bits_used = rc->base_frame_target;
  rc->vbr_bits_off_target += rc->base_frame_target - rc->projected_frame_size;
#else
  // In this mode, VBR correction is acheived by altering bits_left,
  // kf_group_bits & gf_group_bits to reflect any deviation from the target
  // rate in this frame. This alters the allocation of bits to the
  // remaning frames in the group / clip.
  //
  // This method can give rise to unstable behaviour near the end of a clip
  // or kf/gf group of frames where any accumulated error is corrected over an
  // ever decreasing number of frames. Hence we change the balance of target
  // vs. actual bitrate gradually as we progress towards the end of the
  // sequence in order to mitigate this effect.
  const double progress =
      (double)(twopass->stats_in - twopass->stats_in_start) /
              (twopass->stats_in_end - twopass->stats_in_start);
  const int bits_used = (int)(progress * rc->this_frame_target +
                             (1.0 - progress) * rc->projected_frame_size);
#endif

  twopass->bits_left = MAX(twopass->bits_left - bits_used, 0);

#ifdef LONG_TERM_VBR_CORRECTION
  if (cpi->common.frame_type != KEY_FRAME &&
      !vp9_is_upper_layer_key_frame(cpi)) {
#else
  if (cpi->common.frame_type == KEY_FRAME ||
      vp9_is_upper_layer_key_frame(cpi)) {
    // For key frames kf_group_bits already had the target bits subtracted out.
    // So now update to the correct value based on the actual bits used.
    twopass->kf_group_bits += rc->this_frame_target - bits_used;
  } else {
#endif
    twopass->kf_group_bits -= bits_used;
  }
  twopass->kf_group_bits = MAX(twopass->kf_group_bits, 0);
}<|MERGE_RESOLUTION|>--- conflicted
+++ resolved
@@ -265,102 +265,6 @@
                 twopass->modified_error_min, twopass->modified_error_max);
 }
 
-<<<<<<< HEAD
-static const double weight_table[256] = {
-  0.020000, 0.020000, 0.020000, 0.020000, 0.020000, 0.020000, 0.020000,
-  0.020000, 0.020000, 0.020000, 0.020000, 0.020000, 0.020000, 0.020000,
-  0.020000, 0.020000, 0.020000, 0.020000, 0.020000, 0.020000, 0.020000,
-  0.020000, 0.020000, 0.020000, 0.020000, 0.020000, 0.020000, 0.020000,
-  0.020000, 0.020000, 0.020000, 0.020000, 0.020000, 0.031250, 0.062500,
-  0.093750, 0.125000, 0.156250, 0.187500, 0.218750, 0.250000, 0.281250,
-  0.312500, 0.343750, 0.375000, 0.406250, 0.437500, 0.468750, 0.500000,
-  0.531250, 0.562500, 0.593750, 0.625000, 0.656250, 0.687500, 0.718750,
-  0.750000, 0.781250, 0.812500, 0.843750, 0.875000, 0.906250, 0.937500,
-  0.968750, 1.000000, 1.000000, 1.000000, 1.000000, 1.000000, 1.000000,
-  1.000000, 1.000000, 1.000000, 1.000000, 1.000000, 1.000000, 1.000000,
-  1.000000, 1.000000, 1.000000, 1.000000, 1.000000, 1.000000, 1.000000,
-  1.000000, 1.000000, 1.000000, 1.000000, 1.000000, 1.000000, 1.000000,
-  1.000000, 1.000000, 1.000000, 1.000000, 1.000000, 1.000000, 1.000000,
-  1.000000, 1.000000, 1.000000, 1.000000, 1.000000, 1.000000, 1.000000,
-  1.000000, 1.000000, 1.000000, 1.000000, 1.000000, 1.000000, 1.000000,
-  1.000000, 1.000000, 1.000000, 1.000000, 1.000000, 1.000000, 1.000000,
-  1.000000, 1.000000, 1.000000, 1.000000, 1.000000, 1.000000, 1.000000,
-  1.000000, 1.000000, 1.000000, 1.000000, 1.000000, 1.000000, 1.000000,
-  1.000000, 1.000000, 1.000000, 1.000000, 1.000000, 1.000000, 1.000000,
-  1.000000, 1.000000, 1.000000, 1.000000, 1.000000, 1.000000, 1.000000,
-  1.000000, 1.000000, 1.000000, 1.000000, 1.000000, 1.000000, 1.000000,
-  1.000000, 1.000000, 1.000000, 1.000000, 1.000000, 1.000000, 1.000000,
-  1.000000, 1.000000, 1.000000, 1.000000, 1.000000, 1.000000, 1.000000,
-  1.000000, 1.000000, 1.000000, 1.000000, 1.000000, 1.000000, 1.000000,
-  1.000000, 1.000000, 1.000000, 1.000000, 1.000000, 1.000000, 1.000000,
-  1.000000, 1.000000, 1.000000, 1.000000, 1.000000, 1.000000, 1.000000,
-  1.000000, 1.000000, 1.000000, 1.000000, 1.000000, 1.000000, 1.000000,
-  1.000000, 1.000000, 1.000000, 1.000000, 1.000000, 1.000000, 1.000000,
-  1.000000, 1.000000, 1.000000, 1.000000, 1.000000, 1.000000, 1.000000,
-  1.000000, 1.000000, 1.000000, 1.000000, 1.000000, 1.000000, 1.000000,
-  1.000000, 1.000000, 1.000000, 1.000000, 1.000000, 1.000000, 1.000000,
-  1.000000, 1.000000, 1.000000, 1.000000, 1.000000, 1.000000, 1.000000,
-  1.000000, 1.000000, 1.000000, 1.000000, 1.000000, 1.000000, 1.000000,
-  1.000000, 1.000000, 1.000000, 1.000000, 1.000000, 1.000000, 1.000000,
-  1.000000, 1.000000, 1.000000, 1.000000, 1.000000, 1.000000, 1.000000,
-  1.000000, 1.000000, 1.000000, 1.000000
-};
-
-static double simple_weight(const YV12_BUFFER_CONFIG *buf) {
-  int i, j;
-  double sum = 0.0;
-  const int w = buf->y_crop_width;
-  const int h = buf->y_crop_height;
-  const uint8_t *row = buf->y_buffer;
-
-  for (i = 0; i < h; ++i) {
-    const uint8_t *pixel = row;
-    for (j = 0; j < w; ++j)
-      sum += weight_table[*pixel++];
-    row += buf->y_stride;
-  }
-
-  return MAX(0.1, sum / (w * h));
-}
-
-#if CONFIG_VP9_HIGH
-static double high_simple_weight(const YV12_BUFFER_CONFIG *buf,
-                                 vpx_bit_depth_t bit_depth) {
-  int i, j;
-  double sum = 0.0;
-  const int w = buf->y_crop_width;
-  const int h = buf->y_crop_height;
-  const uint8_t *row = buf->y_buffer;
-  int shift;
-  uint16_t *row16 = CONVERT_TO_SHORTPTR(row);
-  switch (bit_depth) {
-    case VPX_BITS_8:
-      shift = 0;
-      break;
-    case VPX_BITS_10:
-      shift = 2;
-      break;
-    case VPX_BITS_12:
-      shift = 4;
-      break;
-    default:
-      assert(0 && "bit_depth should be VPX_BITS_8, VPX_BITS_10 or VPX_BITS_12");
-  }
-
-  for (i = 0; i < h; ++i) {
-    const uint16_t *pixel = row16;
-    // TODO(Peter): is this appropriate for high bitdepth images?
-    for (j = 0; j < w; ++j)
-      sum += weight_table[*pixel++ >> shift];
-    row16 += buf->y_stride;
-  }
-
-  return MAX(0.1, sum / (w * h));
-}
-#endif
-
-=======
->>>>>>> 19125ae1
 // This function returns the maximum target rate per frame.
 static int frame_max_bits(const RATE_CONTROL *rc,
                           const VP9EncoderConfig *oxcf) {
@@ -553,14 +457,15 @@
   }
 }
 
-static int find_fp_qindex() {
+static int find_fp_qindex(vpx_bit_depth_t bit_depth) {
   int i;
-
-  for (i = 0; i < QINDEX_RANGE; ++i)
-    if (vp9_convert_qindex_to_q(i) >= 30.0)
+  int range = vp9_get_qindex_range(bit_depth);
+
+  for (i = 0; i < range; ++i)
+    if (vp9_convert_qindex_to_q(i, bit_depth) >= 30.0)
       break;
 
-  if (i == QINDEX_RANGE)
+  if (i == range)
     i--;
 
   return i;
@@ -619,7 +524,7 @@
   vp9_clear_system_state();
 
   set_first_pass_params(cpi);
-  vp9_set_quantizer(cm, find_fp_qindex());
+  vp9_set_quantizer(cm, find_fp_qindex(cm->bit_depth));
 
   if (cpi->use_svc && cpi->svc.number_temporal_layers == 1) {
     MV_REFERENCE_FRAME ref_frame = LAST_FRAME;
@@ -794,9 +699,18 @@
             cpi->unscaled_last_source->y_buffer + recon_yoffset;
         unscaled_last_source_buf_2d.stride =
             cpi->unscaled_last_source->y_stride;
+#if CONFIG_VP9_HIGH
+        if (xd->cur_buf->flags & YV12_FLAG_HIGH) {
+          raw_motion_error = high_get_prediction_error(bsize, &x->plane[0].src,
+                              &unscaled_last_source_buf_2d, xd->bps);
+        } else {
+          raw_motion_error = get_prediction_error(bsize, &x->plane[0].src,
+                                                  &unscaled_last_source_buf_2d);
+        }
+#else
         raw_motion_error = get_prediction_error(bsize, &x->plane[0].src,
                                                 &unscaled_last_source_buf_2d);
-
+#endif
         // TODO(pengchong): Replace the hard-coded threshold
         if (raw_motion_error > 25) {
           // Test last reference frame using the previous best mv as the
@@ -829,38 +743,25 @@
             // Assume 0,0 motion with no mv overhead.
             int gf_motion_error;
 
-<<<<<<< HEAD
-          xd->plane[0].pre[0].buf = gld_yv12->y_buffer + recon_yoffset;
+            xd->plane[0].pre[0].buf = gld_yv12->y_buffer + recon_yoffset;
 #if CONFIG_VP9_HIGH
-          if (xd->cur_buf->flags & YV12_FLAG_HIGH) {
-            gf_motion_error = high_get_prediction_error(
-                bsize, &x->plane[0].src, &xd->plane[0].pre[0], xd->bps);
-          } else {
-            gf_motion_error = get_prediction_error(
-                bsize, &x->plane[0].src, &xd->plane[0].pre[0]);
-          }
+            if (xd->cur_buf->flags & YV12_FLAG_HIGH) {
+              gf_motion_error = high_get_prediction_error(
+                  bsize, &x->plane[0].src, &xd->plane[0].pre[0], xd->bps);
+            } else {
+              gf_motion_error = get_prediction_error(
+                  bsize, &x->plane[0].src, &xd->plane[0].pre[0]);
+            }
 #else
-          gf_motion_error = get_prediction_error(bsize, &x->plane[0].src,
-                                                 &xd->plane[0].pre[0]);
-#endif
-          first_pass_motion_search(cpi, x, &zero_mv, &tmp_mv.as_mv,
-                                   &gf_motion_error);
-          if (cpi->oxcf.aq_mode == VARIANCE_AQ) {
-            vp9_clear_system_state();
-            gf_motion_error = (int)(gf_motion_error * error_weight);
-          }
-=======
-            xd->plane[0].pre[0].buf = gld_yv12->y_buffer + recon_yoffset;
             gf_motion_error = get_prediction_error(bsize, &x->plane[0].src,
                                                    &xd->plane[0].pre[0]);
-
+#endif
             first_pass_motion_search(cpi, x, &zero_mv, &tmp_mv.as_mv,
                                      &gf_motion_error);
             if (cpi->oxcf.aq_mode == VARIANCE_AQ) {
               vp9_clear_system_state();
               gf_motion_error = (int)(gf_motion_error * error_weight);
             }
->>>>>>> 19125ae1
 
             if (gf_motion_error < motion_error && gf_motion_error < this_error)
               ++second_ref_count;
@@ -984,19 +885,6 @@
     fps.intra_error = (double)(intra_error >> 8);
     fps.coded_error = (double)(coded_error >> 8);
     fps.sr_coded_error = (double)(sr_coded_error >> 8);
-<<<<<<< HEAD
-#if CONFIG_VP9_HIGH
-    if (cm->use_high) {
-      fps.ssim_weighted_pred_err = fps.coded_error *
-          high_simple_weight(cpi->Source, cm->bit_depth);
-    } else {
-      fps.ssim_weighted_pred_err = fps.coded_error * simple_weight(cpi->Source);
-    }
-#else
-    fps.ssim_weighted_pred_err = fps.coded_error * simple_weight(cpi->Source);
-#endif
-=======
->>>>>>> 19125ae1
     fps.count = 1.0;
     fps.pcnt_inter = (double)intercount / cm->MBs;
     fps.pcnt_second_ref = (double)second_ref_count / cm->MBs;
