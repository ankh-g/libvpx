/*
 *  Copyright (c) 2011 The WebM project authors. All Rights Reserved.
 *
 *  Use of this source code is governed by a BSD-style license
 *  that can be found in the LICENSE file in the root of the source
 *  tree. An additional intellectual property rights grant can be found
 *  in the file PATENTS.  All contributing project authors may
 *  be found in the AUTHORS file in the root of the source tree.
 */

#ifndef VP9_ENCODER_VP9_LOOKAHEAD_H_
#define VP9_ENCODER_VP9_LOOKAHEAD_H_

#include "vpx_scale/yv12config.h"
#include "vpx/vpx_integer.h"

#if CONFIG_SPATIAL_SVC
#include "vpx/vp8cx.h"
#include "vpx/vpx_encoder.h"
#endif

#ifdef __cplusplus
extern "C" {
#endif

#define MAX_LAG_BUFFERS 25

struct lookahead_entry {
  YV12_BUFFER_CONFIG  img;
  int64_t             ts_start;
  int64_t             ts_end;
  unsigned int        flags;
};

// The max of past frames we want to keep in the queue.
#define MAX_PRE_FRAMES 1

struct lookahead_ctx {
  unsigned int max_sz;         /* Absolute size of the queue */
  unsigned int sz;             /* Number of buffers currently in the queue */
  unsigned int read_idx;       /* Read index */
  unsigned int write_idx;      /* Write index */
  struct lookahead_entry *buf; /* Buffer list */
};

/**\brief Initializes the lookahead stage
 *
 * The lookahead stage is a queue of frame buffers on which some analysis
 * may be done when buffers are enqueued.
 */
struct lookahead_ctx *vp9_lookahead_init(unsigned int width,
                                         unsigned int height,
                                         unsigned int subsampling_x,
                                         unsigned int subsampling_y,
<<<<<<< HEAD
#if CONFIG_VP9_HIGH
                                         unsigned int use_high,
=======
#if CONFIG_VP9_HIGHBITDEPTH
                                         int use_highbitdepth,
>>>>>>> e59c053e
#endif
                                         unsigned int depth);


/**\brief Destroys the lookahead stage
 */
void vp9_lookahead_destroy(struct lookahead_ctx *ctx);


/**\brief Enqueue a source buffer
 *
 * This function will copy the source image into a new framebuffer with
 * the expected stride/border.
 *
 * If active_map is non-NULL and there is only one frame in the queue, then copy
 * only active macroblocks.
 *
 * \param[in] ctx         Pointer to the lookahead context
 * \param[in] src         Pointer to the image to enqueue
 * \param[in] ts_start    Timestamp for the start of this frame
 * \param[in] ts_end      Timestamp for the end of this frame
 * \param[in] flags       Flags set on this frame
 * \param[in] active_map  Map that specifies which macroblock is active
 */
int vp9_lookahead_push(struct lookahead_ctx *ctx, YV12_BUFFER_CONFIG *src,
                       int64_t ts_start, int64_t ts_end, unsigned int flags);


/**\brief Get the next source buffer to encode
 *
 *
 * \param[in] ctx       Pointer to the lookahead context
 * \param[in] drain     Flag indicating the buffer should be drained
 *                      (return a buffer regardless of the current queue depth)
 *
 * \retval NULL, if drain set and queue is empty
 * \retval NULL, if drain not set and queue not of the configured depth
 */
struct lookahead_entry *vp9_lookahead_pop(struct lookahead_ctx *ctx,
                                          int drain);


/**\brief Get a future source buffer to encode
 *
 * \param[in] ctx       Pointer to the lookahead context
 * \param[in] index     Index of the frame to be returned, 0 == next frame
 *
 * \retval NULL, if no buffer exists at the specified index
 */
struct lookahead_entry *vp9_lookahead_peek(struct lookahead_ctx *ctx,
                                           int index);


/**\brief Get the number of frames currently in the lookahead queue
 *
 * \param[in] ctx       Pointer to the lookahead context
 */
unsigned int vp9_lookahead_depth(struct lookahead_ctx *ctx);

#ifdef __cplusplus
}  // extern "C"
#endif

#endif  // VP9_ENCODER_VP9_LOOKAHEAD_H_<|MERGE_RESOLUTION|>--- conflicted
+++ resolved
@@ -52,13 +52,8 @@
                                          unsigned int height,
                                          unsigned int subsampling_x,
                                          unsigned int subsampling_y,
-<<<<<<< HEAD
-#if CONFIG_VP9_HIGH
-                                         unsigned int use_high,
-=======
 #if CONFIG_VP9_HIGHBITDEPTH
                                          int use_highbitdepth,
->>>>>>> e59c053e
 #endif
                                          unsigned int depth);
 
