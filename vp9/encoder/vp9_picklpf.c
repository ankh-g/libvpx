/*
 *  Copyright (c) 2010 The WebM project authors. All Rights Reserved.
 *
 *  Use of this source code is governed by a BSD-style license
 *  that can be found in the LICENSE file in the root of the source
 *  tree. An additional intellectual property rights grant can be found
 *  in the file PATENTS.  All contributing project authors may
 *  be found in the AUTHORS file in the root of the source tree.
 */

#include <assert.h>
#include <limits.h>

#include "./vpx_scale_rtcd.h"

#include "vpx_mem/vpx_mem.h"

#include "vp9/common/vp9_loopfilter.h"
#include "vp9/common/vp9_onyxc_int.h"
#include "vp9/common/vp9_quant_common.h"

#include "vp9/encoder/vp9_encoder.h"
#include "vp9/encoder/vp9_picklpf.h"
#include "vp9/encoder/vp9_quantize.h"

static int get_max_filter_level(const VP9_COMP *cpi) {
  if (cpi->oxcf.pass == 2) {
    return cpi->twopass.section_intra_rating > 8 ? MAX_LOOP_FILTER * 3 / 4
                                                 : MAX_LOOP_FILTER;
  } else {
    return MAX_LOOP_FILTER;
  }
}


static int try_filter_frame(const YV12_BUFFER_CONFIG *sd, VP9_COMP *const cpi,
                            int filt_level, int partial_frame) {
  VP9_COMMON *const cm = &cpi->common;
  int filt_err;

  vp9_loop_filter_frame(cm->frame_to_show, cm, &cpi->mb.e_mbd, filt_level, 1,
                        partial_frame);
<<<<<<< HEAD
#if CONFIG_VP9_HIGH
  if (cm->use_high) {
    filt_err = vp9_high_get_y_sse(sd, cm->frame_to_show, cm->bit_depth);
=======
#if CONFIG_VP9_HIGHBITDEPTH
  if (cm->use_highbitdepth) {
    filt_err = vp9_highbd_get_y_sse(sd, cm->frame_to_show, cm->bit_depth);
>>>>>>> e59c053e
  } else {
    filt_err = vp9_get_y_sse(sd, cm->frame_to_show);
  }
#else
  filt_err = vp9_get_y_sse(sd, cm->frame_to_show);
<<<<<<< HEAD
#endif
=======
#endif  // CONFIG_VP9_HIGHBITDEPTH

>>>>>>> e59c053e
  // Re-instate the unfiltered frame
  vpx_yv12_copy_y(&cpi->last_frame_uf, cm->frame_to_show);

  return filt_err;
}

static int search_filter_level(const YV12_BUFFER_CONFIG *sd, VP9_COMP *cpi,
                               int partial_frame) {
  const VP9_COMMON *const cm = &cpi->common;
  const struct loopfilter *const lf = &cm->lf;
  const int min_filter_level = 0;
  const int max_filter_level = get_max_filter_level(cpi);
  int filt_direction = 0;
  int best_err, filt_best;

  // Start the search at the previous frame filter level unless it is now out of
  // range.
  int filt_mid = clamp(lf->filter_level, min_filter_level, max_filter_level);
  int filter_step = filt_mid < 16 ? 4 : filt_mid / 4;
  // Sum squared error at each filter level
  int ss_err[MAX_LOOP_FILTER + 1];

  // Set each entry to -1
  vpx_memset(ss_err, 0xFF, sizeof(ss_err));

  //  Make a copy of the unfiltered / processed recon buffer
  vpx_yv12_copy_y(cm->frame_to_show, &cpi->last_frame_uf);

  best_err = try_filter_frame(sd, cpi, filt_mid, partial_frame);
  filt_best = filt_mid;
  ss_err[filt_mid] = best_err;

  while (filter_step > 0) {
    const int filt_high = MIN(filt_mid + filter_step, max_filter_level);
    const int filt_low = MAX(filt_mid - filter_step, min_filter_level);

    // Bias against raising loop filter in favor of lowering it.
    int bias = (best_err >> (15 - (filt_mid / 8))) * filter_step;

    if ((cpi->oxcf.pass == 2) && (cpi->twopass.section_intra_rating < 20))
      bias = (bias * cpi->twopass.section_intra_rating) / 20;

    // yx, bias less for large block size
    if (cm->tx_mode != ONLY_4X4)
      bias >>= 1;

    if (filt_direction <= 0 && filt_low != filt_mid) {
      // Get Low filter error score
      if (ss_err[filt_low] < 0) {
        ss_err[filt_low] = try_filter_frame(sd, cpi, filt_low, partial_frame);
      }
      // If value is close to the best so far then bias towards a lower loop
      // filter value.
      if ((ss_err[filt_low] - bias) < best_err) {
        // Was it actually better than the previous best?
        if (ss_err[filt_low] < best_err)
          best_err = ss_err[filt_low];

        filt_best = filt_low;
      }
    }

    // Now look at filt_high
    if (filt_direction >= 0 && filt_high != filt_mid) {
      if (ss_err[filt_high] < 0) {
        ss_err[filt_high] = try_filter_frame(sd, cpi, filt_high, partial_frame);
      }
      // Was it better than the previous best?
      if (ss_err[filt_high] < (best_err - bias)) {
        best_err = ss_err[filt_high];
        filt_best = filt_high;
      }
    }

    // Half the step distance if the best filter value was the same as last time
    if (filt_best == filt_mid) {
      filter_step /= 2;
      filt_direction = 0;
    } else {
      filt_direction = (filt_best < filt_mid) ? -1 : 1;
      filt_mid = filt_best;
    }
  }

  return filt_best;
}

void vp9_pick_filter_level(const YV12_BUFFER_CONFIG *sd, VP9_COMP *cpi,
                           LPF_PICK_METHOD method) {
  VP9_COMMON *const cm = &cpi->common;
  struct loopfilter *const lf = &cm->lf;

  lf->sharpness_level = cm->frame_type == KEY_FRAME ? 0
                                                    : cpi->oxcf.sharpness;

  if (method == LPF_PICK_MINIMAL_LPF && lf->filter_level) {
      lf->filter_level = 0;
  } else if (method >= LPF_PICK_FROM_Q) {
    const int min_filter_level = 0;
    const int max_filter_level = get_max_filter_level(cpi);
    const int q = vp9_ac_quant(cm->base_qindex, 0, cm->bit_depth);
<<<<<<< HEAD
    int filt_guess;
    // These values were determined by linear fitting the result of the
    // searched level, filt_guess = q * 0.316206 + 3.87252
#if CONFIG_VP9_HIGH
=======
    // These values were determined by linear fitting the result of the
    // searched level, filt_guess = q * 0.316206 + 3.87252
#if CONFIG_VP9_HIGHDEPTH
    int filt_guess;
>>>>>>> e59c053e
    switch (cm->bit_depth) {
      case VPX_BITS_8:
        filt_guess = ROUND_POWER_OF_TWO(q * 20723 + 1015158, 18);
        break;
      case VPX_BITS_10:
        filt_guess = ROUND_POWER_OF_TWO(q * 20723 + 4060632, 20);
        break;
      case VPX_BITS_12:
        filt_guess = ROUND_POWER_OF_TWO(q * 20723 + 16242526, 22);
        break;
      default:
        assert(0 && "bit_depth should be VPX_BITS_8, VPX_BITS_10 "
                    "or VPX_BITS_12");
        return;
    }
#else
<<<<<<< HEAD
    filt_guess = ROUND_POWER_OF_TWO(q * 20723 + 1015158, 18);
#endif
=======
    int filt_guess = ROUND_POWER_OF_TWO(q * 20723 + 1015158, 18);
#endif  // CONFIG_VP9_HIGHBITDEPTH
>>>>>>> e59c053e
    if (cm->frame_type == KEY_FRAME)
      filt_guess -= 4;
    lf->filter_level = clamp(filt_guess, min_filter_level, max_filter_level);
  } else {
    lf->filter_level = search_filter_level(sd, cpi,
                                           method == LPF_PICK_FROM_SUBIMAGE);
  }
}<|MERGE_RESOLUTION|>--- conflicted
+++ resolved
@@ -40,26 +40,16 @@
 
   vp9_loop_filter_frame(cm->frame_to_show, cm, &cpi->mb.e_mbd, filt_level, 1,
                         partial_frame);
-<<<<<<< HEAD
-#if CONFIG_VP9_HIGH
-  if (cm->use_high) {
-    filt_err = vp9_high_get_y_sse(sd, cm->frame_to_show, cm->bit_depth);
-=======
 #if CONFIG_VP9_HIGHBITDEPTH
   if (cm->use_highbitdepth) {
     filt_err = vp9_highbd_get_y_sse(sd, cm->frame_to_show, cm->bit_depth);
->>>>>>> e59c053e
   } else {
     filt_err = vp9_get_y_sse(sd, cm->frame_to_show);
   }
 #else
   filt_err = vp9_get_y_sse(sd, cm->frame_to_show);
-<<<<<<< HEAD
-#endif
-=======
 #endif  // CONFIG_VP9_HIGHBITDEPTH
 
->>>>>>> e59c053e
   // Re-instate the unfiltered frame
   vpx_yv12_copy_y(&cpi->last_frame_uf, cm->frame_to_show);
 
@@ -161,17 +151,10 @@
     const int min_filter_level = 0;
     const int max_filter_level = get_max_filter_level(cpi);
     const int q = vp9_ac_quant(cm->base_qindex, 0, cm->bit_depth);
-<<<<<<< HEAD
-    int filt_guess;
-    // These values were determined by linear fitting the result of the
-    // searched level, filt_guess = q * 0.316206 + 3.87252
-#if CONFIG_VP9_HIGH
-=======
     // These values were determined by linear fitting the result of the
     // searched level, filt_guess = q * 0.316206 + 3.87252
 #if CONFIG_VP9_HIGHDEPTH
     int filt_guess;
->>>>>>> e59c053e
     switch (cm->bit_depth) {
       case VPX_BITS_8:
         filt_guess = ROUND_POWER_OF_TWO(q * 20723 + 1015158, 18);
@@ -188,13 +171,8 @@
         return;
     }
 #else
-<<<<<<< HEAD
-    filt_guess = ROUND_POWER_OF_TWO(q * 20723 + 1015158, 18);
-#endif
-=======
     int filt_guess = ROUND_POWER_OF_TWO(q * 20723 + 1015158, 18);
 #endif  // CONFIG_VP9_HIGHBITDEPTH
->>>>>>> e59c053e
     if (cm->frame_type == KEY_FRAME)
       filt_guess -= 4;
     lf->filter_level = clamp(filt_guess, min_filter_level, max_filter_level);
