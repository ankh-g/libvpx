--- conflicted
+++ resolved
@@ -218,28 +218,6 @@
   else
     x->skip_txfm = 0;
 
-<<<<<<< HEAD
-  // TODO(jingning) This is a temporary solution to account for frames with
-  // light changes. Need to customize the rate-distortion modeling for non-RD
-  // mode decision.
-  if ((sse >> 3) > var)
-    sse = var;
-
-#if CONFIG_VP9_HIGH && CONFIG_HIGH_TRANSFORMS
-  if (xd->cur_buf->flags & YV12_FLAG_HIGH) {
-    vp9_model_rd_from_var_lapndz(var + sse,
-                                 1 << num_pels_log2_lookup[bsize],
-                                 ac_quant >> (xd->bps - 5), &rate, &dist);
-  } else {
-    vp9_model_rd_from_var_lapndz(var + sse, 1 << num_pels_log2_lookup[bsize],
-                                 ac_quant >> 3, &rate, &dist);
-  }
-#else
-  vp9_model_rd_from_var_lapndz(var + sse, 1 << num_pels_log2_lookup[bsize],
-                               ac_quant >> 3, &rate, &dist);
-#endif
-  *out_rate_sum = rate;
-=======
   if (cpi->common.tx_mode == TX_MODE_SELECT) {
     if (sse > (var << 2))
       xd->mi[0]->mbmi.tx_size = MIN(max_txsize_lookup[bsize],
@@ -251,14 +229,33 @@
                          tx_mode_to_biggest_tx_size[cpi->common.tx_mode]);
   }
 
+#if CONFIG_VP9_HIGH && CONFIG_HIGH_TRANSFORMS
+  if (xd->cur_buf->flags & YV12_FLAG_HIGH) {
+    vp9_model_rd_from_var_lapndz(sse - var, 1 << num_pels_log2_lookup[bsize],
+                                 dc_quant >> (xd->bps - 5), &rate, &dist);
+  } else {
+    vp9_model_rd_from_var_lapndz(sse - var, 1 << num_pels_log2_lookup[bsize],
+                                 dc_quant >> 3, &rate, &dist);
+  }
+#else
   vp9_model_rd_from_var_lapndz(sse - var, 1 << num_pels_log2_lookup[bsize],
                                dc_quant >> 3, &rate, &dist);
+#endif
   *out_rate_sum = rate >> 1;
->>>>>>> 24715c79
   *out_dist_sum = dist << 3;
 
+#if CONFIG_VP9_HIGH && CONFIG_HIGH_TRANSFORMS
+  if (xd->cur_buf->flags & YV12_FLAG_HIGH) {
+    vp9_model_rd_from_var_lapndz(var, 1 << num_pels_log2_lookup[bsize],
+                                 ac_quant >> (xd->bps - 5), &rate, &dist);
+  } else {
+    vp9_model_rd_from_var_lapndz(var, 1 << num_pels_log2_lookup[bsize],
+                                 ac_quant >> 3, &rate, &dist);
+  }
+#else
   vp9_model_rd_from_var_lapndz(var, 1 << num_pels_log2_lookup[bsize],
                                ac_quant >> 3, &rate, &dist);
+#endif
   *out_rate_sum += rate;
   *out_dist_sum += dist << 4;
 }
@@ -303,9 +300,18 @@
     // The encode_breakout input
     const unsigned int min_thresh =
         MIN(((unsigned int)x->encode_breakout << 4), max_thresh);
+#if CONFIG_VP9_HIGH && CONFIG_HIGH_TRANSFORMS
+    const int shift = 2 * xd->bps - 16;
+#endif
 
     // Calculate threshold according to dequant value.
     thresh_ac = (xd->plane[0].dequant[1] * xd->plane[0].dequant[1]) / 9;
+#if CONFIG_VP9_HIGH && CONFIG_HIGH_TRANSFORMS
+    if (xd->cur_buf->flags & YV12_FLAG_HIGH) {
+      if (shift > 0)
+        thresh_ac = ROUND_POWER_OF_TWO(thresh_ac, shift);
+    }
+#endif
     thresh_ac = clamp(thresh_ac, min_thresh, max_thresh);
 
     // Adjust ac threshold according to partition size.
@@ -313,6 +319,12 @@
         8 - (b_width_log2(bsize) + b_height_log2(bsize));
 
     thresh_dc = (xd->plane[0].dequant[0] * xd->plane[0].dequant[0] >> 6);
+#if CONFIG_VP9_HIGH && CONFIG_HIGH_TRANSFORMS
+    if (xd->cur_buf->flags & YV12_FLAG_HIGH) {
+      if (shift > 0)
+        thresh_dc = ROUND_POWER_OF_TWO(thresh_dc, shift);
+    }
+#endif
   } else {
     thresh_ac = 0;
     thresh_dc = 0;
@@ -429,6 +441,9 @@
   // tmp[3] points to dst buffer, and the other 3 point to allocated buffers.
   PRED_BUFFER tmp[4];
   DECLARE_ALIGNED_ARRAY(16, uint8_t, pred_buf, 3 * 64 * 64);
+#if CONFIG_VP9_HIGH
+  DECLARE_ALIGNED_ARRAY(16, uint16_t, pred_buf_16, 3 * 64 * 64);
+#endif
   struct buf_2d orig_dst = pd->dst;
   PRED_BUFFER *best_pred = NULL;
   PRED_BUFFER *this_mode_pred = NULL;
@@ -436,7 +451,14 @@
 
   if (cpi->sf.reuse_inter_pred_sby) {
     for (i = 0; i < 3; i++) {
+#if CONFIG_VP9_HIGH
+      if (cm->use_high)
+        tmp[i].data = CONVERT_TO_BYTEPTR(&pred_buf_16[pixels_in_block * i]);
+      else
+        tmp[i].data = &pred_buf[pixels_in_block * i];
+#else
       tmp[i].data = &pred_buf[pixels_in_block * i];
+#endif
       tmp[i].stride = bw;
       tmp[i].in_use = 0;
     }
@@ -618,95 +640,12 @@
 
       // Skipping checking: test to see if this block can be reconstructed by
       // prediction only.
-<<<<<<< HEAD
-      if (!x->in_active_map) {
-        x->skip = 1;
-      } else if (cpi->allow_encode_breakout && x->encode_breakout) {
-        const BLOCK_SIZE uv_size = get_plane_block_size(bsize, &xd->plane[1]);
-        unsigned int var = var_y, sse = sse_y;
-        // Skipping threshold for ac.
-        unsigned int thresh_ac;
-        // Skipping threshold for dc.
-        unsigned int thresh_dc;
-        // Set a maximum for threshold to avoid big PSNR loss in low bit rate
-        // case. Use extreme low threshold for static frames to limit skipping.
-        const unsigned int max_thresh = 36000;
-        // The encode_breakout input
-        const unsigned int min_thresh =
-            MIN(((unsigned int)x->encode_breakout << 4), max_thresh);
-#if CONFIG_VP9_HIGH && CONFIG_HIGH_TRANSFORMS
-        const int shift = 2 * xd->bps - 16;
-#endif
-
-        // Calculate threshold according to dequant value.
-        thresh_ac = (xd->plane[0].dequant[1] * xd->plane[0].dequant[1]) / 9;
-#if CONFIG_VP9_HIGH && CONFIG_HIGH_TRANSFORMS
-        if (xd->cur_buf->flags & YV12_FLAG_HIGH) {
-          if (shift > 0)
-            thresh_ac = ROUND_POWER_OF_TWO(thresh_ac, shift);
-        }
-#endif
-        thresh_ac = clamp(thresh_ac, min_thresh, max_thresh);
-        // Adjust ac threshold according to partition size.
-        thresh_ac >>= 8 - (b_width_log2_lookup[bsize] +
-            b_height_log2_lookup[bsize]);
-
-        thresh_dc = (xd->plane[0].dequant[0] * xd->plane[0].dequant[0] >> 6);
-#if CONFIG_VP9_HIGH && CONFIG_HIGH_TRANSFORMS
-        if (xd->cur_buf->flags & YV12_FLAG_HIGH) {
-          if (shift > 0)
-            thresh_dc = ROUND_POWER_OF_TWO(thresh_dc, shift);
-        }
-#endif
-
-        // Y skipping condition checking for ac and dc.
-        if (var <= thresh_ac && (sse - var) <= thresh_dc) {
-          unsigned int sse_u, sse_v;
-          unsigned int var_u, var_v;
-
-          // Skip u v prediction for less calculation, that won't affect
-          // result much.
-          var_u = cpi->fn_ptr[uv_size].vf(x->plane[1].src.buf,
-                                          x->plane[1].src.stride,
-                                          xd->plane[1].dst.buf,
-                                          xd->plane[1].dst.stride, &sse_u);
-
-          // U skipping condition checking
-          if ((var_u * 4 <= thresh_ac) && (sse_u - var_u <= thresh_dc)) {
-            var_v = cpi->fn_ptr[uv_size].vf(x->plane[2].src.buf,
-                                            x->plane[2].src.stride,
-                                            xd->plane[2].dst.buf,
-                                            xd->plane[2].dst.stride, &sse_v);
-
-            // V skipping condition checking
-            if ((var_v * 4 <= thresh_ac) && (sse_v - var_v <= thresh_dc)) {
-              x->skip = 1;
-
-              // The cost of skip bit needs to be added.
-              rate = rate_mv;
-              rate += cpi->inter_mode_cost[mbmi->mode_context[ref_frame]]
-                                           [INTER_OFFSET(this_mode)];
-
-              // More on this part of rate
-              // rate += vp9_cost_bit(vp9_get_skip_prob(cm, xd), 1);
-
-              // Scaling factor for SSE from spatial domain to frequency
-              // domain is 16. Adjust distortion accordingly.
-              // TODO(yunqingwang): In this function, only y-plane dist is
-              // calculated.
-              dist = (sse << 4);  // + ((sse_u + sse_v) << 4);
-              this_rd = RDCOST(x->rdmult, x->rddiv, rate, dist);
-              // *disable_skip = 1;
-            }
-          }
-=======
       if (cpi->allow_encode_breakout) {
         encode_breakout_test(cpi, x, bsize, mi_row, mi_col, ref_frame,
                              this_mode, var_y, sse_y, yv12_mb, &rate, &dist);
         if (x->skip) {
           rate += rate_mv;
           this_rd = RDCOST(x->rdmult, x->rddiv, rate, dist);
->>>>>>> 24715c79
         }
       }
 
@@ -757,8 +696,17 @@
 
     copy_from = best_pred->data;
 
+#if CONFIG_VP9_HIGH
+    if (cm->use_high)
+      vp9_high_convolve_copy(copy_from, bw, copy_to, pd->dst.stride, NULL, 0,
+                             NULL, 0, bw, bh, xd->bps);
+    else
+      vp9_convolve_copy(copy_from, bw, copy_to, pd->dst.stride, NULL, 0, NULL,
+                        0, bw, bh);
+#else
     vp9_convolve_copy(copy_from, bw, copy_to, pd->dst.stride, NULL, 0, NULL, 0,
                       bw, bh);
+#endif
   }
 
   mbmi->mode          = best_mode;
