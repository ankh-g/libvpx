/*
 *  Copyright (c) 2010 The WebM project authors. All Rights Reserved.
 *
 *  Use of this source code is governed by a BSD-style license
 *  that can be found in the LICENSE file in the root of the source
 *  tree. An additional intellectual property rights grant can be found
 *  in the file PATENTS.  All contributing project authors may
 *  be found in the AUTHORS file in the root of the source tree.
 */

#include <math.h>

#include "./vpx_config.h"

#include "vpx_mem/vpx_mem.h"

#include "vp9/common/vp9_quant_common.h"
#include "vp9/common/vp9_seg_common.h"

#include "vp9/encoder/vp9_encoder.h"
#include "vp9/encoder/vp9_quantize.h"
#include "vp9/encoder/vp9_rdopt.h"

<<<<<<< HEAD
void vp9_quantize_b_c(const tran_low_t *coeff_ptr, intptr_t count,
=======
void vp9_quantize_dc(const int16_t *coeff_ptr, int skip_block,
                     const int16_t *round_ptr, const int16_t quant,
                     int16_t *qcoeff_ptr, int16_t *dqcoeff_ptr,
                     const int16_t dequant_ptr, uint16_t *eob_ptr) {
  int eob = -1;

  if (!skip_block) {
    const int rc = 0;
    const int coeff = coeff_ptr[rc];
    const int coeff_sign = (coeff >> 31);
    const int abs_coeff = (coeff ^ coeff_sign) - coeff_sign;

    int tmp = clamp(abs_coeff + round_ptr[rc != 0], INT16_MIN, INT16_MAX);
    tmp = (tmp * quant) >> 16;
    qcoeff_ptr[rc]  = (tmp ^ coeff_sign) - coeff_sign;
    dqcoeff_ptr[rc] = qcoeff_ptr[rc] * dequant_ptr;
    if (tmp)
      eob = 0;
  }
  *eob_ptr = eob + 1;
}

void vp9_quantize_dc_32x32(const int16_t *coeff_ptr, int skip_block,
                     const int16_t *round_ptr, const int16_t quant,
                     int16_t *qcoeff_ptr, int16_t *dqcoeff_ptr,
                     const int16_t dequant_ptr, uint16_t *eob_ptr) {
  int eob = -1;

  if (!skip_block) {
    const int rc = 0;
    const int coeff = coeff_ptr[rc];
    const int coeff_sign = (coeff >> 31);
    const int abs_coeff = (coeff ^ coeff_sign) - coeff_sign;

    int tmp = clamp(abs_coeff + round_ptr[rc != 0], INT16_MIN, INT16_MAX);
    tmp = (tmp * quant) >> 15;
    qcoeff_ptr[rc]  = (tmp ^ coeff_sign) - coeff_sign;
    dqcoeff_ptr[rc] = qcoeff_ptr[rc] * dequant_ptr / 2;
    if (tmp)
      eob = 0;
  }
  *eob_ptr = eob + 1;
}

void vp9_quantize_b_c(const int16_t *coeff_ptr, intptr_t count,
>>>>>>> 19125ae1
                      int skip_block,
                      const int16_t *zbin_ptr, const int16_t *round_ptr,
                      const int16_t *quant_ptr, const int16_t *quant_shift_ptr,
                      tran_low_t *qcoeff_ptr, tran_low_t *dqcoeff_ptr,
                      const int16_t *dequant_ptr,
                      int zbin_oq_value, uint16_t *eob_ptr,
                      const int16_t *scan, const int16_t *iscan) {
  int i, non_zero_count = (int)count, eob = -1;
  const int zbins[2] = { zbin_ptr[0] + zbin_oq_value,
                         zbin_ptr[1] + zbin_oq_value };
  const int nzbins[2] = { zbins[0] * -1,
                          zbins[1] * -1 };
  (void)iscan;

  vpx_memset(qcoeff_ptr, 0, count * sizeof(*qcoeff_ptr));
  vpx_memset(dqcoeff_ptr, 0, count * sizeof(*dqcoeff_ptr));

  if (!skip_block) {
    // Pre-scan pass
    for (i = (int)count - 1; i >= 0; i--) {
      const int rc = scan[i];
      const int coeff = coeff_ptr[rc];

      if (coeff < zbins[rc != 0] && coeff > nzbins[rc != 0])
        non_zero_count--;
      else
        break;
    }

    // Quantization pass: All coefficients with index >= zero_flag are
    // skippable. Note: zero_flag can be zero.
    for (i = 0; i < non_zero_count; i++) {
      const int rc = scan[i];
      const int coeff = coeff_ptr[rc];
      const int coeff_sign = (coeff >> 31);
      const int abs_coeff = (coeff ^ coeff_sign) - coeff_sign;

      if (abs_coeff >= zbins[rc != 0]) {
        int tmp = clamp(abs_coeff + round_ptr[rc != 0], INT16_MIN, INT16_MAX);
        tmp = ((((tmp * quant_ptr[rc != 0]) >> 16) + tmp) *
                  quant_shift_ptr[rc != 0]) >> 16;  // quantization
        qcoeff_ptr[rc]  = (tmp ^ coeff_sign) - coeff_sign;
        dqcoeff_ptr[rc] = qcoeff_ptr[rc] * dequant_ptr[rc != 0];

        if (tmp)
          eob = i;
      }
    }
  }
  *eob_ptr = eob + 1;
}

#if CONFIG_VP9_HIGH
void vp9_high_quantize_b_c(const tran_low_t *coeff_ptr, intptr_t count,
                           int skip_block, const int16_t *zbin_ptr,
                           const int16_t *round_ptr, const int16_t *quant_ptr,
                           const int16_t *quant_shift_ptr,
                           tran_low_t *qcoeff_ptr, tran_low_t *dqcoeff_ptr,
                           const int16_t *dequant_ptr, int zbin_oq_value,
                           uint16_t *eob_ptr, const int16_t *scan,
                           const int16_t *iscan) {
  int i, non_zero_count = (int)count, eob = -1;
  const int zbins[2] = { zbin_ptr[0] + zbin_oq_value,
                         zbin_ptr[1] + zbin_oq_value };
  const int nzbins[2] = { zbins[0] * -1,
                          zbins[1] * -1 };
  (void)iscan;

  vpx_memset(qcoeff_ptr, 0, count * sizeof(*qcoeff_ptr));
  vpx_memset(dqcoeff_ptr, 0, count * sizeof(*dqcoeff_ptr));

  if (!skip_block) {
    // Pre-scan pass
    for (i = (int)count - 1; i >= 0; i--) {
      const int rc = scan[i];
      const int coeff = coeff_ptr[rc];

      if (coeff < zbins[rc != 0] && coeff > nzbins[rc != 0])
        non_zero_count--;
      else
        break;
    }

    // Quantization pass: All coefficients with index >= zero_flag are
    // skippable. Note: zero_flag can be zero.
    for (i = 0; i < non_zero_count; i++) {
      const int rc = scan[i];
      const int coeff = coeff_ptr[rc];
      const int coeff_sign = (coeff >> 31);
      const int abs_coeff = (coeff ^ coeff_sign) - coeff_sign;

      if (abs_coeff >= zbins[rc != 0]) {
        int64_t tmp = clamp(abs_coeff + round_ptr[rc != 0],
                            INT32_MIN, INT32_MAX);
        tmp = ((((tmp * quant_ptr[rc != 0]) >> 16) + tmp) *
                  quant_shift_ptr[rc != 0]) >> 16;  // quantization
        qcoeff_ptr[rc]  = (tmp ^ coeff_sign) - coeff_sign;
        dqcoeff_ptr[rc] = qcoeff_ptr[rc] * dequant_ptr[rc != 0];

        if (tmp)
          eob = i;
      }
    }
  }
  *eob_ptr = eob + 1;
}
#endif

void vp9_quantize_b_32x32_c(const tran_low_t *coeff_ptr, intptr_t n_coeffs,
                            int skip_block,
                            const int16_t *zbin_ptr, const int16_t *round_ptr,
                            const int16_t *quant_ptr,
                            const int16_t *quant_shift_ptr,
                            tran_low_t *qcoeff_ptr, tran_low_t *dqcoeff_ptr,
                            const int16_t *dequant_ptr,
                            int zbin_oq_value, uint16_t *eob_ptr,
                            const int16_t *scan, const int16_t *iscan) {
  const int zbins[2] = { ROUND_POWER_OF_TWO(zbin_ptr[0] + zbin_oq_value, 1),
                         ROUND_POWER_OF_TWO(zbin_ptr[1] + zbin_oq_value, 1) };
  const int nzbins[2] = {zbins[0] * -1, zbins[1] * -1};

  int idx = 0;
  int idx_arr[1024];
  int i, eob = -1;
  (void)iscan;

  vpx_memset(qcoeff_ptr, 0, n_coeffs * sizeof(*qcoeff_ptr));
  vpx_memset(dqcoeff_ptr, 0, n_coeffs * sizeof(*dqcoeff_ptr));

  if (!skip_block) {
    // Pre-scan pass
    for (i = 0; i < n_coeffs; i++) {
      const int rc = scan[i];
      const int coeff = coeff_ptr[rc];

      // If the coefficient is out of the base ZBIN range, keep it for
      // quantization.
      if (coeff >= zbins[rc != 0] || coeff <= nzbins[rc != 0])
        idx_arr[idx++] = i;
    }

    // Quantization pass: only process the coefficients selected in
    // pre-scan pass. Note: idx can be zero.
    for (i = 0; i < idx; i++) {
      const int rc = scan[idx_arr[i]];
      const int coeff = coeff_ptr[rc];
      const int coeff_sign = (coeff >> 31);
      int tmp;
      int abs_coeff = (coeff ^ coeff_sign) - coeff_sign;
      abs_coeff += ROUND_POWER_OF_TWO(round_ptr[rc != 0], 1);
      abs_coeff = clamp(abs_coeff, INT16_MIN, INT16_MAX);
      tmp = ((((abs_coeff * quant_ptr[rc != 0]) >> 16) + abs_coeff) *
               quant_shift_ptr[rc != 0]) >> 15;

      qcoeff_ptr[rc] = (tmp ^ coeff_sign) - coeff_sign;
      dqcoeff_ptr[rc] = qcoeff_ptr[rc] * dequant_ptr[rc != 0] / 2;

      if (tmp)
        eob = idx_arr[i];
    }
  }
  *eob_ptr = eob + 1;
}

#if CONFIG_VP9_HIGH
void vp9_high_quantize_b_32x32_c(const tran_low_t *coeff_ptr,
                                 intptr_t n_coeffs, int skip_block,
                                 const int16_t *zbin_ptr,
                                 const int16_t *round_ptr,
                                 const int16_t *quant_ptr,
                                 const int16_t *quant_shift_ptr,
                                 tran_low_t *qcoeff_ptr,
                                 tran_low_t *dqcoeff_ptr,
                                 const int16_t *dequant_ptr,
                                 int zbin_oq_value, uint16_t *eob_ptr,
                                 const int16_t *scan, const int16_t *iscan) {
  const int zbins[2] = { ROUND_POWER_OF_TWO(zbin_ptr[0] + zbin_oq_value, 1),
                         ROUND_POWER_OF_TWO(zbin_ptr[1] + zbin_oq_value, 1) };
  const int nzbins[2] = {zbins[0] * -1, zbins[1] * -1};

  int idx = 0;
  int idx_arr[1024];
  int i, eob = -1;
  (void)iscan;

  vpx_memset(qcoeff_ptr, 0, n_coeffs * sizeof(*qcoeff_ptr));
  vpx_memset(dqcoeff_ptr, 0, n_coeffs * sizeof(*dqcoeff_ptr));

  if (!skip_block) {
    // Pre-scan pass
    for (i = 0; i < n_coeffs; i++) {
      const int rc = scan[i];
      const int coeff = coeff_ptr[rc];

      // If the coefficient is out of the base ZBIN range, keep it for
      // quantization.
      if (coeff >= zbins[rc != 0] || coeff <= nzbins[rc != 0])
        idx_arr[idx++] = i;
    }

    // Quantization pass: only process the coefficients selected in
    // pre-scan pass. Note: idx can be zero.
    for (i = 0; i < idx; i++) {
      const int rc = scan[idx_arr[i]];
      const int coeff = coeff_ptr[rc];
      const int coeff_sign = (coeff >> 31);
      int abs_coeff = (coeff ^ coeff_sign) - coeff_sign;
      int64_t tmp = clamp(abs_coeff +
                          ROUND_POWER_OF_TWO(round_ptr[rc != 0], 1),
                          INT32_MIN, INT32_MAX);
      tmp = ((((tmp * quant_ptr[rc != 0]) >> 16) + tmp) *
               quant_shift_ptr[rc != 0]) >> 15;

      qcoeff_ptr[rc] = (tmp ^ coeff_sign) - coeff_sign;
      dqcoeff_ptr[rc] = qcoeff_ptr[rc] * dequant_ptr[rc != 0] / 2;

      if (tmp)
        eob = idx_arr[i];
    }
  }
  *eob_ptr = eob + 1;
}
#endif

void vp9_regular_quantize_b_4x4(MACROBLOCK *x, int plane, int block,
                                const int16_t *scan, const int16_t *iscan) {
  MACROBLOCKD *const xd = &x->e_mbd;
  struct macroblock_plane *p = &x->plane[plane];
  struct macroblockd_plane *pd = &xd->plane[plane];

#if CONFIG_VP9_HIGH
  if (xd->cur_buf->flags & YV12_FLAG_HIGH) {
    vp9_high_quantize_b(BLOCK_OFFSET(p->coeff, block),
           16, x->skip_block,
           p->zbin, p->round, p->quant, p->quant_shift,
           BLOCK_OFFSET(p->qcoeff, block),
           BLOCK_OFFSET(pd->dqcoeff, block),
           pd->dequant, p->zbin_extra, &p->eobs[block], scan, iscan);
    return;
  }
#endif
  vp9_quantize_b(BLOCK_OFFSET(p->coeff, block),
           16, x->skip_block,
           p->zbin, p->round, p->quant, p->quant_shift,
           BLOCK_OFFSET(p->qcoeff, block),
           BLOCK_OFFSET(pd->dqcoeff, block),
           pd->dequant, p->zbin_extra, &p->eobs[block], scan, iscan);
}

static void invert_quant(int16_t *quant, int16_t *shift, int d) {
  unsigned t;
  int l;
  t = d;
  for (l = 0; t > 1; l++)
    t >>= 1;
  t = 1 + (1 << (16 + l)) / d;
  *quant = (int16_t)(t - (1 << 16));
  *shift = 1 << (16 - l);
}

static int get_qzbin_factor(int q, vpx_bit_depth_t bit_depth) {
  int quant = vp9_dc_quant(q, 0, bit_depth);
#if CONFIG_VP9_HIGH && CONFIG_HIGH_TRANSFORMS
  switch (bit_depth) {
    case VPX_BITS_8:
      return q == 0 ? 64 : (quant < 148 ? 84 : 80);
    case VPX_BITS_10:
      return q == 0 ? 64 : (quant < 592 ? 84 : 80);
    case VPX_BITS_12:
      return q == 0 ? 64 : (quant < 2368 ? 84 : 80);
    default:
      assert(0 && "bit_depth should be VPX_BITS_8, VPX_BITS_10 or VPX_BITS_12");
  }
#else
  return q == 0 ? 64 : (quant < 148 ? 84 : 80);
#endif
}

void vp9_init_quantizer(VP9_COMP *cpi) {
  VP9_COMMON *const cm = &cpi->common;
  QUANTS *const quants = &cpi->quants;
  int i, q, quant;
  int range = vp9_get_qindex_range(cm->bit_depth);

  for (q = 0; q < range; q++) {
    const int qzbin_factor = get_qzbin_factor(q, cm->bit_depth);

    const int qrounding_factor = q == 0 ? 64 : 48;

    for (i = 0; i < 2; ++i) {
      // y
      quant = i == 0 ? vp9_dc_quant(q, cm->y_dc_delta_q, cm->bit_depth)
                     : vp9_ac_quant(q, 0, cm->bit_depth);
      invert_quant(&quants->y_quant[q][i], &quants->y_quant_shift[q][i], quant);
      quants->y_quant_fp[q][i] = (1 << 16) / quant;
      quants->y_zbin[q][i] = ROUND_POWER_OF_TWO(qzbin_factor * quant, 7);
      quants->y_round[q][i] = (qrounding_factor * quant) >> 7;
      cm->y_dequant[q][i] = quant;

      // uv
      quant = i == 0 ? vp9_dc_quant(q, cm->uv_dc_delta_q, cm->bit_depth)
                     : vp9_ac_quant(q, cm->uv_ac_delta_q, cm->bit_depth);
      invert_quant(&quants->uv_quant[q][i],
                   &quants->uv_quant_shift[q][i], quant);
      quants->uv_quant_fp[q][i] = (1 << 16) / quant;
      quants->uv_zbin[q][i] = ROUND_POWER_OF_TWO(qzbin_factor * quant, 7);
      quants->uv_round[q][i] = (qrounding_factor * quant) >> 7;
      cm->uv_dequant[q][i] = quant;

#if CONFIG_ALPHA
      // alpha
      quant = i == 0 ? vp9_dc_quant(q, cm->a_dc_delta_q, cm->bit_depth)
                     : vp9_ac_quant(q, cm->a_ac_delta_q, cm->bit_depth);
      invert_quant(&quants->a_quant[q][i], &quants->a_quant_shift[q][i], quant);
      quants->a_zbin[q][i] = ROUND_POWER_OF_TWO(qzbin_factor * quant, 7);
      quants->a_round[q][i] = (qrounding_factor * quant) >> 7;
      cm->a_dequant[q][i] = quant;
#endif
    }

    for (i = 2; i < 8; i++) {
      quants->y_quant[q][i] = quants->y_quant[q][1];
      quants->y_quant_fp[q][i] = quants->y_quant_fp[q][1];
      quants->y_quant_shift[q][i] = quants->y_quant_shift[q][1];
      quants->y_zbin[q][i] = quants->y_zbin[q][1];
      quants->y_round[q][i] = quants->y_round[q][1];
      cm->y_dequant[q][i] = cm->y_dequant[q][1];

      quants->uv_quant[q][i] = quants->uv_quant[q][1];
      quants->uv_quant_fp[q][i] = quants->uv_quant_fp[q][1];
      quants->uv_quant_shift[q][i] = quants->uv_quant_shift[q][1];
      quants->uv_zbin[q][i] = quants->uv_zbin[q][1];
      quants->uv_round[q][i] = quants->uv_round[q][1];
      cm->uv_dequant[q][i] = cm->uv_dequant[q][1];

#if CONFIG_ALPHA
      quants->a_quant[q][i] = quants->a_quant[q][1];
      quants->a_quant_shift[q][i] = quants->a_quant_shift[q][1];
      quants->a_zbin[q][i] = quants->a_zbin[q][1];
      quants->a_round[q][i] = quants->a_round[q][1];
      cm->a_dequant[q][i] = cm->a_dequant[q][1];
#endif
    }
  }
}

void vp9_init_plane_quantizers(VP9_COMP *cpi, MACROBLOCK *x) {
  const VP9_COMMON *const cm = &cpi->common;
  MACROBLOCKD *const xd = &x->e_mbd;
  QUANTS *const quants = &cpi->quants;
  const int segment_id = xd->mi[0]->mbmi.segment_id;
  const int qindex = vp9_get_qindex(&cm->seg, segment_id, cm->base_qindex,
                                    cm->bit_depth);
  const int rdmult = vp9_compute_rd_mult(cpi, qindex + cm->y_dc_delta_q);
  const int zbin = cpi->zbin_mode_boost;
  int i;

  // Y
  x->plane[0].quant = quants->y_quant[qindex];
  x->plane[0].quant_fp = quants->y_quant_fp[qindex];
  x->plane[0].quant_shift = quants->y_quant_shift[qindex];
  x->plane[0].zbin = quants->y_zbin[qindex];
  x->plane[0].round = quants->y_round[qindex];
  x->plane[0].zbin_extra = (int16_t)((cm->y_dequant[qindex][1] * zbin) >> 7);
  xd->plane[0].dequant = cm->y_dequant[qindex];

  // UV
  for (i = 1; i < 3; i++) {
    x->plane[i].quant = quants->uv_quant[qindex];
    x->plane[i].quant_fp = quants->uv_quant_fp[qindex];
    x->plane[i].quant_shift = quants->uv_quant_shift[qindex];
    x->plane[i].zbin = quants->uv_zbin[qindex];
    x->plane[i].round = quants->uv_round[qindex];
    x->plane[i].zbin_extra = (int16_t)((cm->uv_dequant[qindex][1] * zbin) >> 7);
    xd->plane[i].dequant = cm->uv_dequant[qindex];
  }

#if CONFIG_ALPHA
  x->plane[3].quant = quants->a_quant[qindex];
  x->plane[3].quant_shift = quants->a_quant_shift[qindex];
  x->plane[3].zbin = quants->a_zbin[qindex];
  x->plane[3].round = quants->a_round[qindex];
  x->plane[3].zbin_extra = (int16_t)((cm->a_dequant[qindex][1] * zbin) >> 7);
  xd->plane[3].dequant = cm->a_dequant[qindex];
#endif

  x->skip_block = vp9_segfeature_active(&cm->seg, segment_id, SEG_LVL_SKIP);
  x->q_index = qindex;

  x->errorperbit = rdmult >> 6;
  x->errorperbit += (x->errorperbit == 0);

  vp9_initialize_me_consts(cpi, x->q_index);
}

void vp9_update_zbin_extra(VP9_COMP *cpi, MACROBLOCK *x) {
  const int qindex = x->q_index;
  const int y_zbin_extra = (cpi->common.y_dequant[qindex][1] *
                            cpi->zbin_mode_boost) >> 7;
  const int uv_zbin_extra = (cpi->common.uv_dequant[qindex][1] *
                             cpi->zbin_mode_boost) >> 7;

  x->plane[0].zbin_extra = (int16_t)y_zbin_extra;
  x->plane[1].zbin_extra = (int16_t)uv_zbin_extra;
  x->plane[2].zbin_extra = (int16_t)uv_zbin_extra;
}

void vp9_frame_init_quantizer(VP9_COMP *cpi) {
  cpi->zbin_mode_boost = 0;
  vp9_init_plane_quantizers(cpi, &cpi->mb);
}

void vp9_set_quantizer(VP9_COMMON *cm, int q) {
  // quantizer has to be reinitialized with vp9_init_quantizer() if any
  // delta_q changes.
  cm->base_qindex = q;
  cm->y_dc_delta_q = 0;
  cm->uv_dc_delta_q = 0;
  cm->uv_ac_delta_q = 0;
}

// Table that converts 0-63 Q-range values passed in outside to the Qindex
// range used internally.
static const int quantizer_to_qindex[] = {
  0,    4,   8,  12,  16,  20,  24,  28,
  32,   36,  40,  44,  48,  52,  56,  60,
  64,   68,  72,  76,  80,  84,  88,  92,
  96,  100, 104, 108, 112, 116, 120, 124,
  128, 132, 136, 140, 144, 148, 152, 156,
  160, 164, 168, 172, 176, 180, 184, 188,
  192, 196, 200, 204, 208, 212, 216, 220,
  224, 228, 232, 236, 240, 244, 249, 255,
};

#if CONFIG_VP9_HIGH && CONFIG_HIGH_TRANSFORMS && CONFIG_HIGH_QUANT
static const int quantizer_to_qindex_10[] = {
  0,   5,   10,  15,  20,  26,  31,  36,
  41,  46,  52,  57,  62,  67,  72,  78,
  83,  88,  93,  98,  104, 109, 114, 119,
  124, 130, 135, 140, 145, 150, 156, 161,
  166, 171, 176, 182, 187, 192, 197, 202,
  208, 213, 218, 223, 228, 234, 239, 244,
  249, 254, 260, 265, 270, 275, 280, 286,
  291, 296, 301, 306, 312, 317, 322, 327,
};

static const int quantizer_to_qindex_12[] = {
  0,   6,   12,  19,  25,  31,  38,  44,
  50,  57,  63,  69,  76,  82,  88,  95,
  101, 107, 114, 120, 126, 133, 139, 145,
  152, 158, 164, 171, 177, 183, 190, 196,
  202, 209, 215, 221, 228, 234, 240, 247,
  253, 259, 266, 272, 278, 285, 291, 297,
  304, 310, 316, 323, 329, 335, 342, 348,
  354, 361, 367, 373, 380, 386, 392, 398,
};
#endif

int vp9_quantizer_to_qindex(int quantizer, vpx_bit_depth_t bit_depth) {
#if CONFIG_VP9_HIGH && CONFIG_HIGH_TRANSFORMS && CONFIG_HIGH_QUANT
  switch (bit_depth) {
    case VPX_BITS_8:
      return quantizer_to_qindex[quantizer];
    case VPX_BITS_10:
      return quantizer_to_qindex_10[quantizer];
    case VPX_BITS_12:
      return quantizer_to_qindex_12[quantizer];
    default:
      assert(0 && "bit_depth should be VPX_BITS_8, VPX_BITS_10 or VPX_BITS_12");
  }
#else
  (void) bit_depth;
  return quantizer_to_qindex[quantizer];
#endif
}

int vp9_qindex_to_quantizer(int qindex, vpx_bit_depth_t bit_depth) {
  int quantizer;
  const int *table = quantizer_to_qindex;
#if CONFIG_VP9_HIGH && CONFIG_HIGH_TRANSFORMS && CONFIG_HIGH_QUANT
  switch (bit_depth) {
    case VPX_BITS_8:
      break;
    case VPX_BITS_10:
      table = quantizer_to_qindex_10;
      break;
    case VPX_BITS_12:
      table = quantizer_to_qindex_12;
      break;
    default:
      assert(0 && "bit_depth should be VPX_BITS_8, VPX_BITS_10 or VPX_BITS_12");
  }
#else
  (void) bit_depth;
#endif

  for (quantizer = 0; quantizer < 64; ++quantizer)
    if (table[quantizer] >= qindex)
      return quantizer;

  return 63;
}<|MERGE_RESOLUTION|>--- conflicted
+++ resolved
@@ -21,12 +21,9 @@
 #include "vp9/encoder/vp9_quantize.h"
 #include "vp9/encoder/vp9_rdopt.h"
 
-<<<<<<< HEAD
-void vp9_quantize_b_c(const tran_low_t *coeff_ptr, intptr_t count,
-=======
-void vp9_quantize_dc(const int16_t *coeff_ptr, int skip_block,
+void vp9_quantize_dc(const tran_low_t *coeff_ptr, int skip_block,
                      const int16_t *round_ptr, const int16_t quant,
-                     int16_t *qcoeff_ptr, int16_t *dqcoeff_ptr,
+                     tran_low_t *qcoeff_ptr, tran_low_t *dqcoeff_ptr,
                      const int16_t dequant_ptr, uint16_t *eob_ptr) {
   int eob = -1;
 
@@ -46,9 +43,33 @@
   *eob_ptr = eob + 1;
 }
 
-void vp9_quantize_dc_32x32(const int16_t *coeff_ptr, int skip_block,
+#if CONFIG_VP9_HIGH
+void vp9_high_quantize_dc(const tran_low_t *coeff_ptr, int skip_block,
+                          const int16_t *round_ptr, const int16_t quant,
+                          tran_low_t *qcoeff_ptr, tran_low_t *dqcoeff_ptr,
+                          const int16_t dequant_ptr, uint16_t *eob_ptr) {
+  int eob = -1;
+
+  if (!skip_block) {
+    const int rc = 0;
+    const int coeff = coeff_ptr[rc];
+    const int coeff_sign = (coeff >> 31);
+    const int abs_coeff = (coeff ^ coeff_sign) - coeff_sign;
+
+    int64_t tmp = clamp(abs_coeff + round_ptr[rc != 0], INT32_MIN, INT32_MAX);
+    tmp = (tmp * quant) >> 16;
+    qcoeff_ptr[rc]  = (tmp ^ coeff_sign) - coeff_sign;
+    dqcoeff_ptr[rc] = qcoeff_ptr[rc] * dequant_ptr;
+    if (tmp)
+      eob = 0;
+  }
+  *eob_ptr = eob + 1;
+}
+#endif
+
+void vp9_quantize_dc_32x32(const tran_low_t *coeff_ptr, int skip_block,
                      const int16_t *round_ptr, const int16_t quant,
-                     int16_t *qcoeff_ptr, int16_t *dqcoeff_ptr,
+                     tran_low_t *qcoeff_ptr, tran_low_t *dqcoeff_ptr,
                      const int16_t dequant_ptr, uint16_t *eob_ptr) {
   int eob = -1;
 
@@ -68,8 +89,31 @@
   *eob_ptr = eob + 1;
 }
 
-void vp9_quantize_b_c(const int16_t *coeff_ptr, intptr_t count,
->>>>>>> 19125ae1
+#if CONFIG_VP9_HIGH
+void vp9_high_quantize_dc_32x32(const tran_low_t *coeff_ptr, int skip_block,
+                                const int16_t *round_ptr, const int16_t quant,
+                                tran_low_t *qcoeff_ptr, tran_low_t *dqcoeff_ptr,
+                                const int16_t dequant_ptr, uint16_t *eob_ptr) {
+  int eob = -1;
+
+  if (!skip_block) {
+    const int rc = 0;
+    const int coeff = coeff_ptr[rc];
+    const int coeff_sign = (coeff >> 31);
+    const int abs_coeff = (coeff ^ coeff_sign) - coeff_sign;
+
+    int64_t tmp = clamp(abs_coeff + round_ptr[rc != 0], INT32_MIN, INT32_MAX);
+    tmp = (tmp * quant) >> 15;
+    qcoeff_ptr[rc]  = (tmp ^ coeff_sign) - coeff_sign;
+    dqcoeff_ptr[rc] = qcoeff_ptr[rc] * dequant_ptr / 2;
+    if (tmp)
+      eob = 0;
+  }
+  *eob_ptr = eob + 1;
+}
+#endif
+
+void vp9_quantize_b_c(const tran_low_t *coeff_ptr, intptr_t count,
                       int skip_block,
                       const int16_t *zbin_ptr, const int16_t *round_ptr,
                       const int16_t *quant_ptr, const int16_t *quant_shift_ptr,
