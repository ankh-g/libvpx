/*
 *  Copyright (c) 2010 The WebM project authors. All Rights Reserved.
 *
 *  Use of this source code is governed by a BSD-style license
 *  that can be found in the LICENSE file in the root of the source
 *  tree. An additional intellectual property rights grant can be found
 *  in the file PATENTS.  All contributing project authors may
 *  be found in the AUTHORS file in the root of the source tree.
 */

#include <assert.h>
#include <limits.h>
#include <math.h>
#include <stdio.h>
#include <stdlib.h>
#include <string.h>

#include "./vpx_config.h"

#include "vpx_mem/vpx_mem.h"

#include "vp9/common/vp9_alloccommon.h"
#include "vp9/common/vp9_common.h"
#include "vp9/common/vp9_entropymode.h"
#include "vp9/common/vp9_quant_common.h"
#include "vp9/common/vp9_seg_common.h"
#include "vp9/common/vp9_systemdependent.h"

#include "vp9/encoder/vp9_encodemv.h"
#include "vp9/encoder/vp9_ratectrl.h"

// Max rate target for 1080P and below encodes under normal circumstances
// (1920 * 1080 / (16 * 16)) * MAX_MB_RATE bits per MB
#define MAX_MB_RATE 250
#define MAXRATE_1080P 2025000

#define DEFAULT_KF_BOOST 2000
#define DEFAULT_GF_BOOST 2000

#define LIMIT_QRANGE_FOR_ALTREF_AND_KEY 1

#define MIN_BPB_FACTOR 0.005
#define MAX_BPB_FACTOR 50

#define FRAME_OVERHEAD_BITS 200

<<<<<<< HEAD
#if CONFIG_VP9_HIGH
=======
#if CONFIG_VP9_HIGHBITDEPTH
>>>>>>> e59c053e
#define ASSIGN_MINQ_TABLE(bit_depth, name) \
  do { \
    switch (bit_depth) { \
      case VPX_BITS_8: \
        name = name##_8; \
        break; \
      case VPX_BITS_10: \
        name = name##_10; \
        break; \
      case VPX_BITS_12: \
        name = name##_12; \
        break; \
      default: \
        assert(0 && "bit_depth should be VPX_BITS_8, VPX_BITS_10" \
                    " or VPX_BITS_12"); \
        name = NULL; \
    } \
  } while (0)
#else
#define ASSIGN_MINQ_TABLE(bit_depth, name) \
  do { \
<<<<<<< HEAD
=======
    (void) bit_depth; \
>>>>>>> e59c053e
    name = name##_8; \
  } while (0)
#endif

// Tables relating active max Q to active min Q
static int kf_low_motion_minq_8[QINDEX_RANGE];
static int kf_high_motion_minq_8[QINDEX_RANGE];
static int arfgf_low_motion_minq_8[QINDEX_RANGE];
static int arfgf_high_motion_minq_8[QINDEX_RANGE];
static int inter_minq_8[QINDEX_RANGE];
static int rtc_minq_8[QINDEX_RANGE];
<<<<<<< HEAD
#if CONFIG_VP9_HIGH
=======

#if CONFIG_VP9_HIGHBITDEPTH
>>>>>>> e59c053e
static int kf_low_motion_minq_10[QINDEX_RANGE];
static int kf_high_motion_minq_10[QINDEX_RANGE];
static int arfgf_low_motion_minq_10[QINDEX_RANGE];
static int arfgf_high_motion_minq_10[QINDEX_RANGE];
static int inter_minq_10[QINDEX_RANGE];
static int rtc_minq_10[QINDEX_RANGE];
static int kf_low_motion_minq_12[QINDEX_RANGE];
static int kf_high_motion_minq_12[QINDEX_RANGE];
static int arfgf_low_motion_minq_12[QINDEX_RANGE];
static int arfgf_high_motion_minq_12[QINDEX_RANGE];
static int inter_minq_12[QINDEX_RANGE];
static int rtc_minq_12[QINDEX_RANGE];
#endif
<<<<<<< HEAD
=======

>>>>>>> e59c053e
static int gf_high = 2000;
static int gf_low = 400;
static int kf_high = 5000;
static int kf_low = 400;

// Functions to compute the active minq lookup table entries based on a
// formulaic approach to facilitate easier adjustment of the Q tables.
// The formulae were derived from computing a 3rd order polynomial best
// fit to the original data (after plotting real maxq vs minq (not q index))
static int get_minq_index(double maxq, double x3, double x2, double x1,
                          vpx_bit_depth_t bit_depth) {
  int i;
  const double minqtarget = MIN(((x3 * maxq + x2) * maxq + x1) * maxq,
                                maxq);

  // Special case handling to deal with the step from q2.0
  // down to lossless mode represented by q 1.0.
  if (minqtarget <= 2.0)
    return 0;

<<<<<<< HEAD
  for (i = 0; i < QINDEX_RANGE; i++)
=======
  for (i = 0; i < QINDEX_RANGE; i++) {
>>>>>>> e59c053e
    if (minqtarget <= vp9_convert_qindex_to_q(i, bit_depth))
      return i;
  }

  return QINDEX_RANGE - 1;
}

static void init_minq_luts(int *kf_low_m, int *kf_high_m,
                           int *arfgf_low, int *arfgf_high,
                           int *inter, int *rtc, vpx_bit_depth_t bit_depth) {
  int i;
  for (i = 0; i < QINDEX_RANGE; i++) {
    const double maxq = vp9_convert_qindex_to_q(i, bit_depth);
<<<<<<< HEAD
    kf_low_m[i] = get_minq_index(maxq, 0.000001, -0.0004, 0.125, bit_depth);
    kf_high_m[i] = get_minq_index(maxq, 0.000002, -0.0012, 0.50, bit_depth);
    arfgf_low[i] = get_minq_index(maxq, 0.0000015, -0.0009, 0.30, bit_depth);
    arfgf_high[i] = get_minq_index(maxq, 0.0000021, -0.00125, 0.50, bit_depth);
=======
    kf_low_m[i] = get_minq_index(maxq, 0.000001, -0.0004, 0.150, bit_depth);
    kf_high_m[i] = get_minq_index(maxq, 0.0000021, -0.00125, 0.55, bit_depth);
    arfgf_low[i] = get_minq_index(maxq, 0.0000015, -0.0009, 0.30, bit_depth);
    arfgf_high[i] = get_minq_index(maxq, 0.0000021, -0.00125, 0.55, bit_depth);
>>>>>>> e59c053e
    inter[i] = get_minq_index(maxq, 0.00000271, -0.00113, 0.90, bit_depth);
    rtc[i] = get_minq_index(maxq, 0.00000271, -0.00113, 0.70, bit_depth);
  }
}

void vp9_rc_init_minq_luts() {
  init_minq_luts(kf_low_motion_minq_8, kf_high_motion_minq_8,
                 arfgf_low_motion_minq_8, arfgf_high_motion_minq_8,
                 inter_minq_8, rtc_minq_8, VPX_BITS_8);
<<<<<<< HEAD
#if CONFIG_VP9_HIGH
=======
#if CONFIG_VP9_HIGHBITDEPTH
>>>>>>> e59c053e
  init_minq_luts(kf_low_motion_minq_10, kf_high_motion_minq_10,
                 arfgf_low_motion_minq_10, arfgf_high_motion_minq_10,
                 inter_minq_10, rtc_minq_10, VPX_BITS_10);
  init_minq_luts(kf_low_motion_minq_12, kf_high_motion_minq_12,
                 arfgf_low_motion_minq_12, arfgf_high_motion_minq_12,
                 inter_minq_12, rtc_minq_12, VPX_BITS_12);
#endif
}

// These functions use formulaic calculations to make playing with the
// quantizer tables easier. If necessary they can be replaced by lookup
// tables if and when things settle down in the experimental bitstream
double vp9_convert_qindex_to_q(int qindex, vpx_bit_depth_t bit_depth) {
  // Convert the index to a real Q value (scaled down to match old Q values)
<<<<<<< HEAD
#if CONFIG_VP9_HIGH
=======
#if CONFIG_VP9_HIGHBITDEPTH
>>>>>>> e59c053e
  switch (bit_depth) {
    case VPX_BITS_8:
      return vp9_ac_quant(qindex, 0, bit_depth) / 4.0;
    case VPX_BITS_10:
      return vp9_ac_quant(qindex, 0, bit_depth) / 16.0;
    case VPX_BITS_12:
      return vp9_ac_quant(qindex, 0, bit_depth) / 64.0;
    default:
      assert(0 && "bit_depth should be VPX_BITS_8, VPX_BITS_10 or VPX_BITS_12");
      return -1.0;
  }
#else
  return vp9_ac_quant(qindex, 0, bit_depth) / 4.0;
#endif
}

int vp9_rc_bits_per_mb(FRAME_TYPE frame_type, int qindex,
<<<<<<< HEAD
                       double correction_factor, vpx_bit_depth_t bit_depth) {
  const double q = vp9_convert_qindex_to_q(qindex, bit_depth);
  int enumerator = frame_type == KEY_FRAME ? 3300000 : 2250000;
=======
                       double correction_factor,
                       vpx_bit_depth_t bit_depth) {
  const double q = vp9_convert_qindex_to_q(qindex, bit_depth);
  int enumerator = frame_type == KEY_FRAME ? 2700000 : 1800000;

  assert(correction_factor <= MAX_BPB_FACTOR &&
         correction_factor >= MIN_BPB_FACTOR);

>>>>>>> e59c053e
  // q based adjustment to baseline enumerator
  enumerator += (int)(enumerator * q) >> 12;
  return (int)(enumerator * correction_factor / q);
}

static int estimate_bits_at_q(FRAME_TYPE frame_type, int q, int mbs,
                              double correction_factor,
                              vpx_bit_depth_t bit_depth) {
  const int bpm = (int)(vp9_rc_bits_per_mb(frame_type, q, correction_factor,
                                           bit_depth));
<<<<<<< HEAD
  return ((uint64_t)bpm * mbs) >> BPER_MB_NORMBITS;
=======
  return MAX(FRAME_OVERHEAD_BITS,
             (int)((uint64_t)bpm * mbs) >> BPER_MB_NORMBITS);
>>>>>>> e59c053e
}

int vp9_rc_clamp_pframe_target_size(const VP9_COMP *const cpi, int target) {
  const RATE_CONTROL *rc = &cpi->rc;
  const int min_frame_target = MAX(rc->min_frame_bandwidth,
                                   rc->avg_frame_bandwidth >> 5);
  if (target < min_frame_target)
    target = min_frame_target;
  if (cpi->refresh_golden_frame && rc->is_src_frame_alt_ref) {
    // If there is an active ARF at this location use the minimum
    // bits on this frame even if it is a constructed arf.
    // The active maximum quantizer insures that an appropriate
    // number of bits will be spent if needed for constructed ARFs.
    target = min_frame_target;
  }
  // Clip the frame target to the maximum allowed value.
  if (target > rc->max_frame_bandwidth)
    target = rc->max_frame_bandwidth;
  return target;
}

int vp9_rc_clamp_iframe_target_size(const VP9_COMP *const cpi, int target) {
  const RATE_CONTROL *rc = &cpi->rc;
  const VP9EncoderConfig *oxcf = &cpi->oxcf;
  if (oxcf->rc_max_intra_bitrate_pct) {
    const int max_rate = rc->avg_frame_bandwidth *
                             oxcf->rc_max_intra_bitrate_pct / 100;
    target = MIN(target, max_rate);
  }
  if (target > rc->max_frame_bandwidth)
    target = rc->max_frame_bandwidth;
  return target;
}


// Update the buffer level for higher layers, given the encoded current layer.
static void update_layer_buffer_level(SVC *svc, int encoded_frame_size) {
  int temporal_layer = 0;
  int current_temporal_layer = svc->temporal_layer_id;
  for (temporal_layer = current_temporal_layer + 1;
      temporal_layer < svc->number_temporal_layers; ++temporal_layer) {
    LAYER_CONTEXT *lc = &svc->layer_context[temporal_layer];
    RATE_CONTROL *lrc = &lc->rc;
    int bits_off_for_this_layer = (int)(lc->target_bandwidth / lc->framerate -
        encoded_frame_size);
    lrc->bits_off_target += bits_off_for_this_layer;

    // Clip buffer level to maximum buffer size for the layer.
    lrc->bits_off_target = MIN(lrc->bits_off_target, lrc->maximum_buffer_size);
    lrc->buffer_level = lrc->bits_off_target;
  }
}

// Update the buffer level: leaky bucket model.
static void update_buffer_level(VP9_COMP *cpi, int encoded_frame_size) {
  const VP9_COMMON *const cm = &cpi->common;
  RATE_CONTROL *const rc = &cpi->rc;

  // Non-viewable frames are a special case and are treated as pure overhead.
  if (!cm->show_frame) {
    rc->bits_off_target -= encoded_frame_size;
  } else {
    rc->bits_off_target += rc->avg_frame_bandwidth - encoded_frame_size;
  }

  // Clip the buffer level to the maximum specified buffer size.
  rc->bits_off_target = MIN(rc->bits_off_target, rc->maximum_buffer_size);
  rc->buffer_level = rc->bits_off_target;

  if (cpi->use_svc && cpi->oxcf.rc_mode == VPX_CBR) {
    update_layer_buffer_level(&cpi->svc, encoded_frame_size);
  }
}

void vp9_rc_init(const VP9EncoderConfig *oxcf, int pass, RATE_CONTROL *rc) {
  int i;

  if (pass == 0 && oxcf->rc_mode == VPX_CBR) {
    rc->avg_frame_qindex[KEY_FRAME] = oxcf->worst_allowed_q;
    rc->avg_frame_qindex[INTER_FRAME] = oxcf->worst_allowed_q;
  } else {
    rc->avg_frame_qindex[KEY_FRAME] = (oxcf->worst_allowed_q +
                                           oxcf->best_allowed_q) / 2;
    rc->avg_frame_qindex[INTER_FRAME] = (oxcf->worst_allowed_q +
                                           oxcf->best_allowed_q) / 2;
  }

  rc->last_q[KEY_FRAME] = oxcf->best_allowed_q;
  rc->last_q[INTER_FRAME] = oxcf->worst_allowed_q;

  rc->buffer_level =    rc->starting_buffer_level;
  rc->bits_off_target = rc->starting_buffer_level;

  rc->rolling_target_bits      = rc->avg_frame_bandwidth;
  rc->rolling_actual_bits      = rc->avg_frame_bandwidth;
  rc->long_rolling_target_bits = rc->avg_frame_bandwidth;
  rc->long_rolling_actual_bits = rc->avg_frame_bandwidth;

  rc->total_actual_bits = 0;
  rc->total_target_bits = 0;
  rc->total_target_vs_actual = 0;

  rc->baseline_gf_interval = DEFAULT_GF_INTERVAL;
  rc->frames_since_key = 8;  // Sensible default for first frame.
  rc->this_key_frame_forced = 0;
  rc->next_key_frame_forced = 0;
  rc->source_alt_ref_pending = 0;
  rc->source_alt_ref_active = 0;

  rc->frames_till_gf_update_due = 0;
  rc->ni_av_qi = oxcf->worst_allowed_q;
  rc->ni_tot_qi = 0;
  rc->ni_frames = 0;

  rc->tot_q = 0.0;
  rc->avg_q = vp9_convert_qindex_to_q(oxcf->worst_allowed_q, oxcf->bit_depth);

  for (i = 0; i < RATE_FACTOR_LEVELS; ++i) {
    rc->rate_correction_factors[i] = 1.0;
  }
}

int vp9_rc_drop_frame(VP9_COMP *cpi) {
  const VP9EncoderConfig *oxcf = &cpi->oxcf;
  RATE_CONTROL *const rc = &cpi->rc;

  if (!oxcf->drop_frames_water_mark) {
    return 0;
  } else {
    if (rc->buffer_level < 0) {
      // Always drop if buffer is below 0.
      return 1;
    } else {
      // If buffer is below drop_mark, for now just drop every other frame
      // (starting with the next frame) until it increases back over drop_mark.
      int drop_mark = (int)(oxcf->drop_frames_water_mark *
          rc->optimal_buffer_level / 100);
      if ((rc->buffer_level > drop_mark) &&
          (rc->decimation_factor > 0)) {
        --rc->decimation_factor;
      } else if (rc->buffer_level <= drop_mark &&
          rc->decimation_factor == 0) {
        rc->decimation_factor = 1;
      }
      if (rc->decimation_factor > 0) {
        if (rc->decimation_count > 0) {
          --rc->decimation_count;
          return 1;
        } else {
          rc->decimation_count = rc->decimation_factor;
          return 0;
        }
      } else {
        rc->decimation_count = 0;
        return 0;
      }
    }
  }
}

static double get_rate_correction_factor(const VP9_COMP *cpi) {
  const RATE_CONTROL *const rc = &cpi->rc;

  if (cpi->common.frame_type == KEY_FRAME) {
    return rc->rate_correction_factors[KF_STD];
  } else if (cpi->oxcf.pass == 2) {
    RATE_FACTOR_LEVEL rf_lvl =
      cpi->twopass.gf_group.rf_level[cpi->twopass.gf_group.index];
    return rc->rate_correction_factors[rf_lvl];
  } else {
    if ((cpi->refresh_alt_ref_frame || cpi->refresh_golden_frame) &&
        !rc->is_src_frame_alt_ref &&
        !(cpi->use_svc && cpi->oxcf.rc_mode == VPX_CBR))
      return rc->rate_correction_factors[GF_ARF_STD];
    else
      return rc->rate_correction_factors[INTER_NORMAL];
  }
}

static void set_rate_correction_factor(VP9_COMP *cpi, double factor) {
  RATE_CONTROL *const rc = &cpi->rc;

  if (cpi->common.frame_type == KEY_FRAME) {
    rc->rate_correction_factors[KF_STD] = factor;
  } else if (cpi->oxcf.pass == 2) {
    RATE_FACTOR_LEVEL rf_lvl =
      cpi->twopass.gf_group.rf_level[cpi->twopass.gf_group.index];
    rc->rate_correction_factors[rf_lvl] = factor;
  } else {
    if ((cpi->refresh_alt_ref_frame || cpi->refresh_golden_frame) &&
        !rc->is_src_frame_alt_ref &&
        !(cpi->use_svc && cpi->oxcf.rc_mode == VPX_CBR))
      rc->rate_correction_factors[GF_ARF_STD] = factor;
    else
      rc->rate_correction_factors[INTER_NORMAL] = factor;
  }
}

void vp9_rc_update_rate_correction_factors(VP9_COMP *cpi, int damp_var) {
  const VP9_COMMON *const cm = &cpi->common;
  int correction_factor = 100;
  double rate_correction_factor = get_rate_correction_factor(cpi);
  double adjustment_limit;

  int projected_size_based_on_q = 0;

  // Do not update the rate factors for arf overlay frames.
  if (cpi->rc.is_src_frame_alt_ref)
    return;

  // Clear down mmx registers to allow floating point in what follows
  vp9_clear_system_state();

  // Work out how big we would have expected the frame to be at this Q given
  // the current correction factor.
  // Stay in double to avoid int overflow when values are large
  projected_size_based_on_q = estimate_bits_at_q(cm->frame_type,
                                                 cm->base_qindex, cm->MBs,
                                                 rate_correction_factor,
                                                 cm->bit_depth);
  // Work out a size correction factor.
  if (projected_size_based_on_q > FRAME_OVERHEAD_BITS)
    correction_factor = (100 * cpi->rc.projected_frame_size) /
                            projected_size_based_on_q;

  // More heavily damped adjustment used if we have been oscillating either side
  // of target.
  switch (damp_var) {
    case 0:
      adjustment_limit = 0.75;
      break;
    case 1:
      adjustment_limit = 0.375;
      break;
    case 2:
    default:
      adjustment_limit = 0.25;
      break;
  }

  if (correction_factor > 102) {
    // We are not already at the worst allowable quality
    correction_factor = (int)(100 + ((correction_factor - 100) *
                                  adjustment_limit));
    rate_correction_factor = (rate_correction_factor * correction_factor) / 100;

    // Keep rate_correction_factor within limits
    if (rate_correction_factor > MAX_BPB_FACTOR)
      rate_correction_factor = MAX_BPB_FACTOR;
  } else if (correction_factor < 99) {
    // We are not already at the best allowable quality
    correction_factor = (int)(100 - ((100 - correction_factor) *
                                  adjustment_limit));
    rate_correction_factor = (rate_correction_factor * correction_factor) / 100;

    // Keep rate_correction_factor within limits
    if (rate_correction_factor < MIN_BPB_FACTOR)
      rate_correction_factor = MIN_BPB_FACTOR;
  }

  set_rate_correction_factor(cpi, rate_correction_factor);
}


int vp9_rc_regulate_q(const VP9_COMP *cpi, int target_bits_per_frame,
                      int active_best_quality, int active_worst_quality) {
  const VP9_COMMON *const cm = &cpi->common;
  int q = active_worst_quality;
  int last_error = INT_MAX;
  int i, target_bits_per_mb;
  const double correction_factor = get_rate_correction_factor(cpi);

  // Calculate required scaling factor based on target frame size and size of
  // frame produced using previous Q.
  target_bits_per_mb =
      ((uint64_t)target_bits_per_frame << BPER_MB_NORMBITS) / cm->MBs;

  i = active_best_quality;

  do {
    const int bits_per_mb_at_this_q = (int)vp9_rc_bits_per_mb(cm->frame_type, i,
<<<<<<< HEAD
                                                             correction_factor,
                                                             cm->bit_depth);
=======
                                                              correction_factor,
                                                              cm->bit_depth);
>>>>>>> e59c053e

    if (bits_per_mb_at_this_q <= target_bits_per_mb) {
      if ((target_bits_per_mb - bits_per_mb_at_this_q) <= last_error)
        q = i;
      else
        q = i - 1;

      break;
    } else {
      last_error = bits_per_mb_at_this_q - target_bits_per_mb;
    }
  } while (++i <= active_worst_quality);

  return q;
}

static int get_active_quality(int q, int gfu_boost, int low, int high,
                              int *low_motion_minq, int *high_motion_minq) {
  if (gfu_boost > high) {
    return low_motion_minq[q];
  } else if (gfu_boost < low) {
    return high_motion_minq[q];
  } else {
    const int gap = high - low;
    const int offset = high - gfu_boost;
    const int qdiff = high_motion_minq[q] - low_motion_minq[q];
    const int adjustment = ((offset * qdiff) + (gap >> 1)) / gap;
    return low_motion_minq[q] + adjustment;
  }
}

static int get_kf_active_quality(const RATE_CONTROL *const rc, int q,
                                 vpx_bit_depth_t bit_depth) {
  int *kf_low_motion_minq;
  int *kf_high_motion_minq;
  ASSIGN_MINQ_TABLE(bit_depth, kf_low_motion_minq);
  ASSIGN_MINQ_TABLE(bit_depth, kf_high_motion_minq);
  return get_active_quality(q, rc->kf_boost, kf_low, kf_high,
                            kf_low_motion_minq, kf_high_motion_minq);
}

static int get_gf_active_quality(const RATE_CONTROL *const rc, int q,
                                 vpx_bit_depth_t bit_depth) {
  int *arfgf_low_motion_minq;
  int *arfgf_high_motion_minq;
  ASSIGN_MINQ_TABLE(bit_depth, arfgf_low_motion_minq);
  ASSIGN_MINQ_TABLE(bit_depth, arfgf_high_motion_minq);
  return get_active_quality(q, rc->gfu_boost, gf_low, gf_high,
                            arfgf_low_motion_minq, arfgf_high_motion_minq);
}

static int calc_active_worst_quality_one_pass_vbr(const VP9_COMP *cpi) {
  const RATE_CONTROL *const rc = &cpi->rc;
  const unsigned int curr_frame = cpi->common.current_video_frame;
  int active_worst_quality;

  if (cpi->common.frame_type == KEY_FRAME) {
    active_worst_quality = curr_frame == 0 ? rc->worst_quality
                                           : rc->last_q[KEY_FRAME] * 2;
  } else {
    if (!rc->is_src_frame_alt_ref &&
        (cpi->refresh_golden_frame || cpi->refresh_alt_ref_frame)) {
      active_worst_quality =  curr_frame == 1 ? rc->last_q[KEY_FRAME] * 5 / 4
                                              : rc->last_q[INTER_FRAME];
    } else {
      active_worst_quality = curr_frame == 1 ? rc->last_q[KEY_FRAME] * 2
                                             : rc->last_q[INTER_FRAME] * 2;
    }
  }
  return MIN(active_worst_quality, rc->worst_quality);
}

// Adjust active_worst_quality level based on buffer level.
static int calc_active_worst_quality_one_pass_cbr(const VP9_COMP *cpi) {
  // Adjust active_worst_quality: If buffer is above the optimal/target level,
  // bring active_worst_quality down depending on fullness of buffer.
  // If buffer is below the optimal level, let the active_worst_quality go from
  // ambient Q (at buffer = optimal level) to worst_quality level
  // (at buffer = critical level).
  const VP9_COMMON *const cm = &cpi->common;
  const RATE_CONTROL *rc = &cpi->rc;
  // Buffer level below which we push active_worst to worst_quality.
  int64_t critical_level = rc->optimal_buffer_level >> 2;
  int64_t buff_lvl_step = 0;
  int adjustment = 0;
  int active_worst_quality;
  if (cm->frame_type == KEY_FRAME)
    return rc->worst_quality * 4 / 5;
  if (cm->current_video_frame > 1)
    active_worst_quality = MIN(rc->worst_quality,
                               rc->avg_frame_qindex[INTER_FRAME] * 5 / 4);
  else
    active_worst_quality = MIN(rc->worst_quality,
                               rc->avg_frame_qindex[KEY_FRAME] * 3 / 2);
  if (rc->buffer_level > rc->optimal_buffer_level) {
    // Adjust down.
    // Maximum limit for down adjustment, ~30%.
    int max_adjustment_down = active_worst_quality / 3;
    if (max_adjustment_down) {
      buff_lvl_step = ((rc->maximum_buffer_size -
                        rc->optimal_buffer_level) / max_adjustment_down);
      if (buff_lvl_step)
        adjustment = (int)((rc->buffer_level - rc->optimal_buffer_level) /
                            buff_lvl_step);
      active_worst_quality -= adjustment;
    }
  } else if (rc->buffer_level > critical_level) {
    // Adjust up from ambient Q.
    if (critical_level) {
      buff_lvl_step = (rc->optimal_buffer_level - critical_level);
      if (buff_lvl_step) {
        adjustment =
            (int)((rc->worst_quality - rc->avg_frame_qindex[INTER_FRAME]) *
                  (rc->optimal_buffer_level - rc->buffer_level) /
                  buff_lvl_step);
      }
      active_worst_quality = rc->avg_frame_qindex[INTER_FRAME] + adjustment;
    }
  } else {
    // Set to worst_quality if buffer is below critical level.
    active_worst_quality = rc->worst_quality;
  }
  return active_worst_quality;
}

static int rc_pick_q_and_bounds_one_pass_cbr(const VP9_COMP *cpi,
                                             int *bottom_index,
                                             int *top_index) {
  const VP9_COMMON *const cm = &cpi->common;
  const RATE_CONTROL *const rc = &cpi->rc;
  int active_best_quality;
  int active_worst_quality = calc_active_worst_quality_one_pass_cbr(cpi);
  int q;
  int *rtc_minq;
  ASSIGN_MINQ_TABLE(cm->bit_depth, rtc_minq);

  if (frame_is_intra_only(cm)) {
    active_best_quality = rc->best_quality;
    // Handle the special case for key frames forced when we have reached
    // the maximum key frame interval. Here force the Q to a range
    // based on the ambient Q to reduce the risk of popping.
    if (rc->this_key_frame_forced) {
      int qindex = rc->last_boosted_qindex;
      double last_boosted_q = vp9_convert_qindex_to_q(qindex, cm->bit_depth);
      int delta_qindex = vp9_compute_qdelta(rc, last_boosted_q,
                                            (last_boosted_q * 0.75),
                                            cm->bit_depth);
      active_best_quality = MAX(qindex + delta_qindex, rc->best_quality);
    } else if (cm->current_video_frame > 0) {
      // not first frame of one pass and kf_boost is set
      double q_adj_factor = 1.0;
      double q_val;

      active_best_quality =
          get_kf_active_quality(rc, rc->avg_frame_qindex[KEY_FRAME],
                                cm->bit_depth);

      // Allow somewhat lower kf minq with small image formats.
      if ((cm->width * cm->height) <= (352 * 288)) {
        q_adj_factor -= 0.25;
      }

      // Convert the adjustment factor to a qindex delta
      // on active_best_quality.
      q_val = vp9_convert_qindex_to_q(active_best_quality, cm->bit_depth);
      active_best_quality += vp9_compute_qdelta(rc, q_val,
                                                q_val * q_adj_factor,
                                                cm->bit_depth);
    }
  } else if (!rc->is_src_frame_alt_ref &&
             !cpi->use_svc &&
             (cpi->refresh_golden_frame || cpi->refresh_alt_ref_frame)) {
    // Use the lower of active_worst_quality and recent
    // average Q as basis for GF/ARF best Q limit unless last frame was
    // a key frame.
    if (rc->frames_since_key > 1 &&
        rc->avg_frame_qindex[INTER_FRAME] < active_worst_quality) {
      q = rc->avg_frame_qindex[INTER_FRAME];
    } else {
      q = active_worst_quality;
    }
    active_best_quality = get_gf_active_quality(rc, q, cm->bit_depth);
  } else {
    // Use the lower of active_worst_quality and recent/average Q.
    if (cm->current_video_frame > 1) {
      if (rc->avg_frame_qindex[INTER_FRAME] < active_worst_quality)
        active_best_quality = rtc_minq[rc->avg_frame_qindex[INTER_FRAME]];
      else
        active_best_quality = rtc_minq[active_worst_quality];
    } else {
      if (rc->avg_frame_qindex[KEY_FRAME] < active_worst_quality)
        active_best_quality = rtc_minq[rc->avg_frame_qindex[KEY_FRAME]];
      else
        active_best_quality = rtc_minq[active_worst_quality];
    }
  }

  // Clip the active best and worst quality values to limits
  active_best_quality = clamp(active_best_quality,
                              rc->best_quality, rc->worst_quality);
  active_worst_quality = clamp(active_worst_quality,
                               active_best_quality, rc->worst_quality);

  *top_index = active_worst_quality;
  *bottom_index = active_best_quality;

#if LIMIT_QRANGE_FOR_ALTREF_AND_KEY
  // Limit Q range for the adaptive loop.
  if (cm->frame_type == KEY_FRAME &&
      !rc->this_key_frame_forced  &&
      !(cm->current_video_frame == 0)) {
    int qdelta = 0;
    vp9_clear_system_state();
    qdelta = vp9_compute_qdelta_by_rate(&cpi->rc, cm->frame_type,
                                        active_worst_quality, 2.0,
                                        cm->bit_depth);
    *top_index = active_worst_quality + qdelta;
    *top_index = (*top_index > *bottom_index) ? *top_index : *bottom_index;
  }
#endif

  // Special case code to try and match quality with forced key frames
  if (cm->frame_type == KEY_FRAME && rc->this_key_frame_forced) {
    q = rc->last_boosted_qindex;
  } else {
    q = vp9_rc_regulate_q(cpi, rc->this_frame_target,
                          active_best_quality, active_worst_quality);
    if (q > *top_index) {
      // Special case when we are targeting the max allowed rate
      if (rc->this_frame_target >= rc->max_frame_bandwidth)
        *top_index = q;
      else
        q = *top_index;
    }
  }
  assert(*top_index <= rc->worst_quality &&
         *top_index >= rc->best_quality);
  assert(*bottom_index <= rc->worst_quality &&
         *bottom_index >= rc->best_quality);
  assert(q <= rc->worst_quality && q >= rc->best_quality);
  return q;
}

static int get_active_cq_level(const RATE_CONTROL *rc,
                               const VP9EncoderConfig *const oxcf) {
  static const double cq_adjust_threshold = 0.5;
  int active_cq_level = oxcf->cq_level;
  if (oxcf->rc_mode == VPX_CQ &&
      rc->total_target_bits > 0) {
    const double x = (double)rc->total_actual_bits / rc->total_target_bits;
    if (x < cq_adjust_threshold) {
      active_cq_level = (int)(active_cq_level * x / cq_adjust_threshold);
    }
  }
  return active_cq_level;
}

static int rc_pick_q_and_bounds_one_pass_vbr(const VP9_COMP *cpi,
                                             int *bottom_index,
                                             int *top_index) {
  const VP9_COMMON *const cm = &cpi->common;
  const RATE_CONTROL *const rc = &cpi->rc;
  const VP9EncoderConfig *const oxcf = &cpi->oxcf;
  const int cq_level = get_active_cq_level(rc, oxcf);
  int active_best_quality;
  int active_worst_quality = calc_active_worst_quality_one_pass_vbr(cpi);
  int q;
  int *inter_minq;
  ASSIGN_MINQ_TABLE(cm->bit_depth, inter_minq);
<<<<<<< HEAD

=======
>>>>>>> e59c053e

  if (frame_is_intra_only(cm)) {

    // Handle the special case for key frames forced when we have reached
    // the maximum key frame interval. Here force the Q to a range
    // based on the ambient Q to reduce the risk of popping.
    if (rc->this_key_frame_forced) {
      int qindex = rc->last_boosted_qindex;
      double last_boosted_q = vp9_convert_qindex_to_q(qindex, cm->bit_depth);
      int delta_qindex = vp9_compute_qdelta(rc, last_boosted_q,
                                            last_boosted_q * 0.75,
                                            cm->bit_depth);
      active_best_quality = MAX(qindex + delta_qindex, rc->best_quality);
    } else {
      // not first frame of one pass and kf_boost is set
      double q_adj_factor = 1.0;
      double q_val;

      active_best_quality =
          get_kf_active_quality(rc, rc->avg_frame_qindex[KEY_FRAME],
                                cm->bit_depth);

      // Allow somewhat lower kf minq with small image formats.
      if ((cm->width * cm->height) <= (352 * 288)) {
        q_adj_factor -= 0.25;
      }

      // Convert the adjustment factor to a qindex delta
      // on active_best_quality.
      q_val = vp9_convert_qindex_to_q(active_best_quality, cm->bit_depth);
      active_best_quality += vp9_compute_qdelta(rc, q_val,
                                                q_val * q_adj_factor,
                                                cm->bit_depth);
    }
  } else if (!rc->is_src_frame_alt_ref &&
             (cpi->refresh_golden_frame || cpi->refresh_alt_ref_frame)) {
    // Use the lower of active_worst_quality and recent
    // average Q as basis for GF/ARF best Q limit unless last frame was
    // a key frame.
    if (rc->frames_since_key > 1 &&
        rc->avg_frame_qindex[INTER_FRAME] < active_worst_quality) {
      q = rc->avg_frame_qindex[INTER_FRAME];
    } else {
      q = rc->avg_frame_qindex[KEY_FRAME];
    }
    // For constrained quality dont allow Q less than the cq level
    if (oxcf->rc_mode == VPX_CQ) {
      if (q < cq_level)
        q = cq_level;

      active_best_quality = get_gf_active_quality(rc, q, cm->bit_depth);

      // Constrained quality use slightly lower active best.
      active_best_quality = active_best_quality * 15 / 16;

    } else if (oxcf->rc_mode == VPX_Q) {
      if (!cpi->refresh_alt_ref_frame) {
        active_best_quality = cq_level;
      } else {
        active_best_quality = get_gf_active_quality(rc, q, cm->bit_depth);
      }
    } else {
      active_best_quality = get_gf_active_quality(rc, q, cm->bit_depth);
    }
  } else {
    if (oxcf->rc_mode == VPX_Q) {
      active_best_quality = cq_level;
    } else {
      // Use the lower of active_worst_quality and recent/average Q.
      if (cm->current_video_frame > 1)
        active_best_quality = inter_minq[rc->avg_frame_qindex[INTER_FRAME]];
      else
        active_best_quality = inter_minq[rc->avg_frame_qindex[KEY_FRAME]];
      // For the constrained quality mode we don't want
      // q to fall below the cq level.
      if ((oxcf->rc_mode == VPX_CQ) &&
          (active_best_quality < cq_level)) {
        active_best_quality = cq_level;
      }
    }
  }

  // Clip the active best and worst quality values to limits
  active_best_quality = clamp(active_best_quality,
                              rc->best_quality, rc->worst_quality);
  active_worst_quality = clamp(active_worst_quality,
                               active_best_quality, rc->worst_quality);

  *top_index = active_worst_quality;
  *bottom_index = active_best_quality;

#if LIMIT_QRANGE_FOR_ALTREF_AND_KEY
  {
    int qdelta = 0;
    vp9_clear_system_state();

    // Limit Q range for the adaptive loop.
    if (cm->frame_type == KEY_FRAME &&
        !rc->this_key_frame_forced &&
        !(cm->current_video_frame == 0)) {
      qdelta = vp9_compute_qdelta_by_rate(&cpi->rc, cm->frame_type,
                                          active_worst_quality, 2.0,
                                          cm->bit_depth);
    } else if (!rc->is_src_frame_alt_ref &&
               (cpi->refresh_golden_frame || cpi->refresh_alt_ref_frame)) {
      qdelta = vp9_compute_qdelta_by_rate(&cpi->rc, cm->frame_type,
                                          active_worst_quality, 1.75,
                                          cm->bit_depth);
    }
    *top_index = active_worst_quality + qdelta;
    *top_index = (*top_index > *bottom_index) ? *top_index : *bottom_index;
  }
#endif

  if (oxcf->rc_mode == VPX_Q) {
    q = active_best_quality;
  // Special case code to try and match quality with forced key frames
  } else if ((cm->frame_type == KEY_FRAME) && rc->this_key_frame_forced) {
    q = rc->last_boosted_qindex;
  } else {
    q = vp9_rc_regulate_q(cpi, rc->this_frame_target,
                          active_best_quality, active_worst_quality);
    if (q > *top_index) {
      // Special case when we are targeting the max allowed rate
      if (rc->this_frame_target >= rc->max_frame_bandwidth)
        *top_index = q;
      else
        q = *top_index;
    }
  }

  assert(*top_index <= rc->worst_quality &&
         *top_index >= rc->best_quality);
  assert(*bottom_index <= rc->worst_quality &&
         *bottom_index >= rc->best_quality);
  assert(q <= rc->worst_quality && q >= rc->best_quality);
  return q;
}

#define STATIC_MOTION_THRESH 95
static int rc_pick_q_and_bounds_two_pass(const VP9_COMP *cpi,
                                         int *bottom_index,
                                         int *top_index) {
  const VP9_COMMON *const cm = &cpi->common;
  const RATE_CONTROL *const rc = &cpi->rc;
  const VP9EncoderConfig *const oxcf = &cpi->oxcf;
  const int cq_level = get_active_cq_level(rc, oxcf);
  int active_best_quality;
  int active_worst_quality = cpi->twopass.active_worst_quality;
  int q;
  int *inter_minq;
  ASSIGN_MINQ_TABLE(cm->bit_depth, inter_minq);

  if (frame_is_intra_only(cm) || vp9_is_upper_layer_key_frame(cpi)) {
    // Handle the special case for key frames forced when we have reached
    // the maximum key frame interval. Here force the Q to a range
    // based on the ambient Q to reduce the risk of popping.
    if (rc->this_key_frame_forced) {
<<<<<<< HEAD
      int qindex = rc->last_boosted_qindex;
      double last_boosted_q = vp9_convert_qindex_to_q(qindex, cm->bit_depth);
      int delta_qindex = vp9_compute_qdelta(rc, last_boosted_q,
                                            last_boosted_q * 0.75,
                                            cm->bit_depth);
      active_best_quality = MAX(qindex + delta_qindex, rc->best_quality);
=======
      double last_boosted_q;
      int delta_qindex;
      int qindex;

      if (cpi->twopass.last_kfgroup_zeromotion_pct >= STATIC_MOTION_THRESH) {
        qindex = MIN(rc->last_kf_qindex, rc->last_boosted_qindex);
        active_best_quality = qindex;
        last_boosted_q = vp9_convert_qindex_to_q(qindex, cm->bit_depth);
        delta_qindex = vp9_compute_qdelta(rc, last_boosted_q,
                                              last_boosted_q * 1.25,
                                              cm->bit_depth);
        active_worst_quality = MIN(qindex + delta_qindex, active_worst_quality);

      } else {
        qindex = rc->last_boosted_qindex;
        last_boosted_q = vp9_convert_qindex_to_q(qindex, cm->bit_depth);
        delta_qindex = vp9_compute_qdelta(rc, last_boosted_q,
                                              last_boosted_q * 0.75,
                                              cm->bit_depth);
        active_best_quality = MAX(qindex + delta_qindex, rc->best_quality);
      }
>>>>>>> e59c053e
    } else {
      // Not forced keyframe.
      double q_adj_factor = 1.0;
      double q_val;
      // Baseline value derived from cpi->active_worst_quality and kf boost.
      active_best_quality = get_kf_active_quality(rc, active_worst_quality,
                                                  cm->bit_depth);

      // Allow somewhat lower kf minq with small image formats.
      if ((cm->width * cm->height) <= (352 * 288)) {
        q_adj_factor -= 0.25;
      }

      // Make a further adjustment based on the kf zero motion measure.
      q_adj_factor += 0.05 - (0.001 * (double)cpi->twopass.kf_zeromotion_pct);

      // Convert the adjustment factor to a qindex delta
      // on active_best_quality.
      q_val = vp9_convert_qindex_to_q(active_best_quality, cm->bit_depth);
      active_best_quality += vp9_compute_qdelta(rc, q_val,
                                                q_val * q_adj_factor,
                                                cm->bit_depth);
    }
  } else if (!rc->is_src_frame_alt_ref &&
             (cpi->refresh_golden_frame || cpi->refresh_alt_ref_frame)) {
    // Use the lower of active_worst_quality and recent
    // average Q as basis for GF/ARF best Q limit unless last frame was
    // a key frame.
    if (rc->frames_since_key > 1 &&
        rc->avg_frame_qindex[INTER_FRAME] < active_worst_quality) {
      q = rc->avg_frame_qindex[INTER_FRAME];
    } else {
      q = active_worst_quality;
    }
    // For constrained quality dont allow Q less than the cq level
    if (oxcf->rc_mode == VPX_CQ) {
      if (q < cq_level)
        q = cq_level;

      active_best_quality = get_gf_active_quality(rc, q, cm->bit_depth);

      // Constrained quality use slightly lower active best.
      active_best_quality = active_best_quality * 15 / 16;

    } else if (oxcf->rc_mode == VPX_Q) {
      if (!cpi->refresh_alt_ref_frame) {
        active_best_quality = cq_level;
      } else {
        active_best_quality = get_gf_active_quality(rc, q, cm->bit_depth);
      }
    } else {
      active_best_quality = get_gf_active_quality(rc, q, cm->bit_depth);
    }
  } else {
    if (oxcf->rc_mode == VPX_Q) {
      active_best_quality = cq_level;
    } else {
      active_best_quality = inter_minq[active_worst_quality];

      // For the constrained quality mode we don't want
      // q to fall below the cq level.
      if ((oxcf->rc_mode == VPX_CQ) &&
          (active_best_quality < cq_level)) {
        active_best_quality = cq_level;
      }
    }
  }

  // Extenstion to max or min Q if undershoot or overshoot is outside
  // the permitted range.
  if ((cpi->oxcf.rc_mode == VPX_VBR) &&
      (cpi->twopass.gf_zeromotion_pct < VLOW_MOTION_THRESHOLD)) {
    if (frame_is_intra_only(cm) ||
        (!rc->is_src_frame_alt_ref &&
         (cpi->refresh_golden_frame || cpi->refresh_alt_ref_frame))) {
      active_best_quality -= cpi->twopass.extend_minq;
      active_worst_quality += (cpi->twopass.extend_maxq / 2);
    } else {
      active_best_quality -= cpi->twopass.extend_minq / 2;
      active_worst_quality += cpi->twopass.extend_maxq;
    }
  }

#if LIMIT_QRANGE_FOR_ALTREF_AND_KEY
  vp9_clear_system_state();
  // Static forced key frames Q restrictions dealt with elsewhere.
  if (!((frame_is_intra_only(cm) || vp9_is_upper_layer_key_frame(cpi))) ||
      !rc->this_key_frame_forced ||
      (cpi->twopass.last_kfgroup_zeromotion_pct < STATIC_MOTION_THRESH)) {
    const GF_GROUP *const gf_group = &cpi->twopass.gf_group;
    const double rate_factor_deltas[RATE_FACTOR_LEVELS] = {
      1.00,  // INTER_NORMAL
      1.00,  // INTER_HIGH
      1.50,  // GF_ARF_LOW
      1.75,  // GF_ARF_STD
      2.00,  // KF_STD
    };
    const double rate_factor =
      rate_factor_deltas[gf_group->rf_level[gf_group->index]];
    int qdelta = vp9_compute_qdelta_by_rate(&cpi->rc, cm->frame_type,
                                            active_worst_quality, rate_factor,
                                            cm->bit_depth);
<<<<<<< HEAD
    *top_index = active_worst_quality + qdelta;
    *top_index = (*top_index > *bottom_index) ? *top_index : *bottom_index;
=======
    active_worst_quality = active_worst_quality + qdelta;
    active_worst_quality = MAX(active_worst_quality, active_best_quality);
>>>>>>> e59c053e
  }
#endif

  // Clip the active best and worst quality values to limits.
  active_best_quality = clamp(active_best_quality,
                              rc->best_quality, rc->worst_quality);
  active_worst_quality = clamp(active_worst_quality,
                               active_best_quality, rc->worst_quality);

  if (oxcf->rc_mode == VPX_Q) {
    q = active_best_quality;
  // Special case code to try and match quality with forced key frames.
  } else if ((frame_is_intra_only(cm) || vp9_is_upper_layer_key_frame(cpi)) &&
             rc->this_key_frame_forced) {
    // If static since last kf use better of last boosted and last kf q.
    if (cpi->twopass.last_kfgroup_zeromotion_pct >= STATIC_MOTION_THRESH) {
      q = MIN(rc->last_kf_qindex, rc->last_boosted_qindex);
    } else {
      q = rc->last_boosted_qindex;
    }
  } else {
    q = vp9_rc_regulate_q(cpi, rc->this_frame_target,
                          active_best_quality, active_worst_quality);
    if (q > active_worst_quality) {
      // Special case when we are targeting the max allowed rate.
      if (rc->this_frame_target >= rc->max_frame_bandwidth)
        active_worst_quality = q;
      else
        q = active_worst_quality;
    }
  }
  clamp(q, active_best_quality, active_worst_quality);

  *top_index = active_worst_quality;
  *bottom_index = active_best_quality;

  assert(*top_index <= rc->worst_quality &&
         *top_index >= rc->best_quality);
  assert(*bottom_index <= rc->worst_quality &&
         *bottom_index >= rc->best_quality);
  assert(q <= rc->worst_quality && q >= rc->best_quality);
  return q;
}

int vp9_rc_pick_q_and_bounds(const VP9_COMP *cpi,
                             int *bottom_index, int *top_index) {
  int q;
  if (cpi->oxcf.pass == 0) {
    if (cpi->oxcf.rc_mode == VPX_CBR)
      q = rc_pick_q_and_bounds_one_pass_cbr(cpi, bottom_index, top_index);
    else
      q = rc_pick_q_and_bounds_one_pass_vbr(cpi, bottom_index, top_index);
  } else {
    q = rc_pick_q_and_bounds_two_pass(cpi, bottom_index, top_index);
  }
  if (cpi->sf.use_nonrd_pick_mode) {
    if (cpi->sf.force_frame_boost == 1)
      q -= cpi->sf.max_delta_qindex;

    if (q < *bottom_index)
      *bottom_index = q;
    else if (q > *top_index)
      *top_index = q;
  }
  return q;
}

void vp9_rc_compute_frame_size_bounds(const VP9_COMP *cpi,
                                      int frame_target,
                                      int *frame_under_shoot_limit,
                                      int *frame_over_shoot_limit) {
  if (cpi->oxcf.rc_mode == VPX_Q) {
    *frame_under_shoot_limit = 0;
    *frame_over_shoot_limit  = INT_MAX;
  } else {
    // For very small rate targets where the fractional adjustment
    // may be tiny make sure there is at least a minimum range.
    const int tolerance = (cpi->sf.recode_tolerance * frame_target) / 100;
    *frame_under_shoot_limit = MAX(frame_target - tolerance - 200, 0);
    *frame_over_shoot_limit = MIN(frame_target + tolerance + 200,
                                  cpi->rc.max_frame_bandwidth);
  }
}

void vp9_rc_set_frame_target(VP9_COMP *cpi, int target) {
  const VP9_COMMON *const cm = &cpi->common;
  RATE_CONTROL *const rc = &cpi->rc;

  rc->this_frame_target = target;

  // Target rate per SB64 (including partial SB64s.
  rc->sb64_target_rate = ((int64_t)rc->this_frame_target * 64 * 64) /
                             (cm->width * cm->height);
}

static void update_alt_ref_frame_stats(VP9_COMP *cpi) {
  // this frame refreshes means next frames don't unless specified by user
  RATE_CONTROL *const rc = &cpi->rc;
  rc->frames_since_golden = 0;

  // Mark the alt ref as done (setting to 0 means no further alt refs pending).
  rc->source_alt_ref_pending = 0;

  // Set the alternate reference frame active flag
  rc->source_alt_ref_active = 1;
}

static void update_golden_frame_stats(VP9_COMP *cpi) {
  RATE_CONTROL *const rc = &cpi->rc;

  // Update the Golden frame usage counts.
  if (cpi->refresh_golden_frame) {
    // this frame refreshes means next frames don't unless specified by user
    rc->frames_since_golden = 0;

    if (cpi->oxcf.pass == 2) {
      if (!rc->source_alt_ref_pending &&
          cpi->twopass.gf_group.rf_level[0] == GF_ARF_STD)
      rc->source_alt_ref_active = 0;
    } else if (!rc->source_alt_ref_pending) {
      rc->source_alt_ref_active = 0;
    }

    // Decrement count down till next gf
    if (rc->frames_till_gf_update_due > 0)
      rc->frames_till_gf_update_due--;

  } else if (!cpi->refresh_alt_ref_frame) {
    // Decrement count down till next gf
    if (rc->frames_till_gf_update_due > 0)
      rc->frames_till_gf_update_due--;

    rc->frames_since_golden++;
  }
}

void vp9_rc_postencode_update(VP9_COMP *cpi, uint64_t bytes_used) {
  const VP9_COMMON *const cm = &cpi->common;
  const VP9EncoderConfig *const oxcf = &cpi->oxcf;
  RATE_CONTROL *const rc = &cpi->rc;
  const int qindex = cm->base_qindex;

  // Update rate control heuristics
  rc->projected_frame_size = (int)(bytes_used << 3);

  // Post encode loop adjustment of Q prediction.
  vp9_rc_update_rate_correction_factors(
      cpi, (cpi->sf.recode_loop >= ALLOW_RECODE_KFARFGF ||
            oxcf->rc_mode == VPX_CBR) ? 2 : 0);

  // Keep a record of last Q and ambient average Q.
  if (cm->frame_type == KEY_FRAME) {
    rc->last_q[KEY_FRAME] = qindex;
    rc->avg_frame_qindex[KEY_FRAME] =
        ROUND_POWER_OF_TWO(3 * rc->avg_frame_qindex[KEY_FRAME] + qindex, 2);
  } else {
    if (rc->is_src_frame_alt_ref ||
        !(cpi->refresh_golden_frame || cpi->refresh_alt_ref_frame) ||
        (cpi->use_svc && oxcf->rc_mode == VPX_CBR)) {
      rc->last_q[INTER_FRAME] = qindex;
      rc->avg_frame_qindex[INTER_FRAME] =
        ROUND_POWER_OF_TWO(3 * rc->avg_frame_qindex[INTER_FRAME] + qindex, 2);
      rc->ni_frames++;
      rc->tot_q += vp9_convert_qindex_to_q(qindex, cm->bit_depth);
      rc->avg_q = rc->tot_q / rc->ni_frames;
      // Calculate the average Q for normal inter frames (not key or GFU
      // frames).
      rc->ni_tot_qi += qindex;
      rc->ni_av_qi = rc->ni_tot_qi / rc->ni_frames;
    }
  }

  // Keep record of last boosted (KF/KF/ARF) Q value.
  // If the current frame is coded at a lower Q then we also update it.
  // If all mbs in this group are skipped only update if the Q value is
  // better than that already stored.
  // This is used to help set quality in forced key frames to reduce popping
  if ((qindex < rc->last_boosted_qindex) ||
      (((cm->frame_type == KEY_FRAME) || cpi->refresh_alt_ref_frame ||
        (cpi->refresh_golden_frame && !rc->is_src_frame_alt_ref)))) {
    rc->last_boosted_qindex = qindex;
  }
  if (cm->frame_type == KEY_FRAME)
    rc->last_kf_qindex = qindex;

  update_buffer_level(cpi, rc->projected_frame_size);

  // Rolling monitors of whether we are over or underspending used to help
  // regulate min and Max Q in two pass.
  if (cm->frame_type != KEY_FRAME) {
    rc->rolling_target_bits = ROUND_POWER_OF_TWO(
        rc->rolling_target_bits * 3 + rc->this_frame_target, 2);
    rc->rolling_actual_bits = ROUND_POWER_OF_TWO(
        rc->rolling_actual_bits * 3 + rc->projected_frame_size, 2);
    rc->long_rolling_target_bits = ROUND_POWER_OF_TWO(
        rc->long_rolling_target_bits * 31 + rc->this_frame_target, 5);
    rc->long_rolling_actual_bits = ROUND_POWER_OF_TWO(
        rc->long_rolling_actual_bits * 31 + rc->projected_frame_size, 5);
  }

  // Actual bits spent
  rc->total_actual_bits += rc->projected_frame_size;
  rc->total_target_bits += cm->show_frame ? rc->avg_frame_bandwidth : 0;

  rc->total_target_vs_actual = rc->total_actual_bits - rc->total_target_bits;

  if (is_altref_enabled(cpi) && cpi->refresh_alt_ref_frame &&
      (cm->frame_type != KEY_FRAME))
    // Update the alternate reference frame stats as appropriate.
    update_alt_ref_frame_stats(cpi);
  else
    // Update the Golden frame stats as appropriate.
    update_golden_frame_stats(cpi);

  if (cm->frame_type == KEY_FRAME)
    rc->frames_since_key = 0;
  if (cm->show_frame) {
    rc->frames_since_key++;
    rc->frames_to_key--;
  }
}

void vp9_rc_postencode_update_drop_frame(VP9_COMP *cpi) {
  // Update buffer level with zero size, update frame counters, and return.
  update_buffer_level(cpi, 0);
  cpi->common.last_frame_type = cpi->common.frame_type;
  cpi->rc.frames_since_key++;
  cpi->rc.frames_to_key--;
}

// Use this macro to turn on/off use of alt-refs in one-pass mode.
#define USE_ALTREF_FOR_ONE_PASS   1

static int calc_pframe_target_size_one_pass_vbr(const VP9_COMP *const cpi) {
  static const int af_ratio = 10;
  const RATE_CONTROL *const rc = &cpi->rc;
  int target;
#if USE_ALTREF_FOR_ONE_PASS
  target = (!rc->is_src_frame_alt_ref &&
            (cpi->refresh_golden_frame || cpi->refresh_alt_ref_frame)) ?
      (rc->avg_frame_bandwidth * rc->baseline_gf_interval * af_ratio) /
      (rc->baseline_gf_interval + af_ratio - 1) :
      (rc->avg_frame_bandwidth * rc->baseline_gf_interval) /
      (rc->baseline_gf_interval + af_ratio - 1);
#else
  target = rc->avg_frame_bandwidth;
#endif
  return vp9_rc_clamp_pframe_target_size(cpi, target);
}

static int calc_iframe_target_size_one_pass_vbr(const VP9_COMP *const cpi) {
  static const int kf_ratio = 25;
  const RATE_CONTROL *rc = &cpi->rc;
  const int target = rc->avg_frame_bandwidth * kf_ratio;
  return vp9_rc_clamp_iframe_target_size(cpi, target);
}

void vp9_rc_get_one_pass_vbr_params(VP9_COMP *cpi) {
  VP9_COMMON *const cm = &cpi->common;
  RATE_CONTROL *const rc = &cpi->rc;
  int target;
  // TODO(yaowu): replace the "auto_key && 0" below with proper decision logic.
  if (!cpi->refresh_alt_ref_frame &&
      (cm->current_video_frame == 0 ||
       (cpi->frame_flags & FRAMEFLAGS_KEY) ||
       rc->frames_to_key == 0 ||
       (cpi->oxcf.auto_key && 0))) {
    cm->frame_type = KEY_FRAME;
    rc->this_key_frame_forced = cm->current_video_frame != 0 &&
                                rc->frames_to_key == 0;
    rc->frames_to_key = cpi->oxcf.key_freq;
    rc->kf_boost = DEFAULT_KF_BOOST;
    rc->source_alt_ref_active = 0;
  } else {
    cm->frame_type = INTER_FRAME;
  }
  if (rc->frames_till_gf_update_due == 0) {
    rc->baseline_gf_interval = DEFAULT_GF_INTERVAL;
    rc->frames_till_gf_update_due = rc->baseline_gf_interval;
    // NOTE: frames_till_gf_update_due must be <= frames_to_key.
    if (rc->frames_till_gf_update_due > rc->frames_to_key)
      rc->frames_till_gf_update_due = rc->frames_to_key;
    cpi->refresh_golden_frame = 1;
    rc->source_alt_ref_pending = USE_ALTREF_FOR_ONE_PASS;
    rc->gfu_boost = DEFAULT_GF_BOOST;
  }
  if (cm->frame_type == KEY_FRAME)
    target = calc_iframe_target_size_one_pass_vbr(cpi);
  else
    target = calc_pframe_target_size_one_pass_vbr(cpi);
  vp9_rc_set_frame_target(cpi, target);
}

static int calc_pframe_target_size_one_pass_cbr(const VP9_COMP *cpi) {
  const VP9EncoderConfig *oxcf = &cpi->oxcf;
  const RATE_CONTROL *rc = &cpi->rc;
  const SVC *const svc = &cpi->svc;
  const int64_t diff = rc->optimal_buffer_level - rc->buffer_level;
  const int64_t one_pct_bits = 1 + rc->optimal_buffer_level / 100;
  int min_frame_target = MAX(rc->avg_frame_bandwidth >> 4, FRAME_OVERHEAD_BITS);
  int target = rc->avg_frame_bandwidth;
  if (svc->number_temporal_layers > 1 &&
      oxcf->rc_mode == VPX_CBR) {
    // Note that for layers, avg_frame_bandwidth is the cumulative
    // per-frame-bandwidth. For the target size of this frame, use the
    // layer average frame size (i.e., non-cumulative per-frame-bw).
    int current_temporal_layer = svc->temporal_layer_id;
    const LAYER_CONTEXT *lc = &svc->layer_context[current_temporal_layer];
    target = lc->avg_frame_size;
    min_frame_target = MAX(lc->avg_frame_size >> 4, FRAME_OVERHEAD_BITS);
  }
  if (diff > 0) {
    // Lower the target bandwidth for this frame.
    const int pct_low = (int)MIN(diff / one_pct_bits, oxcf->under_shoot_pct);
    target -= (target * pct_low) / 200;
  } else if (diff < 0) {
    // Increase the target bandwidth for this frame.
    const int pct_high = (int)MIN(-diff / one_pct_bits, oxcf->over_shoot_pct);
    target += (target * pct_high) / 200;
  }
  return MAX(min_frame_target, target);
}

static int calc_iframe_target_size_one_pass_cbr(const VP9_COMP *cpi) {
  const RATE_CONTROL *rc = &cpi->rc;
  const VP9EncoderConfig *oxcf = &cpi->oxcf;
  const SVC *const svc = &cpi->svc;
  int target;
  if (cpi->common.current_video_frame == 0) {
    target = ((rc->starting_buffer_level / 2) > INT_MAX)
      ? INT_MAX : (int)(rc->starting_buffer_level / 2);
  } else {
    int kf_boost = 32;
    double framerate = cpi->framerate;
    if (svc->number_temporal_layers > 1 &&
        oxcf->rc_mode == VPX_CBR) {
      // Use the layer framerate for temporal layers CBR mode.
      const LAYER_CONTEXT *lc = &svc->layer_context[svc->temporal_layer_id];
      framerate = lc->framerate;
    }
    kf_boost = MAX(kf_boost, (int)(2 * framerate - 16));
    if (rc->frames_since_key <  framerate / 2) {
      kf_boost = (int)(kf_boost * rc->frames_since_key /
                       (framerate / 2));
    }
    target = ((16 + kf_boost) * rc->avg_frame_bandwidth) >> 4;
  }
  return vp9_rc_clamp_iframe_target_size(cpi, target);
}

void vp9_rc_get_svc_params(VP9_COMP *cpi) {
  VP9_COMMON *const cm = &cpi->common;
  RATE_CONTROL *const rc = &cpi->rc;
  int target = rc->avg_frame_bandwidth;
  if ((cm->current_video_frame == 0) ||
      (cpi->frame_flags & FRAMEFLAGS_KEY) ||
      (cpi->oxcf.auto_key && (rc->frames_since_key %
          cpi->oxcf.key_freq == 0))) {
    cm->frame_type = KEY_FRAME;
    rc->source_alt_ref_active = 0;

    if (is_two_pass_svc(cpi)) {
      cpi->svc.layer_context[cpi->svc.spatial_layer_id].is_key_frame = 1;
      cpi->ref_frame_flags &=
          (~VP9_LAST_FLAG & ~VP9_GOLD_FLAG & ~VP9_ALT_FLAG);
    }

    if (cpi->oxcf.pass == 0 && cpi->oxcf.rc_mode == VPX_CBR) {
      target = calc_iframe_target_size_one_pass_cbr(cpi);
    }
  } else {
    cm->frame_type = INTER_FRAME;

    if (is_two_pass_svc(cpi)) {
      LAYER_CONTEXT *lc = &cpi->svc.layer_context[cpi->svc.spatial_layer_id];
      if (cpi->svc.spatial_layer_id == 0) {
        lc->is_key_frame = 0;
      } else {
        lc->is_key_frame = cpi->svc.layer_context[0].is_key_frame;
        if (lc->is_key_frame)
          cpi->ref_frame_flags &= (~VP9_LAST_FLAG);
      }
      cpi->ref_frame_flags &= (~VP9_ALT_FLAG);
    }

    if (cpi->oxcf.pass == 0 && cpi->oxcf.rc_mode == VPX_CBR) {
      target = calc_pframe_target_size_one_pass_cbr(cpi);
    }
  }
  vp9_rc_set_frame_target(cpi, target);
  rc->frames_till_gf_update_due = INT_MAX;
  rc->baseline_gf_interval = INT_MAX;
}

void vp9_rc_get_one_pass_cbr_params(VP9_COMP *cpi) {
  VP9_COMMON *const cm = &cpi->common;
  RATE_CONTROL *const rc = &cpi->rc;
  int target;
  // TODO(yaowu): replace the "auto_key && 0" below with proper decision logic.
  if ((cm->current_video_frame == 0 ||
      (cpi->frame_flags & FRAMEFLAGS_KEY) ||
      rc->frames_to_key == 0 ||
      (cpi->oxcf.auto_key && 0))) {
    cm->frame_type = KEY_FRAME;
    rc->this_key_frame_forced = cm->current_video_frame != 0 &&
                                rc->frames_to_key == 0;
    rc->frames_to_key = cpi->oxcf.key_freq;
    rc->kf_boost = DEFAULT_KF_BOOST;
    rc->source_alt_ref_active = 0;
    target = calc_iframe_target_size_one_pass_cbr(cpi);
  } else {
    cm->frame_type = INTER_FRAME;
    target = calc_pframe_target_size_one_pass_cbr(cpi);
  }
  vp9_rc_set_frame_target(cpi, target);
  // Don't use gf_update by default in CBR mode.
  rc->frames_till_gf_update_due = INT_MAX;
  rc->baseline_gf_interval = INT_MAX;
}

int vp9_compute_qdelta(const RATE_CONTROL *rc, double qstart, double qtarget,
                       vpx_bit_depth_t bit_depth) {
  int start_index = rc->worst_quality;
  int target_index = rc->worst_quality;
  int i;

  // Convert the average q value to an index.
  for (i = rc->best_quality; i < rc->worst_quality; ++i) {
    start_index = i;
    if (vp9_convert_qindex_to_q(i, bit_depth) >= qstart)
      break;
  }

  // Convert the q target to an index
  for (i = rc->best_quality; i < rc->worst_quality; ++i) {
    target_index = i;
    if (vp9_convert_qindex_to_q(i, bit_depth) >= qtarget)
      break;
  }

  return target_index - start_index;
}

int vp9_compute_qdelta_by_rate(const RATE_CONTROL *rc, FRAME_TYPE frame_type,
                               int qindex, double rate_target_ratio,
                               vpx_bit_depth_t bit_depth) {
  int target_index = rc->worst_quality;
  int i;

  // Look up the current projected bits per block for the base index
  const int base_bits_per_mb = vp9_rc_bits_per_mb(frame_type, qindex, 1.0,
                                                  bit_depth);

  // Find the target bits per mb based on the base value and given ratio.
  const int target_bits_per_mb = (int)(rate_target_ratio * base_bits_per_mb);

  // Convert the q target to an index
  for (i = rc->best_quality; i < rc->worst_quality; ++i) {
    target_index = i;
    if (vp9_rc_bits_per_mb(frame_type, i, 1.0, bit_depth) <= target_bits_per_mb)
      break;
  }

  return target_index - qindex;
}

void vp9_rc_set_gf_max_interval(const VP9_COMP *const cpi,
                                RATE_CONTROL *const rc) {
  const VP9EncoderConfig *const oxcf = &cpi->oxcf;
  // Set Maximum gf/arf interval
  rc->max_gf_interval = 16;

  // Extended interval for genuinely static scenes
  rc->static_scene_max_gf_interval = oxcf->key_freq >> 1;
  if (rc->static_scene_max_gf_interval > (MAX_LAG_BUFFERS * 2))
    rc->static_scene_max_gf_interval = MAX_LAG_BUFFERS * 2;

  if (is_altref_enabled(cpi)) {
    if (rc->static_scene_max_gf_interval > oxcf->lag_in_frames - 1)
      rc->static_scene_max_gf_interval = oxcf->lag_in_frames - 1;
  }

  if (rc->max_gf_interval > rc->static_scene_max_gf_interval)
    rc->max_gf_interval = rc->static_scene_max_gf_interval;
}

void vp9_rc_update_framerate(VP9_COMP *cpi) {
  const VP9_COMMON *const cm = &cpi->common;
  const VP9EncoderConfig *const oxcf = &cpi->oxcf;
  RATE_CONTROL *const rc = &cpi->rc;
  int vbr_max_bits;

  rc->avg_frame_bandwidth = (int)(oxcf->target_bandwidth / cpi->framerate);
  rc->min_frame_bandwidth = (int)(rc->avg_frame_bandwidth *
                                oxcf->two_pass_vbrmin_section / 100);

  rc->min_frame_bandwidth = MAX(rc->min_frame_bandwidth, FRAME_OVERHEAD_BITS);

  // A maximum bitrate for a frame is defined.
  // The baseline for this aligns with HW implementations that
  // can support decode of 1080P content up to a bitrate of MAX_MB_RATE bits
  // per 16x16 MB (averaged over a frame). However this limit is extended if
  // a very high rate is given on the command line or the the rate cannnot
  // be acheived because of a user specificed max q (e.g. when the user
  // specifies lossless encode.
  vbr_max_bits = (int)(((int64_t)rc->avg_frame_bandwidth *
                     oxcf->two_pass_vbrmax_section) / 100);
  rc->max_frame_bandwidth = MAX(MAX((cm->MBs * MAX_MB_RATE), MAXRATE_1080P),
                                    vbr_max_bits);

  vp9_rc_set_gf_max_interval(cpi, rc);
}<|MERGE_RESOLUTION|>--- conflicted
+++ resolved
@@ -15,8 +15,6 @@
 #include <stdlib.h>
 #include <string.h>
 
-#include "./vpx_config.h"
-
 #include "vpx_mem/vpx_mem.h"
 
 #include "vp9/common/vp9_alloccommon.h"
@@ -44,11 +42,7 @@
 
 #define FRAME_OVERHEAD_BITS 200
 
-<<<<<<< HEAD
-#if CONFIG_VP9_HIGH
-=======
 #if CONFIG_VP9_HIGHBITDEPTH
->>>>>>> e59c053e
 #define ASSIGN_MINQ_TABLE(bit_depth, name) \
   do { \
     switch (bit_depth) { \
@@ -70,10 +64,7 @@
 #else
 #define ASSIGN_MINQ_TABLE(bit_depth, name) \
   do { \
-<<<<<<< HEAD
-=======
     (void) bit_depth; \
->>>>>>> e59c053e
     name = name##_8; \
   } while (0)
 #endif
@@ -85,12 +76,8 @@
 static int arfgf_high_motion_minq_8[QINDEX_RANGE];
 static int inter_minq_8[QINDEX_RANGE];
 static int rtc_minq_8[QINDEX_RANGE];
-<<<<<<< HEAD
-#if CONFIG_VP9_HIGH
-=======
 
 #if CONFIG_VP9_HIGHBITDEPTH
->>>>>>> e59c053e
 static int kf_low_motion_minq_10[QINDEX_RANGE];
 static int kf_high_motion_minq_10[QINDEX_RANGE];
 static int arfgf_low_motion_minq_10[QINDEX_RANGE];
@@ -104,10 +91,7 @@
 static int inter_minq_12[QINDEX_RANGE];
 static int rtc_minq_12[QINDEX_RANGE];
 #endif
-<<<<<<< HEAD
-=======
-
->>>>>>> e59c053e
+
 static int gf_high = 2000;
 static int gf_low = 400;
 static int kf_high = 5000;
@@ -128,11 +112,7 @@
   if (minqtarget <= 2.0)
     return 0;
 
-<<<<<<< HEAD
-  for (i = 0; i < QINDEX_RANGE; i++)
-=======
   for (i = 0; i < QINDEX_RANGE; i++) {
->>>>>>> e59c053e
     if (minqtarget <= vp9_convert_qindex_to_q(i, bit_depth))
       return i;
   }
@@ -146,17 +126,10 @@
   int i;
   for (i = 0; i < QINDEX_RANGE; i++) {
     const double maxq = vp9_convert_qindex_to_q(i, bit_depth);
-<<<<<<< HEAD
-    kf_low_m[i] = get_minq_index(maxq, 0.000001, -0.0004, 0.125, bit_depth);
-    kf_high_m[i] = get_minq_index(maxq, 0.000002, -0.0012, 0.50, bit_depth);
-    arfgf_low[i] = get_minq_index(maxq, 0.0000015, -0.0009, 0.30, bit_depth);
-    arfgf_high[i] = get_minq_index(maxq, 0.0000021, -0.00125, 0.50, bit_depth);
-=======
     kf_low_m[i] = get_minq_index(maxq, 0.000001, -0.0004, 0.150, bit_depth);
     kf_high_m[i] = get_minq_index(maxq, 0.0000021, -0.00125, 0.55, bit_depth);
     arfgf_low[i] = get_minq_index(maxq, 0.0000015, -0.0009, 0.30, bit_depth);
     arfgf_high[i] = get_minq_index(maxq, 0.0000021, -0.00125, 0.55, bit_depth);
->>>>>>> e59c053e
     inter[i] = get_minq_index(maxq, 0.00000271, -0.00113, 0.90, bit_depth);
     rtc[i] = get_minq_index(maxq, 0.00000271, -0.00113, 0.70, bit_depth);
   }
@@ -166,11 +139,7 @@
   init_minq_luts(kf_low_motion_minq_8, kf_high_motion_minq_8,
                  arfgf_low_motion_minq_8, arfgf_high_motion_minq_8,
                  inter_minq_8, rtc_minq_8, VPX_BITS_8);
-<<<<<<< HEAD
-#if CONFIG_VP9_HIGH
-=======
 #if CONFIG_VP9_HIGHBITDEPTH
->>>>>>> e59c053e
   init_minq_luts(kf_low_motion_minq_10, kf_high_motion_minq_10,
                  arfgf_low_motion_minq_10, arfgf_high_motion_minq_10,
                  inter_minq_10, rtc_minq_10, VPX_BITS_10);
@@ -185,11 +154,7 @@
 // tables if and when things settle down in the experimental bitstream
 double vp9_convert_qindex_to_q(int qindex, vpx_bit_depth_t bit_depth) {
   // Convert the index to a real Q value (scaled down to match old Q values)
-<<<<<<< HEAD
-#if CONFIG_VP9_HIGH
-=======
 #if CONFIG_VP9_HIGHBITDEPTH
->>>>>>> e59c053e
   switch (bit_depth) {
     case VPX_BITS_8:
       return vp9_ac_quant(qindex, 0, bit_depth) / 4.0;
@@ -207,11 +172,6 @@
 }
 
 int vp9_rc_bits_per_mb(FRAME_TYPE frame_type, int qindex,
-<<<<<<< HEAD
-                       double correction_factor, vpx_bit_depth_t bit_depth) {
-  const double q = vp9_convert_qindex_to_q(qindex, bit_depth);
-  int enumerator = frame_type == KEY_FRAME ? 3300000 : 2250000;
-=======
                        double correction_factor,
                        vpx_bit_depth_t bit_depth) {
   const double q = vp9_convert_qindex_to_q(qindex, bit_depth);
@@ -220,7 +180,6 @@
   assert(correction_factor <= MAX_BPB_FACTOR &&
          correction_factor >= MIN_BPB_FACTOR);
 
->>>>>>> e59c053e
   // q based adjustment to baseline enumerator
   enumerator += (int)(enumerator * q) >> 12;
   return (int)(enumerator * correction_factor / q);
@@ -231,12 +190,8 @@
                               vpx_bit_depth_t bit_depth) {
   const int bpm = (int)(vp9_rc_bits_per_mb(frame_type, q, correction_factor,
                                            bit_depth));
-<<<<<<< HEAD
-  return ((uint64_t)bpm * mbs) >> BPER_MB_NORMBITS;
-=======
   return MAX(FRAME_OVERHEAD_BITS,
              (int)((uint64_t)bpm * mbs) >> BPER_MB_NORMBITS);
->>>>>>> e59c053e
 }
 
 int vp9_rc_clamp_pframe_target_size(const VP9_COMP *const cpi, int target) {
@@ -518,13 +473,8 @@
 
   do {
     const int bits_per_mb_at_this_q = (int)vp9_rc_bits_per_mb(cm->frame_type, i,
-<<<<<<< HEAD
-                                                             correction_factor,
-                                                             cm->bit_depth);
-=======
                                                               correction_factor,
                                                               cm->bit_depth);
->>>>>>> e59c053e
 
     if (bits_per_mb_at_this_q <= target_bits_per_mb) {
       if ((target_bits_per_mb - bits_per_mb_at_this_q) <= last_error)
@@ -794,10 +744,6 @@
   int q;
   int *inter_minq;
   ASSIGN_MINQ_TABLE(cm->bit_depth, inter_minq);
-<<<<<<< HEAD
-
-=======
->>>>>>> e59c053e
 
   if (frame_is_intra_only(cm)) {
 
@@ -956,14 +902,6 @@
     // the maximum key frame interval. Here force the Q to a range
     // based on the ambient Q to reduce the risk of popping.
     if (rc->this_key_frame_forced) {
-<<<<<<< HEAD
-      int qindex = rc->last_boosted_qindex;
-      double last_boosted_q = vp9_convert_qindex_to_q(qindex, cm->bit_depth);
-      int delta_qindex = vp9_compute_qdelta(rc, last_boosted_q,
-                                            last_boosted_q * 0.75,
-                                            cm->bit_depth);
-      active_best_quality = MAX(qindex + delta_qindex, rc->best_quality);
-=======
       double last_boosted_q;
       int delta_qindex;
       int qindex;
@@ -985,7 +923,6 @@
                                               cm->bit_depth);
         active_best_quality = MAX(qindex + delta_qindex, rc->best_quality);
       }
->>>>>>> e59c053e
     } else {
       // Not forced keyframe.
       double q_adj_factor = 1.0;
@@ -1088,13 +1025,8 @@
     int qdelta = vp9_compute_qdelta_by_rate(&cpi->rc, cm->frame_type,
                                             active_worst_quality, rate_factor,
                                             cm->bit_depth);
-<<<<<<< HEAD
-    *top_index = active_worst_quality + qdelta;
-    *top_index = (*top_index > *bottom_index) ? *top_index : *bottom_index;
-=======
     active_worst_quality = active_worst_quality + qdelta;
     active_worst_quality = MAX(active_worst_quality, active_best_quality);
->>>>>>> e59c053e
   }
 #endif
 
