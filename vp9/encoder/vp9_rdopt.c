--- conflicted
+++ resolved
@@ -447,29 +447,32 @@
 
   if (!is_inter_block(mbmi)) {
     vp9_encode_block_intra(x, plane, block, plane_bsize, tx_size, &mbmi->skip);
-<<<<<<< HEAD
-  else
-    vp9_xform_quant(x, plane, block, plane_bsize, tx_size);
 #if CONFIG_VP9_HIGH
-  if (xd->cur_buf->flags & YV12_FLAG_HIGH) {
-    dist_block(plane, block, tx_size, args, xd->bps);
-  } else {
-    dist_block(plane, block, tx_size, args, 8);
-  }
+    if (xd->cur_buf->flags & YV12_FLAG_HIGH) {
+      dist_block(plane, block, tx_size, args, xd->bps);
+    } else {
+      dist_block(plane, block, tx_size, args, 8);
+    }
 #else
-  dist_block(plane, block, tx_size, args);
+    dist_block(plane, block, tx_size, args);
 #endif
-=======
-    dist_block(plane, block, tx_size, args);
   } else {
     if (x->skip_txfm[plane] == 0) {
       // full forward transform and quantization
       vp9_xform_quant(x, plane, block, plane_bsize, tx_size);
+#if CONFIG_VP9_HIGH
+      if (xd->cur_buf->flags & YV12_FLAG_HIGH) {
+        dist_block(plane, block, tx_size, args, xd->bps);
+      } else {
+        dist_block(plane, block, tx_size, args, 8);
+      }
+#else
       dist_block(plane, block, tx_size, args);
+#endif
     } else if (x->skip_txfm[plane] == 2) {
       // compute DC coefficient
-      int16_t *const coeff   = BLOCK_OFFSET(x->plane[plane].coeff, block);
-      int16_t *const dqcoeff = BLOCK_OFFSET(xd->plane[plane].dqcoeff, block);
+      tran_low_t *const coeff   = BLOCK_OFFSET(x->plane[plane].coeff, block);
+      tran_low_t *const dqcoeff = BLOCK_OFFSET(xd->plane[plane].dqcoeff, block);
       vp9_xform_quant_dc(x, plane, block, plane_bsize, tx_size);
       args->sse  = x->bsse[plane] << 4;
       args->dist = args->sse;
@@ -484,7 +487,9 @@
     }
   }
 
->>>>>>> 2bfbe9a8
+
+
+
   rate_block(plane, block, plane_bsize, tx_size, args);
   rd1 = RDCOST(x->rdmult, x->rddiv, args->rate, args->dist);
   rd2 = RDCOST(x->rdmult, x->rddiv, 0, args->sse);
@@ -2325,12 +2330,26 @@
 
     // Calculate threshold according to dequant value.
     thresh_ac = (xd->plane[0].dequant[1] * xd->plane[0].dequant[1]) / 9;
+#if CONFIG_VP9_HIGH
+    if (xd->cur_buf->flags & YV12_FLAG_HIGH) {
+      const int shift = 2 * xd->bps - 16;
+      if (shift > 0)
+        thresh_ac = ROUND_POWER_OF_TWO(thresh_ac, shift);
+    }
+#endif
     thresh_ac = clamp(thresh_ac, min_thresh, max_thresh);
 
     // Adjust threshold according to partition size.
     thresh_ac >>= 8 - (b_width_log2(bsize) +
         b_height_log2(bsize));
     thresh_dc = (xd->plane[0].dequant[0] * xd->plane[0].dequant[0] >> 6);
+#if CONFIG_VP9_HIGH
+        if (xd->cur_buf->flags & YV12_FLAG_HIGH) {
+          const int shift = 2 * xd->bps - 16;
+          if (shift > 0)
+            thresh_dc = ROUND_POWER_OF_TWO(thresh_dc, shift);
+        }
+#endif
   } else {
     thresh_ac = 0;
     thresh_dc = 0;
@@ -2415,7 +2434,15 @@
   uint8_t *orig_dst[MAX_MB_PLANE];
   int orig_dst_stride[MAX_MB_PLANE];
   int rs = 0;
-<<<<<<< HEAD
+  INTERP_FILTER best_filter = SWITCHABLE;
+  int skip_txfm[MAX_MB_PLANE] = {0};
+  int64_t bsse[MAX_MB_PLANE] = {0};
+
+  int bsl = mi_width_log2_lookup[bsize];
+  int pred_filter_search = cpi->sf.cb_pred_filter_search ?
+      (((mi_row + mi_col) >> bsl) +
+       get_chessboard_index(cm->current_video_frame)) & 0x1 : 0;
+
 #if CONFIG_VP9_HIGH
   if (xd->cur_buf->flags & YV12_FLAG_HIGH) {
     tmp_buf = CONVERT_TO_BYTEPTR(tmp_buf16);
@@ -2423,15 +2450,6 @@
     tmp_buf = tmp_buf8;
   }
 #endif
-=======
-  INTERP_FILTER best_filter = SWITCHABLE;
-  int skip_txfm[MAX_MB_PLANE] = {0};
-  int64_t bsse[MAX_MB_PLANE] = {0};
-
-  int bsl = mi_width_log2_lookup[bsize];
-  int pred_filter_search = cpi->sf.cb_pred_filter_search ?
-      (((mi_row + mi_col) >> bsl) +
-       get_chessboard_index(cm->current_video_frame)) & 0x1 : 0;
 
   if (pred_filter_search) {
     INTERP_FILTER af = SWITCHABLE, lf = SWITCHABLE;
@@ -2443,7 +2461,6 @@
     if ((this_mode != NEWMV) || (af == lf))
       best_filter = af;
   }
->>>>>>> 2bfbe9a8
 
   if (is_comp_pred) {
     if (frame_mv[refs[0]].as_int == INVALID_MV ||
@@ -2639,101 +2656,9 @@
     *rate2 += vp9_get_switchable_rate(cpi);
 
   if (!is_comp_pred) {
-<<<<<<< HEAD
-    if (cpi->allow_encode_breakout) {
-      const BLOCK_SIZE y_size = get_plane_block_size(bsize, &xd->plane[0]);
-      const BLOCK_SIZE uv_size = get_plane_block_size(bsize, &xd->plane[1]);
-      unsigned int var, sse;
-      // Skipping threshold for ac.
-      unsigned int thresh_ac;
-      // Skipping threshold for dc
-      unsigned int thresh_dc;
-
-      var = cpi->fn_ptr[y_size].vf(x->plane[0].src.buf, x->plane[0].src.stride,
-                                   xd->plane[0].dst.buf,
-                                   xd->plane[0].dst.stride, &sse);
-
-      if (x->encode_breakout > 0) {
-        // Set a maximum for threshold to avoid big PSNR loss in low bitrate
-        // case. Use extreme low threshold for static frames to limit skipping.
-        const unsigned int max_thresh = (cpi->allow_encode_breakout ==
-                                        ENCODE_BREAKOUT_LIMITED) ? 128 : 36000;
-        // The encode_breakout input
-        const unsigned int min_thresh =
-            MIN(((unsigned int)x->encode_breakout << 4), max_thresh);
-
-        // Calculate threshold according to dequant value.
-        thresh_ac = (xd->plane[0].dequant[1] * xd->plane[0].dequant[1]) / 9;
-#if CONFIG_VP9_HIGH
-        if (xd->cur_buf->flags & YV12_FLAG_HIGH) {
-          const int shift = 2 * xd->bps - 16;
-          if (shift > 0)
-            thresh_ac = ROUND_POWER_OF_TWO(thresh_ac, shift);
-        }
-#endif
-        thresh_ac = clamp(thresh_ac, min_thresh, max_thresh);
-
-        // Adjust threshold according to partition size.
-        thresh_ac >>= 8 - (b_width_log2(bsize) +
-            b_height_log2(bsize));
-        thresh_dc = (xd->plane[0].dequant[0] * xd->plane[0].dequant[0] >> 6);
-#if CONFIG_VP9_HIGH
-        if (xd->cur_buf->flags & YV12_FLAG_HIGH) {
-          const int shift = 2 * xd->bps - 16;
-          if (shift > 0)
-            thresh_dc = ROUND_POWER_OF_TWO(thresh_dc, shift);
-        }
-#endif
-      } else {
-        thresh_ac = 0;
-        thresh_dc = 0;
-      }
-
-      // Y skipping condition checking
-      if (sse < thresh_ac || sse == 0) {
-        // dc skipping checking
-        if ((sse - var) < thresh_dc || sse == var) {
-          unsigned int sse_u, sse_v;
-          unsigned int var_u, var_v;
-
-          var_u = cpi->fn_ptr[uv_size].vf(x->plane[1].src.buf,
-                                          x->plane[1].src.stride,
-                                          xd->plane[1].dst.buf,
-                                          xd->plane[1].dst.stride, &sse_u);
-
-          // U skipping condition checking
-          if ((sse_u * 4 < thresh_ac || sse_u == 0) &&
-              (sse_u - var_u < thresh_dc || sse_u == var_u)) {
-            var_v = cpi->fn_ptr[uv_size].vf(x->plane[2].src.buf,
-                                            x->plane[2].src.stride,
-                                            xd->plane[2].dst.buf,
-                                            xd->plane[2].dst.stride, &sse_v);
-
-            // V skipping condition checking
-            if ((sse_v * 4 < thresh_ac || sse_v == 0) &&
-                (sse_v - var_v < thresh_dc || sse_v == var_v)) {
-              x->skip = 1;
-
-              // The cost of skip bit needs to be added.
-              *rate2 += vp9_cost_bit(vp9_get_skip_prob(cm, xd), 1);
-
-              // Scaling factor for SSE from spatial domain to frequency domain
-              // is 16. Adjust distortion accordingly.
-              *distortion_uv = (sse_u + sse_v) << 4;
-              *distortion = (sse << 4) + *distortion_uv;
-
-              *disable_skip = 1;
-              this_rd = RDCOST(x->rdmult, x->rddiv, *rate2, *distortion);
-            }
-          }
-        }
-      }
-    }
-=======
     if (cpi->allow_encode_breakout)
       rd_encode_breakout_test(cpi, x, bsize, rate2, distortion, distortion_uv,
                               disable_skip);
->>>>>>> 2bfbe9a8
   }
 
   vpx_memcpy(x->skip_txfm, skip_txfm, sizeof(skip_txfm));
