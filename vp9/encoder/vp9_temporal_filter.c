/*
 *  Copyright (c) 2010 The WebM project authors. All Rights Reserved.
 *
 *  Use of this source code is governed by a BSD-style license
 *  that can be found in the LICENSE file in the root of the source
 *  tree. An additional intellectual property rights grant can be found
 *  in the file PATENTS.  All contributing project authors may
 *  be found in the AUTHORS file in the root of the source tree.
 */

#include <math.h>
#include <limits.h>

#include "vp9/common/vp9_alloccommon.h"
#include "vp9/common/vp9_onyxc_int.h"
#include "vp9/common/vp9_quant_common.h"
#include "vp9/common/vp9_reconinter.h"
#include "vp9/common/vp9_systemdependent.h"
#include "vp9/encoder/vp9_extend.h"
#include "vp9/encoder/vp9_firstpass.h"
#include "vp9/encoder/vp9_mcomp.h"
#include "vp9/encoder/vp9_encoder.h"
#include "vp9/encoder/vp9_quantize.h"
#include "vp9/encoder/vp9_ratectrl.h"
#include "vp9/encoder/vp9_segmentation.h"
#include "vpx_mem/vpx_mem.h"
#include "vpx_ports/vpx_timer.h"
#include "vpx_scale/vpx_scale.h"

static int fixed_divide[512];

static void temporal_filter_predictors_mb_c(MACROBLOCKD *xd,
                                            uint8_t *y_mb_ptr,
                                            uint8_t *u_mb_ptr,
                                            uint8_t *v_mb_ptr,
                                            int stride,
                                            int uv_block_size,
                                            int mv_row,
                                            int mv_col,
                                            uint8_t *pred,
                                            struct scale_factors *scale,
                                            int x, int y) {
  const int which_mv = 0;
  const MV mv = { mv_row, mv_col };
  const InterpKernel *const kernel =
    vp9_get_interp_kernel(xd->mi[0]->mbmi.interp_filter);

  enum mv_precision mv_precision_uv;
  int uv_stride;
  if (uv_block_size == 8) {
    uv_stride = (stride + 1) >> 1;
    mv_precision_uv = MV_PRECISION_Q4;
  } else {
    uv_stride = stride;
    mv_precision_uv = MV_PRECISION_Q3;
  }

#if CONFIG_VP9_HIGH
  if (xd->cur_buf->flags & YV12_FLAG_HIGH) {
     vp9_high_build_inter_predictor(y_mb_ptr, stride,
                            &pred[0], 16,
                            &mv,
                            scale,
                            16, 16,
                            which_mv,
                            kernel, MV_PRECISION_Q3, x, y, xd->bps);

    vp9_high_build_inter_predictor(u_mb_ptr, uv_stride,
                              &pred[256], uv_block_size,
                              &mv,
                              scale,
                              uv_block_size, uv_block_size,
                              which_mv,
                              kernel, mv_precision_uv, x, y, xd->bps);

    vp9_high_build_inter_predictor(v_mb_ptr, uv_stride,
                              &pred[512], uv_block_size,
                              &mv,
                              scale,
                              uv_block_size, uv_block_size,
                              which_mv,
                              kernel, mv_precision_uv, x, y, xd->bps);
    return;
  }
#endif

  vp9_build_inter_predictor(y_mb_ptr, stride,
                            &pred[0], 16,
                            &mv,
                            scale,
                            16, 16,
                            which_mv,
                            kernel, MV_PRECISION_Q3, x, y);

  vp9_build_inter_predictor(u_mb_ptr, uv_stride,
                            &pred[256], uv_block_size,
                            &mv,
                            scale,
                            uv_block_size, uv_block_size,
                            which_mv,
                            kernel, mv_precision_uv, x, y);

  vp9_build_inter_predictor(v_mb_ptr, uv_stride,
                            &pred[512], uv_block_size,
                            &mv,
                            scale,
                            uv_block_size, uv_block_size,
                            which_mv,
                            kernel, mv_precision_uv, x, y);
}

void vp9_temporal_filter_init() {
  int i;

  fixed_divide[0] = 0;
  for (i = 1; i < 512; ++i)
    fixed_divide[i] = 0x80000 / i;
}

void vp9_temporal_filter_apply_c(uint8_t *frame1,
                                 unsigned int stride,
                                 uint8_t *frame2,
                                 unsigned int block_size,
                                 int strength,
                                 int filter_weight,
                                 unsigned int *accumulator,
                                 uint16_t *count) {
  unsigned int i, j, k;
  int modifier;
  int byte = 0;
  const int rounding = strength > 0 ? 1 << (strength - 1) : 0;
<<<<<<< HEAD

  for (i = 0, k = 0; i < block_size; i++) {
    for (j = 0; j < block_size; j++, k++) {
      int src_byte = frame1[byte];
      int pixel_value = *frame2++;

      modifier   = src_byte - pixel_value;
      // This is an integer approximation of:
      // float coeff = (3.0 * modifer * modifier) / pow(2, strength);
      // modifier =  (int)roundf(coeff > 16 ? 0 : 16-coeff);
      modifier  *= modifier;
      modifier  *= 3;
      modifier  += rounding;
      modifier >>= strength;

      if (modifier > 16)
        modifier = 16;

      modifier = 16 - modifier;
      modifier *= filter_weight;

      count[k] += modifier;
      accumulator[k] += modifier * pixel_value;

      byte++;
    }

    byte += stride - block_size;
  }
}

#if CONFIG_VP9_HIGH
void vp9_high_temporal_filter_apply_c(uint8_t *frame1_8,
                                 unsigned int stride,
                                 uint8_t *frame2_8,
                                 unsigned int block_size,
                                 int strength,
                                 int filter_weight,
                                 unsigned int *accumulator,
                                 uint16_t *count) {
  uint16_t *frame1 = CONVERT_TO_SHORTPTR(frame1_8);
  uint16_t *frame2 = CONVERT_TO_SHORTPTR(frame2_8);
  unsigned int i, j, k;
  int modifier;
  int byte = 0;
  const int rounding = strength > 0 ? 1 << (strength - 1) : 0;
=======
>>>>>>> 9e7b09bc

  for (i = 0, k = 0; i < block_size; i++) {
    for (j = 0; j < block_size; j++, k++) {
      int src_byte = frame1[byte];
      int pixel_value = *frame2++;

      modifier   = src_byte - pixel_value;
      // This is an integer approximation of:
      // float coeff = (3.0 * modifer * modifier) / pow(2, strength);
      // modifier =  (int)roundf(coeff > 16 ? 0 : 16-coeff);
      modifier  *= modifier;
      modifier  *= 3;
      modifier  += rounding;
      modifier >>= strength;

      if (modifier > 16)
        modifier = 16;

      modifier = 16 - modifier;
      modifier *= filter_weight;

      count[k] += modifier;
      accumulator[k] += modifier * pixel_value;

      byte++;
    }

    byte += stride - block_size;
  }
}
#endif

static int temporal_filter_find_matching_mb_c(VP9_COMP *cpi,
                                              uint8_t *arf_frame_buf,
                                              uint8_t *frame_ptr_buf,
                                              int stride) {
  MACROBLOCK *x = &cpi->mb;
  MACROBLOCKD* const xd = &x->e_mbd;
  int step_param;
  int sadpb = x->sadperbit16;
  int bestsme = INT_MAX;
  int distortion;
  unsigned int sse;

  MV best_ref_mv1 = {0, 0};
  MV best_ref_mv1_full; /* full-pixel value of best_ref_mv1 */
  MV *ref_mv = &x->e_mbd.mi[0]->bmi[0].as_mv[0].as_mv;

  // Save input state
  struct buf_2d src = x->plane[0].src;
  struct buf_2d pre = xd->plane[0].pre[0];

  best_ref_mv1_full.col = best_ref_mv1.col >> 3;
  best_ref_mv1_full.row = best_ref_mv1.row >> 3;

  // Setup frame pointers
  x->plane[0].src.buf = arf_frame_buf;
  x->plane[0].src.stride = stride;
  xd->plane[0].pre[0].buf = frame_ptr_buf;
  xd->plane[0].pre[0].stride = stride;

  step_param = cpi->sf.reduce_first_step_size + (cpi->oxcf.speed > 5 ? 1 : 0);
  step_param = MIN(step_param, cpi->sf.max_step_search_steps - 2);

  // Ignore mv costing by sending NULL pointer instead of cost arrays
  vp9_hex_search(x, &best_ref_mv1_full, step_param, sadpb, 1,
                 &cpi->fn_ptr[BLOCK_16X16], 0, &best_ref_mv1, ref_mv);

  // Ignore mv costing by sending NULL pointer instead of cost array
  bestsme = cpi->find_fractional_mv_step(x, ref_mv,
                                         &best_ref_mv1,
                                         cpi->common.allow_high_precision_mv,
                                         x->errorperbit,
                                         &cpi->fn_ptr[BLOCK_16X16],
                                         0, cpi->sf.subpel_iters_per_step,
                                         NULL, NULL,
                                         &distortion, &sse);

  // Restore input state
  x->plane[0].src = src;
  xd->plane[0].pre[0] = pre;

  return bestsme;
}

static void temporal_filter_iterate_c(VP9_COMP *cpi,
                                      int frame_count,
                                      int alt_ref_index,
                                      int strength,
                                      struct scale_factors *scale) {
  int byte;
  int frame;
  int mb_col, mb_row;
  unsigned int filter_weight;
  int mb_cols = cpi->common.mb_cols;
  int mb_rows = cpi->common.mb_rows;
  int mb_y_offset = 0;
  int mb_uv_offset = 0;
  DECLARE_ALIGNED_ARRAY(16, unsigned int, accumulator, 16 * 16 * 3);
  DECLARE_ALIGNED_ARRAY(16, uint16_t, count, 16 * 16 * 3);
  MACROBLOCKD *mbd = &cpi->mb.e_mbd;
  YV12_BUFFER_CONFIG *f = cpi->frames[alt_ref_index];
  uint8_t *dst1, *dst2;
#if CONFIG_VP9_HIGH
  DECLARE_ALIGNED_ARRAY(16, uint16_t,  predictor16, 16 * 16 * 3);
  DECLARE_ALIGNED_ARRAY(16, uint8_t,  predictor8, 16 * 16 * 3);
  uint8_t *predictor;
#else
  DECLARE_ALIGNED_ARRAY(16, uint8_t,  predictor, 16 * 16 * 3);
#endif
  const int mb_uv_height = 16 >> mbd->plane[1].subsampling_y;

  // Save input state
  uint8_t* input_buffer[MAX_MB_PLANE];
  int i;

#if CONFIG_VP9_HIGH
  if (mbd->cur_buf->flags & YV12_FLAG_HIGH) {
    predictor = CONVERT_TO_BYTEPTR(predictor16);
  } else {
    predictor = predictor8;
  }
#endif

  // TODO(aconverse): Add 4:2:2 support
  assert(mbd->plane[1].subsampling_x == mbd->plane[1].subsampling_y);

  for (i = 0; i < MAX_MB_PLANE; i++)
    input_buffer[i] = mbd->plane[i].pre[0].buf;

  for (mb_row = 0; mb_row < mb_rows; mb_row++) {
    // Source frames are extended to 16 pixels. This is different than
    //  L/A/G reference frames that have a border of 32 (VP9ENCBORDERINPIXELS)
    // A 6/8 tap filter is used for motion search.  This requires 2 pixels
    //  before and 3 pixels after.  So the largest Y mv on a border would
    //  then be 16 - VP9_INTERP_EXTEND. The UV blocks are half the size of the
    //  Y and therefore only extended by 8.  The largest mv that a UV block
    //  can support is 8 - VP9_INTERP_EXTEND.  A UV mv is half of a Y mv.
    //  (16 - VP9_INTERP_EXTEND) >> 1 which is greater than
    //  8 - VP9_INTERP_EXTEND.
    // To keep the mv in play for both Y and UV planes the max that it
    //  can be on a border is therefore 16 - (2*VP9_INTERP_EXTEND+1).
    cpi->mb.mv_row_min = -((mb_row * 16) + (17 - 2 * VP9_INTERP_EXTEND));
    cpi->mb.mv_row_max = ((cpi->common.mb_rows - 1 - mb_row) * 16)
                         + (17 - 2 * VP9_INTERP_EXTEND);

    for (mb_col = 0; mb_col < mb_cols; mb_col++) {
      int i, j, k;
      int stride;

      vpx_memset(accumulator, 0, 16 * 16 * 3 * sizeof(accumulator[0]));
      vpx_memset(count, 0, 16 * 16 * 3 * sizeof(count[0]));

      cpi->mb.mv_col_min = -((mb_col * 16) + (17 - 2 * VP9_INTERP_EXTEND));
      cpi->mb.mv_col_max = ((cpi->common.mb_cols - 1 - mb_col) * 16)
                           + (17 - 2 * VP9_INTERP_EXTEND);

      for (frame = 0; frame < frame_count; frame++) {
        const int thresh_low  = 10000;
        const int thresh_high = 20000;

        if (cpi->frames[frame] == NULL)
          continue;

        mbd->mi[0]->bmi[0].as_mv[0].as_mv.row = 0;
        mbd->mi[0]->bmi[0].as_mv[0].as_mv.col = 0;

        if (frame == alt_ref_index) {
          filter_weight = 2;
        } else {
          // Find best match in this frame by MC
          int err = temporal_filter_find_matching_mb_c(cpi,
              cpi->frames[alt_ref_index]->y_buffer + mb_y_offset,
              cpi->frames[frame]->y_buffer + mb_y_offset,
              cpi->frames[frame]->y_stride);

          // Assign higher weight to matching MB if it's error
          // score is lower. If not applying MC default behavior
          // is to weight all MBs equal.
          filter_weight = err < thresh_low
                          ? 2 : err < thresh_high ? 1 : 0;
        }

        if (filter_weight != 0) {
          // Construct the predictors
          temporal_filter_predictors_mb_c(mbd,
              cpi->frames[frame]->y_buffer + mb_y_offset,
              cpi->frames[frame]->u_buffer + mb_uv_offset,
              cpi->frames[frame]->v_buffer + mb_uv_offset,
              cpi->frames[frame]->y_stride,
              mb_uv_height,
              mbd->mi[0]->bmi[0].as_mv[0].as_mv.row,
              mbd->mi[0]->bmi[0].as_mv[0].as_mv.col,
              predictor, scale,
              mb_col * 16, mb_row * 16);

#if CONFIG_VP9_HIGH
          if (mbd->cur_buf->flags & YV12_FLAG_HIGH) {
            // Apply the filter (YUV)
            vp9_high_temporal_filter_apply(f->y_buffer + mb_y_offset,
                                           f->y_stride,
                                           predictor, 16, strength,
                                           filter_weight,
                                           accumulator, count);

            vp9_high_temporal_filter_apply(f->u_buffer + mb_uv_offset,
                                           f->uv_stride,
                                           predictor + 256, mb_uv_height,
                                           strength,
                                           filter_weight, accumulator + 256,
                                           count + 256);

            vp9_high_temporal_filter_apply(f->v_buffer + mb_uv_offset,
                                           f->uv_stride,
                                           predictor + 512, mb_uv_height,
                                           strength, filter_weight,
                                           accumulator + 512, count + 512);
          } else {
            // Apply the filter (YUV)
            vp9_temporal_filter_apply(f->y_buffer + mb_y_offset, f->y_stride,
                                      predictor, 16, strength, filter_weight,
                                      accumulator, count);

            vp9_temporal_filter_apply(f->u_buffer + mb_uv_offset, f->uv_stride,
                                      predictor + 256, mb_uv_height, strength,
                                      filter_weight, accumulator + 256,
                                      count + 256);

            vp9_temporal_filter_apply(f->v_buffer + mb_uv_offset, f->uv_stride,
                                      predictor + 512, mb_uv_height, strength,
                                      filter_weight, accumulator + 512,
                                      count + 512);
          }
#else
          // Apply the filter (YUV)
          vp9_temporal_filter_apply(f->y_buffer + mb_y_offset, f->y_stride,
                                    predictor, 16, strength, filter_weight,
                                    accumulator, count);

          vp9_temporal_filter_apply(f->u_buffer + mb_uv_offset, f->uv_stride,
                                    predictor + 256, mb_uv_height, strength,
                                    filter_weight, accumulator + 256,
                                    count + 256);

          vp9_temporal_filter_apply(f->v_buffer + mb_uv_offset, f->uv_stride,
                                    predictor + 512, mb_uv_height, strength,
                                    filter_weight, accumulator + 512,
                                    count + 512);
#endif
        }
      }

#if CONFIG_VP9_HIGH
      if (mbd->cur_buf->flags & YV12_FLAG_HIGH) {
        uint16_t *dst1_16;
        uint16_t *dst2_16;
        // Normalize filter output to produce AltRef frame
        dst1 = cpi->alt_ref_buffer.y_buffer;
        dst1_16 = CONVERT_TO_SHORTPTR(dst1);
        stride = cpi->alt_ref_buffer.y_stride;
        byte = mb_y_offset;
        for (i = 0, k = 0; i < 16; i++) {
          for (j = 0; j < 16; j++, k++) {
            unsigned int pval = accumulator[k] + (count[k] >> 1);
            pval *= cpi->fixed_divide[count[k]];
            pval >>= 19;

            dst1_16[byte] = (uint16_t)pval;

            // move to next pixel
            byte++;
          }

          byte += stride - 16;
        }

        dst1 = cpi->alt_ref_buffer.u_buffer;
        dst2 = cpi->alt_ref_buffer.v_buffer;
        dst1_16 = CONVERT_TO_SHORTPTR(dst1);
        dst2_16 = CONVERT_TO_SHORTPTR(dst2);
        stride = cpi->alt_ref_buffer.uv_stride;
        byte = mb_uv_offset;
        for (i = 0, k = 256; i < mb_uv_height; i++) {
          for (j = 0; j < mb_uv_height; j++, k++) {
            int m = k + 256;

            // U
            unsigned int pval = accumulator[k] + (count[k] >> 1);
            pval *= cpi->fixed_divide[count[k]];
            pval >>= 19;
            dst1_16[byte] = (uint16_t)pval;

            // V
            pval = accumulator[m] + (count[m] >> 1);
            pval *= cpi->fixed_divide[count[m]];
            pval >>= 19;
            dst2_16[byte] = (uint16_t)pval;

            // move to next pixel
            byte++;
          }

          byte += stride - mb_uv_height;
        }
      } else {
        // Normalize filter output to produce AltRef frame
        dst1 = cpi->alt_ref_buffer.y_buffer;
        stride = cpi->alt_ref_buffer.y_stride;
        byte = mb_y_offset;
        for (i = 0, k = 0; i < 16; i++) {
          for (j = 0; j < 16; j++, k++) {
            unsigned int pval = accumulator[k] + (count[k] >> 1);
            pval *= cpi->fixed_divide[count[k]];
            pval >>= 19;

            dst1[byte] = (uint8_t)pval;

            // move to next pixel
            byte++;
          }

          byte += stride - 16;
        }

        dst1 = cpi->alt_ref_buffer.u_buffer;
        dst2 = cpi->alt_ref_buffer.v_buffer;
        stride = cpi->alt_ref_buffer.uv_stride;
        byte = mb_uv_offset;
        for (i = 0, k = 256; i < mb_uv_height; i++) {
          for (j = 0; j < mb_uv_height; j++, k++) {
            int m = k + 256;

            // U
            unsigned int pval = accumulator[k] + (count[k] >> 1);
            pval *= cpi->fixed_divide[count[k]];
            pval >>= 19;
            dst1[byte] = (uint8_t)pval;

            // V
            pval = accumulator[m] + (count[m] >> 1);
            pval *= cpi->fixed_divide[count[m]];
            pval >>= 19;
            dst2[byte] = (uint8_t)pval;

            // move to next pixel
            byte++;
          }

          byte += stride - mb_uv_height;
        }
      }
#else
      // Normalize filter output to produce AltRef frame
      dst1 = cpi->alt_ref_buffer.y_buffer;
      stride = cpi->alt_ref_buffer.y_stride;
      byte = mb_y_offset;
      for (i = 0, k = 0; i < 16; i++) {
        for (j = 0; j < 16; j++, k++) {
          unsigned int pval = accumulator[k] + (count[k] >> 1);
          pval *= fixed_divide[count[k]];
          pval >>= 19;

          dst1[byte] = (uint8_t)pval;

          // move to next pixel
          byte++;
        }
        byte += stride - 16;
      }

      dst1 = cpi->alt_ref_buffer.u_buffer;
      dst2 = cpi->alt_ref_buffer.v_buffer;
      stride = cpi->alt_ref_buffer.uv_stride;
      byte = mb_uv_offset;
      for (i = 0, k = 256; i < mb_uv_height; i++) {
        for (j = 0; j < mb_uv_height; j++, k++) {
          int m = k + 256;

          // U
          unsigned int pval = accumulator[k] + (count[k] >> 1);
          pval *= fixed_divide[count[k]];
          pval >>= 19;
          dst1[byte] = (uint8_t)pval;

          // V
          pval = accumulator[m] + (count[m] >> 1);
          pval *= fixed_divide[count[m]];
          pval >>= 19;
          dst2[byte] = (uint8_t)pval;

          // move to next pixel
          byte++;
        }
        byte += stride - mb_uv_height;
      }
#endif
      mb_y_offset += 16;
      mb_uv_offset += mb_uv_height;
    }
    mb_y_offset += 16 * (f->y_stride - mb_cols);
    mb_uv_offset += mb_uv_height * (f->uv_stride - mb_cols);
  }

  // Restore input state
  for (i = 0; i < MAX_MB_PLANE; i++)
    mbd->plane[i].pre[0].buf = input_buffer[i];
}

void vp9_temporal_filter_prepare(VP9_COMP *cpi, int distance) {
  VP9_COMMON *const cm = &cpi->common;
  int frame = 0;
  int frames_to_blur_backward = 0;
  int frames_to_blur_forward = 0;
  int frames_to_blur = 0;
  int start_frame = 0;
  int strength = cpi->active_arnr_strength;
  int blur_type = cpi->oxcf.arnr_type;
  int max_frames = cpi->active_arnr_frames;
  const int num_frames_backward = distance;
  const int num_frames_forward = vp9_lookahead_depth(cpi->lookahead)
                               - (num_frames_backward + 1);
  struct scale_factors sf;

  switch (blur_type) {
    case 1:
      // Backward Blur
      frames_to_blur_backward = num_frames_backward;

      if (frames_to_blur_backward >= max_frames)
        frames_to_blur_backward = max_frames - 1;

      frames_to_blur = frames_to_blur_backward + 1;
      break;

    case 2:
      // Forward Blur
      frames_to_blur_forward = num_frames_forward;

      if (frames_to_blur_forward >= max_frames)
        frames_to_blur_forward = max_frames - 1;

      frames_to_blur = frames_to_blur_forward + 1;
      break;

    case 3:
    default:
      // Center Blur
      frames_to_blur_forward = num_frames_forward;
      frames_to_blur_backward = num_frames_backward;

      if (frames_to_blur_forward > frames_to_blur_backward)
        frames_to_blur_forward = frames_to_blur_backward;

      if (frames_to_blur_backward > frames_to_blur_forward)
        frames_to_blur_backward = frames_to_blur_forward;

      // When max_frames is even we have 1 more frame backward than forward
      if (frames_to_blur_forward > (max_frames - 1) / 2)
        frames_to_blur_forward = ((max_frames - 1) / 2);

      if (frames_to_blur_backward > (max_frames / 2))
        frames_to_blur_backward = (max_frames / 2);

      frames_to_blur = frames_to_blur_backward + frames_to_blur_forward + 1;
      break;
  }

  start_frame = distance + frames_to_blur_forward;

#ifdef DEBUGFWG
  // DEBUG FWG
  printf(
      "max:%d FBCK:%d FFWD:%d ftb:%d ftbbck:%d ftbfwd:%d sei:%d lasei:%d "
      "start:%d",
      max_frames, num_frames_backward, num_frames_forward, frames_to_blur,
      frames_to_blur_backward, frames_to_blur_forward, cpi->source_encode_index,
      cpi->last_alt_ref_sei, start_frame);
#endif

  // Setup scaling factors. Scaling on each of the arnr frames is not supported
  vp9_setup_scale_factors_for_frame(&sf,
      get_frame_new_buffer(cm)->y_crop_width,
      get_frame_new_buffer(cm)->y_crop_height,
#if CONFIG_VP9_HIGH
      cm->width, cm->height, cm->use_high);
#else
      cm->width, cm->height);
#endif

  // Setup frame pointers, NULL indicates frame not included in filter
  vp9_zero(cpi->frames);
  for (frame = 0; frame < frames_to_blur; frame++) {
    int which_buffer = start_frame - frame;
    struct lookahead_entry *buf = vp9_lookahead_peek(cpi->lookahead,
                                                     which_buffer);
    cpi->frames[frames_to_blur - 1 - frame] = &buf->img;
  }

  temporal_filter_iterate_c(cpi, frames_to_blur, frames_to_blur_backward,
                            strength, &sf);
}

void vp9_configure_arnr_filter(VP9_COMP *cpi,
                               const unsigned int frames_to_arnr,
                               const int group_boost) {
  int half_gf_int;
  int frames_after_arf;
  int frames_bwd = cpi->oxcf.arnr_max_frames - 1;
  int frames_fwd = cpi->oxcf.arnr_max_frames - 1;
  int q;

  // Define the arnr filter width for this group of frames. We only
  // filter frames that lie within a distance of half the GF interval
  // from the ARF frame. We also have to trap cases where the filter
  // extends beyond the end of the lookahead buffer.
  // Note: frames_to_arnr parameter is the offset of the arnr
  // frame from the current frame.
  half_gf_int = cpi->rc.baseline_gf_interval >> 1;
  frames_after_arf = vp9_lookahead_depth(cpi->lookahead)
      - frames_to_arnr - 1;

  switch (cpi->oxcf.arnr_type) {
    case 1:  // Backward filter
      frames_fwd = 0;
      if (frames_bwd > half_gf_int)
        frames_bwd = half_gf_int;
      break;

    case 2:  // Forward filter
      if (frames_fwd > half_gf_int)
        frames_fwd = half_gf_int;
      if (frames_fwd > frames_after_arf)
        frames_fwd = frames_after_arf;
      frames_bwd = 0;
      break;

    case 3:  // Centered filter
    default:
      frames_fwd >>= 1;
      if (frames_fwd > frames_after_arf)
        frames_fwd = frames_after_arf;
      if (frames_fwd > half_gf_int)
        frames_fwd = half_gf_int;

      frames_bwd = frames_fwd;

      // For even length filter there is one more frame backward
      // than forward: e.g. len=6 ==> bbbAff, len=7 ==> bbbAfff.
      if (frames_bwd < half_gf_int)
        frames_bwd += (cpi->oxcf.arnr_max_frames + 1) & 0x1;
      break;
  }

  cpi->active_arnr_frames = frames_bwd + 1 + frames_fwd;

  // Adjust the strength based on active max q
  if (cpi->common.current_video_frame > 1)
    q = ((int)vp9_convert_qindex_to_q(
        cpi->rc.avg_frame_qindex[INTER_FRAME]));
  else
    q = ((int)vp9_convert_qindex_to_q(
        cpi->rc.avg_frame_qindex[KEY_FRAME]));
  if (q > 16) {
    cpi->active_arnr_strength = cpi->oxcf.arnr_strength;
  } else {
    cpi->active_arnr_strength = cpi->oxcf.arnr_strength - ((16 - q) / 2);
    if (cpi->active_arnr_strength < 0)
      cpi->active_arnr_strength = 0;
  }

  // Adjust number of frames in filter and strength based on gf boost level.
  if (cpi->active_arnr_frames > (group_boost / 150)) {
    cpi->active_arnr_frames = (group_boost / 150);
    cpi->active_arnr_frames += !(cpi->active_arnr_frames & 1);
  }
  if (cpi->active_arnr_strength > (group_boost / 300)) {
    cpi->active_arnr_strength = (group_boost / 300);
  }
}<|MERGE_RESOLUTION|>--- conflicted
+++ resolved
@@ -129,7 +129,6 @@
   int modifier;
   int byte = 0;
   const int rounding = strength > 0 ? 1 << (strength - 1) : 0;
-<<<<<<< HEAD
 
   for (i = 0, k = 0; i < block_size; i++) {
     for (j = 0; j < block_size; j++, k++) {
@@ -176,8 +175,6 @@
   int modifier;
   int byte = 0;
   const int rounding = strength > 0 ? 1 << (strength - 1) : 0;
-=======
->>>>>>> 9e7b09bc
 
   for (i = 0, k = 0; i < block_size; i++) {
     for (j = 0; j < block_size; j++, k++) {
@@ -442,7 +439,7 @@
         for (i = 0, k = 0; i < 16; i++) {
           for (j = 0; j < 16; j++, k++) {
             unsigned int pval = accumulator[k] + (count[k] >> 1);
-            pval *= cpi->fixed_divide[count[k]];
+            pval *= fixed_divide[count[k]];
             pval >>= 19;
 
             dst1_16[byte] = (uint16_t)pval;
@@ -466,13 +463,13 @@
 
             // U
             unsigned int pval = accumulator[k] + (count[k] >> 1);
-            pval *= cpi->fixed_divide[count[k]];
+            pval *= fixed_divide[count[k]];
             pval >>= 19;
             dst1_16[byte] = (uint16_t)pval;
 
             // V
             pval = accumulator[m] + (count[m] >> 1);
-            pval *= cpi->fixed_divide[count[m]];
+            pval *= fixed_divide[count[m]];
             pval >>= 19;
             dst2_16[byte] = (uint16_t)pval;
 
@@ -490,7 +487,7 @@
         for (i = 0, k = 0; i < 16; i++) {
           for (j = 0; j < 16; j++, k++) {
             unsigned int pval = accumulator[k] + (count[k] >> 1);
-            pval *= cpi->fixed_divide[count[k]];
+            pval *= fixed_divide[count[k]];
             pval >>= 19;
 
             dst1[byte] = (uint8_t)pval;
@@ -512,13 +509,13 @@
 
             // U
             unsigned int pval = accumulator[k] + (count[k] >> 1);
-            pval *= cpi->fixed_divide[count[k]];
+            pval *= fixed_divide[count[k]];
             pval >>= 19;
             dst1[byte] = (uint8_t)pval;
 
             // V
             pval = accumulator[m] + (count[m] >> 1);
-            pval *= cpi->fixed_divide[count[m]];
+            pval *= fixed_divide[count[m]];
             pval >>= 19;
             dst2[byte] = (uint8_t)pval;
 
