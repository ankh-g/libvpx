--- conflicted
+++ resolved
@@ -26,11 +26,7 @@
 
 typedef struct {
   int16_t token;
-<<<<<<< HEAD
-#if CONFIG_VP9_HIGH && CONFIG_HIGH_QUANT
-=======
 #if CONFIG_VP9_HIGHBITDEPTH
->>>>>>> e59c053e
   int32_t extra;
 #else
   int16_t extra;
@@ -39,17 +35,10 @@
 
 typedef struct {
   const vp9_prob *context_tree;
-<<<<<<< HEAD
-#if CONFIG_VP9_HIGH && CONFIG_HIGH_QUANT
-  int32_t extra;
-#else
-  int16_t extra;
-=======
 #if CONFIG_VP9_HIGHBITDEPTH
   int32_t extra;
 #else
   int16_t         extra;
->>>>>>> e59c053e
 #endif
   uint8_t         token;
   uint8_t         skip_eob_node;
@@ -80,13 +69,6 @@
 extern const TOKENVALUE *vp9_dct_value_tokens_high12_ptr;
 #endif  // CONFIG_VP9_HIGHBITDEPTH
 
-#if CONFIG_VP9_HIGH && CONFIG_HIGH_QUANT
-extern const int16_t *vp9_dct_value_cost_high10_ptr;
-extern const TOKENVALUE *vp9_dct_value_tokens_high10_ptr;
-extern const int16_t *vp9_dct_value_cost_high12_ptr;
-extern const TOKENVALUE *vp9_dct_value_tokens_high12_ptr;
-#endif
-
 #ifdef __cplusplus
 }  // extern "C"
 #endif
