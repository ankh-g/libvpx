--- conflicted
+++ resolved
@@ -39,11 +39,8 @@
   unsigned int                frame_parallel_decoding_mode;
   AQ_MODE                     aq_mode;
   unsigned int                frame_periodic_boost;
-<<<<<<< HEAD
-=======
-  BIT_DEPTH                   bit_depth;
+  vpx_bit_depth_t             bit_depth;
   vp9e_tune_content           content;
->>>>>>> 2bfbe9a8
 };
 
 struct extraconfig_map {
@@ -73,11 +70,8 @@
       0,                          // frame_parallel_decoding_mode
       NO_AQ,                      // aq_mode
       0,                          // frame_periodic_delta_q
-<<<<<<< HEAD
-=======
-      BITS_8,                     // Bit depth
+      VPX_BITS_8,                 // Bit depth
       VP9E_CONTENT_DEFAULT        // content
->>>>>>> 2bfbe9a8
     }
   }
 };
@@ -227,13 +221,10 @@
   RANGE_CHECK_HI(extra_cfg, arnr_strength, 6);
   RANGE_CHECK(extra_cfg, arnr_type, 1, 3);
   RANGE_CHECK(extra_cfg, cq_level, 0, 63);
-<<<<<<< HEAD
   RANGE_CHECK(cfg, g_bit_depth, VPX_BITS_8, VPX_BITS_12);
   RANGE_CHECK(cfg, g_in_bit_depth, 8, 12);
-=======
   RANGE_CHECK(extra_cfg, content,
               VP9E_CONTENT_DEFAULT, VP9E_CONTENT_INVALID - 1);
->>>>>>> 2bfbe9a8
 
   // TODO(yaowu): remove this when ssim tuning is implemented for vp9
   if (extra_cfg->tuning == VP8_TUNE_SSIM)
@@ -336,20 +327,20 @@
   return VPX_CODEC_OK;
 }
 
-<<<<<<< HEAD
-=======
 static int get_image_bps(const vpx_image_t *img) {
   switch (img->fmt) {
     case VPX_IMG_FMT_YV12:
     case VPX_IMG_FMT_I420: return 12;
     case VPX_IMG_FMT_I422: return 16;
     case VPX_IMG_FMT_I444: return 24;
+    case VPX_IMG_FMT_I42016: return 24;
+    case VPX_IMG_FMT_I42216: return 32;
+    case VPX_IMG_FMT_I44416: return 48;
     default: assert(0 && "Invalid image format"); break;
   }
   return 0;
 }
 
->>>>>>> 2bfbe9a8
 static vpx_codec_err_t set_encoder_config(
     VP9EncoderConfig *oxcf,
     const vpx_codec_enc_cfg_t *cfg,
@@ -721,25 +712,6 @@
     priv->extra_cfg = extracfg_map[i].cfg;
     priv->extra_cfg.pkt_list = &priv->pkt_list.head;
 
-<<<<<<< HEAD
-     // Maximum buffer size approximated based on having multiple ARF.
-    priv->cx_data_sz = priv->cfg.g_w * priv->cfg.g_h * 3 / 2 * 8;
-
-#if CONFIG_VP9_HIGH
-    if (ctx->init_flags&VPX_CODEC_USE_HIGH) {
-      priv->cx_data_sz <<= 1;
-    }
-#endif
-
-    if (priv->cx_data_sz < 4096)
-      priv->cx_data_sz = 4096;
-
-    priv->cx_data = (unsigned char *)malloc(priv->cx_data_sz);
-    if (priv->cx_data == NULL)
-      return VPX_CODEC_MEM_ERROR;
-
-=======
->>>>>>> 2bfbe9a8
     vp9_initialize_enc();
 
     res = validate_config(priv, &priv->cfg, &priv->extra_cfg);
@@ -1001,9 +973,8 @@
         // Add the frame packet to the list of returned packets.
         pkt.kind = VPX_CODEC_CX_FRAME_PKT;
         pkt.data.frame.pts = ticks_to_timebase_units(timebase, dst_time_stamp);
-        pkt.data.frame.duration =
-           (unsigned long)ticks_to_timebase_units(timebase,
-               dst_end_time_stamp - dst_time_stamp);
+        pkt.data.frame.duration = ticks_to_timebase_units(
+            timebase, dst_end_time_stamp - dst_time_stamp);
         pkt.data.frame.flags = lib_flags << 16;
 
         if (lib_flags & FRAMEFLAGS_KEY
