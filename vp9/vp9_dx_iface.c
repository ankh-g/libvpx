--- conflicted
+++ resolved
@@ -173,11 +173,6 @@
       if (!parse_bitdepth_colorspace_sampling(profile, &rb))
         return VPX_CODEC_UNSUP_BITSTREAM;
 
-<<<<<<< HEAD
-=======
-      if (!parse_bitdepth_colorspace_sampling(profile, &rb))
-        return VPX_CODEC_UNSUP_BITSTREAM;
->>>>>>> 2bfbe9a8
       vp9_read_frame_size(&rb, (int *)&si->w, (int *)&si->h);
     } else {
       intra_only_flag = show_frame ? 0 : vp9_rb_read_bit(&rb);
