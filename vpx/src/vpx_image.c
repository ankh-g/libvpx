--- conflicted
+++ resolved
@@ -114,10 +114,7 @@
     case VPX_IMG_FMT_VPXI420:
     case VPX_IMG_FMT_VPXYV12:
     case VPX_IMG_FMT_I42016:
-<<<<<<< HEAD
-=======
     case VPX_IMG_FMT_I44016:
->>>>>>> e59c053e
       ycs = 1;
       break;
     default:
@@ -130,8 +127,7 @@
   w = (d_w + align) & ~align;
   align = (1 << ycs) - 1;
   h = (d_h + align) & ~align;
-  s = (fmt & VPX_IMG_FMT_PLANAR) ?
-      ((fmt & VPX_IMG_FMT_HIGHBITDEPTH) ? 2 * w : w) : bps * w / 8;
+  s = (fmt & VPX_IMG_FMT_PLANAR) ? w : bps * w / 8;
   s = (s + stride_align - 1) & ~(stride_align - 1);
   stride_in_bytes = (fmt & VPX_IMG_FMT_HIGHBITDEPTH) ? s * 2 : s;
 
@@ -208,31 +204,24 @@
                      unsigned int  y,
                      unsigned int  w,
                      unsigned int  h) {
-  unsigned char *data;
+  unsigned char      *data;
 
   if (x + w <= img->w && y + h <= img->h) {
     img->d_w = w;
     img->d_h = h;
+
     /* Calculate plane pointers */
     if (!(img->fmt & VPX_IMG_FMT_PLANAR)) {
       img->planes[VPX_PLANE_PACKED] =
         img->img_data + x * img->bps / 8 + y * img->stride[VPX_PLANE_PACKED];
     } else {
-<<<<<<< HEAD
-      int bytes_per_sample = (img->fmt & VPX_IMG_FMT_HIGHBITDEPTH) ? 2 : 1;
-=======
       const int bytes_per_sample =
           (img->fmt & VPX_IMG_FMT_HIGHBITDEPTH) ? 2 : 1;
->>>>>>> e59c053e
       data = img->img_data;
 
       if (img->fmt & VPX_IMG_FMT_HAS_ALPHA) {
         img->planes[VPX_PLANE_ALPHA] =
-<<<<<<< HEAD
-          data + x * bytes_per_sample + y * img->stride[VPX_PLANE_ALPHA];
-=======
             data + x * bytes_per_sample + y * img->stride[VPX_PLANE_ALPHA];
->>>>>>> e59c053e
         data += img->h * img->stride[VPX_PLANE_ALPHA];
       }
 
@@ -241,22 +230,6 @@
       data += img->h * img->stride[VPX_PLANE_Y];
 
       if (!(img->fmt & VPX_IMG_FMT_UV_FLIP)) {
-<<<<<<< HEAD
-        img->planes[VPX_PLANE_U] = data +
-            (x >> img->x_chroma_shift) * bytes_per_sample +
-            (y >> img->y_chroma_shift) * img->stride[VPX_PLANE_U];
-        data += (img->h >> img->y_chroma_shift) * img->stride[VPX_PLANE_U];
-        img->planes[VPX_PLANE_V] = data +
-            (x >> img->x_chroma_shift) * bytes_per_sample +
-            (y >> img->y_chroma_shift) * img->stride[VPX_PLANE_V];
-      } else {
-        img->planes[VPX_PLANE_V] = data +
-            (x >> img->x_chroma_shift) * bytes_per_sample +
-            (y >> img->y_chroma_shift) * img->stride[VPX_PLANE_V];
-        data += (img->h >> img->y_chroma_shift) * img->stride[VPX_PLANE_V];
-        img->planes[VPX_PLANE_U] = data +
-            (x >> img->x_chroma_shift) * bytes_per_sample +
-=======
         img->planes[VPX_PLANE_U] =
             data + (x >> img->x_chroma_shift) * bytes_per_sample +
             (y >> img->y_chroma_shift) * img->stride[VPX_PLANE_U];
@@ -271,7 +244,6 @@
         data += (img->h >> img->y_chroma_shift) * img->stride[VPX_PLANE_V];
         img->planes[VPX_PLANE_U] =
             data + (x >> img->x_chroma_shift) * bytes_per_sample +
->>>>>>> e59c053e
             (y >> img->y_chroma_shift) * img->stride[VPX_PLANE_U];
       }
     }
