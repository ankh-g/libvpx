--- conflicted
+++ resolved
@@ -206,10 +206,7 @@
    *                     temporal layer.
    */
   VP9E_SET_SVC_LAYER_ID,
-<<<<<<< HEAD
-=======
   VP9E_SET_TUNE_CONTENT
->>>>>>> 2bfbe9a8
 };
 
 /*!\brief vpx 1-D scaling mode
