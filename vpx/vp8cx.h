--- conflicted
+++ resolved
@@ -695,10 +695,7 @@
   int alt_fb_idx[VPX_TS_MAX_LAYERS];  /**< Altref buffer index. */
 } vpx_svc_ref_frame_config_t;
 
-<<<<<<< HEAD
-=======
 /*!\cond */
->>>>>>> 56cfbeef
 /*!\brief VP8 encoder control function parameter type
  *
  * Defines the data types that VP8E control functions take. Note that
@@ -804,9 +801,10 @@
 #define VPX_CTRL_VP9E_GET_ACTIVEMAP
 
 VPX_CTRL_USE_TYPE(VP9E_SET_COLOR_RANGE, int)
-<<<<<<< HEAD
+#define VPX_CTRL_VP9E_SET_COLOR_RANGE
 
 VPX_CTRL_USE_TYPE(VP9E_SET_SVC_REF_FRAME_CONFIG, vpx_svc_ref_frame_config_t *)
+#define VPX_CTRL_VP9E_SET_SVC_REF_FRAME_CONFIG
 
 /*!\brief
  *
@@ -814,17 +812,7 @@
  */
 #define VPX_CTRL_VP9E_SET_RENDER_SIZE
 VPX_CTRL_USE_TYPE(VP9E_SET_RENDER_SIZE, int *)
-=======
-#define VPX_CTRL_VP9E_SET_COLOR_RANGE
-
-VPX_CTRL_USE_TYPE(VP9E_SET_SVC_REF_FRAME_CONFIG, vpx_svc_ref_frame_config_t *)
-#define VPX_CTRL_VP9E_SET_SVC_REF_FRAME_CONFIG
-
-VPX_CTRL_USE_TYPE(VP9E_SET_RENDER_SIZE, int *)
-#define VPX_CTRL_VP9E_SET_RENDER_SIZE
-
 /*!\endcond */
->>>>>>> 56cfbeef
 /*! @} - end defgroup vp8_encoder */
 #ifdef __cplusplus
 }  // extern "C"
