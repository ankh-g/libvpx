/*
 *  Copyright (c) 2010 The WebM project authors. All Rights Reserved.
 *
 *  Use of this source code is governed by a BSD-style license
 *  that can be found in the LICENSE file in the root of the source
 *  tree. An additional intellectual property rights grant can be found
 *  in the file PATENTS.  All contributing project authors may
 *  be found in the AUTHORS file in the root of the source tree.
 */


/*!\defgroup codec Common Algorithm Interface
 * This abstraction allows applications to easily support multiple video
 * formats with minimal code duplication. This section describes the interface
 * common to all codecs (both encoders and decoders).
 * @{
 */

/*!\file
 * \brief Describes the codec algorithm interface to applications.
 *
 * This file describes the interface between an application and a
 * video codec algorithm.
 *
 * An application instantiates a specific codec instance by using
 * vpx_codec_init() and a pointer to the algorithm's interface structure:
 *     <pre>
 *     my_app.c:
 *       extern vpx_codec_iface_t my_codec;
 *       {
 *           vpx_codec_ctx_t algo;
 *           res = vpx_codec_init(&algo, &my_codec);
 *       }
 *     </pre>
 *
 * Once initialized, the instance is manged using other functions from
 * the vpx_codec_* family.
 */
#ifndef VPX_VPX_CODEC_H_
#define VPX_VPX_CODEC_H_

#ifdef __cplusplus
extern "C" {
#endif

#include <assert.h>

#include "./vpx_integer.h"
#include "./vpx_image.h"

  /*!\brief Decorator indicating a function is deprecated */
#ifndef DEPRECATED
#if defined(__GNUC__) && __GNUC__
#define DEPRECATED          __attribute__ ((deprecated))
#elif defined(_MSC_VER)
#define DEPRECATED
#else
#define DEPRECATED
#endif
#endif  /* DEPRECATED */

#ifndef DECLSPEC_DEPRECATED
#if defined(__GNUC__) && __GNUC__
#define DECLSPEC_DEPRECATED /**< \copydoc #DEPRECATED */
#elif defined(_MSC_VER)
#define DECLSPEC_DEPRECATED __declspec(deprecated) /**< \copydoc #DEPRECATED */
#else
#define DECLSPEC_DEPRECATED /**< \copydoc #DEPRECATED */
#endif
#endif  /* DECLSPEC_DEPRECATED */

  /*!\brief Decorator indicating a function is potentially unused */
#ifdef UNUSED
#elif __GNUC__
#define UNUSED __attribute__ ((unused))
#else
#define UNUSED
#endif

  /*!\brief Current ABI version number
   *
   * \internal
   * If this file is altered in any way that changes the ABI, this value
   * must be bumped.  Examples include, but are not limited to, changing
   * types, removing or reassigning enums, adding/removing/rearranging
   * fields to structures
   */
#define VPX_CODEC_ABI_VERSION (2 + VPX_IMAGE_ABI_VERSION) /**<\hideinitializer*/

  /*!\brief Algorithm return codes */
  typedef enum {
    /*!\brief Operation completed without error */
    VPX_CODEC_OK,

    /*!\brief Unspecified error */
    VPX_CODEC_ERROR,

    /*!\brief Memory operation failed */
    VPX_CODEC_MEM_ERROR,

    /*!\brief ABI version mismatch */
    VPX_CODEC_ABI_MISMATCH,

    /*!\brief Algorithm does not have required capability */
    VPX_CODEC_INCAPABLE,

    /*!\brief The given bitstream is not supported.
     *
     * The bitstream was unable to be parsed at the highest level. The decoder
     * is unable to proceed. This error \ref SHOULD be treated as fatal to the
     * stream. */
    VPX_CODEC_UNSUP_BITSTREAM,

    /*!\brief Encoded bitstream uses an unsupported feature
     *
     * The decoder does not implement a feature required by the encoder. This
     * return code should only be used for features that prevent future
     * pictures from being properly decoded. This error \ref MAY be treated as
     * fatal to the stream or \ref MAY be treated as fatal to the current GOP.
     */
    VPX_CODEC_UNSUP_FEATURE,

    /*!\brief The coded data for this stream is corrupt or incomplete
     *
     * There was a problem decoding the current frame.  This return code
     * should only be used for failures that prevent future pictures from
     * being properly decoded. This error \ref MAY be treated as fatal to the
     * stream or \ref MAY be treated as fatal to the current GOP. If decoding
     * is continued for the current GOP, artifacts may be present.
     */
    VPX_CODEC_CORRUPT_FRAME,

    /*!\brief An application-supplied parameter is not valid.
     *
     */
    VPX_CODEC_INVALID_PARAM,

    /*!\brief An iterator reached the end of list.
     *
     */
    VPX_CODEC_LIST_END

  }
  vpx_codec_err_t;


  /*! \brief Codec capabilities bitfield
   *
   *  Each codec advertises the capabilities it supports as part of its
   *  ::vpx_codec_iface_t interface structure. Capabilities are extra interfaces
   *  or functionality, and are not required to be supported.
   *
   *  The available flags are specified by VPX_CODEC_CAP_* defines.
   */
  typedef long vpx_codec_caps_t;
#define VPX_CODEC_CAP_DECODER 0x1 /**< Is a decoder */
#define VPX_CODEC_CAP_ENCODER 0x2 /**< Is an encoder */


  /*! \brief Initialization-time Feature Enabling
   *
   *  Certain codec features must be known at initialization time, to allow for
   *  proper memory allocation.
   *
   *  The available flags are specified by VPX_CODEC_USE_* defines.
   */
  typedef long vpx_codec_flags_t;


  /*!\brief Codec interface structure.
   *
   * Contains function pointers and other data private to the codec
   * implementation. This structure is opaque to the application.
   */
  typedef const struct vpx_codec_iface vpx_codec_iface_t;


  /*!\brief Codec private data structure.
   *
   * Contains data private to the codec implementation. This structure is opaque
   * to the application.
   */
  typedef       struct vpx_codec_priv  vpx_codec_priv_t;


  /*!\brief Iterator
   *
   * Opaque storage used for iterating over lists.
   */
  typedef const void *vpx_codec_iter_t;


  /*!\brief Codec context structure
   *
   * All codecs \ref MUST support this context structure fully. In general,
   * this data should be considered private to the codec algorithm, and
   * not be manipulated or examined by the calling application. Applications
   * may reference the 'name' member to get a printable description of the
   * algorithm.
   */
  typedef struct vpx_codec_ctx {
    const char              *name;        /**< Printable interface name */
    vpx_codec_iface_t       *iface;       /**< Interface pointers */
    vpx_codec_err_t          err;         /**< Last returned error */
    const char              *err_detail;  /**< Detailed info, if available */
    vpx_codec_flags_t        init_flags;  /**< Flags passed at init time */
    union {
      /**< Decoder Configuration Pointer */
      const struct vpx_codec_dec_cfg *dec;
      /**< Encoder Configuration Pointer */
      const struct vpx_codec_enc_cfg *enc;
      const void                     *raw;
    }                        config;      /**< Configuration pointer aliasing union */
    vpx_codec_priv_t        *priv;        /**< Algorithm private storage */
  } vpx_codec_ctx_t;

  /*!\brief Bit depth for codec
   * *
   * This enumeration determines the bit depth of the codec.
   */
  typedef enum vpx_bit_depth {
<<<<<<< HEAD
    VPX_BITS_8       = 8,    /**< 8 bits  */
    VPX_BITS_10      = 10,   /**< 10 bits */
    VPX_BITS_12      = 12,   /**< 12 bits */
    VPX_BITS_NOT_SET = 0xFF  /**< Invalid value */
=======
    VPX_BITS_8  =  8,  /**<  8 bits */
    VPX_BITS_10 = 10,  /**< 10 bits */
    VPX_BITS_12 = 12,  /**< 12 bits */
>>>>>>> e59c053e
  } vpx_bit_depth_t;

  /*
   * Library Version Number Interface
   *
   * For example, see the following sample return values:
   *     vpx_codec_version()           (1<<16 | 2<<8 | 3)
   *     vpx_codec_version_str()       "v1.2.3-rc1-16-gec6a1ba"
   *     vpx_codec_version_extra_str() "rc1-16-gec6a1ba"
   */

  /*!\brief Return the version information (as an integer)
   *
   * Returns a packed encoding of the library version number. This will only include
   * the major.minor.patch component of the version number. Note that this encoded
   * value should be accessed through the macros provided, as the encoding may change
   * in the future.
   *
   */
  int vpx_codec_version(void);
#define VPX_VERSION_MAJOR(v) ((v>>16)&0xff) /**< extract major from packed version */
#define VPX_VERSION_MINOR(v) ((v>>8)&0xff)  /**< extract minor from packed version */
#define VPX_VERSION_PATCH(v) ((v>>0)&0xff)  /**< extract patch from packed version */

  /*!\brief Return the version major number */
#define vpx_codec_version_major() ((vpx_codec_version()>>16)&0xff)

  /*!\brief Return the version minor number */
#define vpx_codec_version_minor() ((vpx_codec_version()>>8)&0xff)

  /*!\brief Return the version patch number */
#define vpx_codec_version_patch() ((vpx_codec_version()>>0)&0xff)


  /*!\brief Return the version information (as a string)
   *
   * Returns a printable string containing the full library version number. This may
   * contain additional text following the three digit version number, as to indicate
   * release candidates, prerelease versions, etc.
   *
   */
  const char *vpx_codec_version_str(void);


  /*!\brief Return the version information (as a string)
   *
   * Returns a printable "extra string". This is the component of the string returned
   * by vpx_codec_version_str() following the three digit version number.
   *
   */
  const char *vpx_codec_version_extra_str(void);


  /*!\brief Return the build configuration
   *
   * Returns a printable string containing an encoded version of the build
   * configuration. This may be useful to vpx support.
   *
   */
  const char *vpx_codec_build_config(void);


  /*!\brief Return the name for a given interface
   *
   * Returns a human readable string for name of the given codec interface.
   *
   * \param[in]    iface     Interface pointer
   *
   */
  const char *vpx_codec_iface_name(vpx_codec_iface_t *iface);


  /*!\brief Convert error number to printable string
   *
   * Returns a human readable string for the last error returned by the
   * algorithm. The returned error will be one line and will not contain
   * any newline characters.
   *
   *
   * \param[in]    err     Error number.
   *
   */
  const char *vpx_codec_err_to_string(vpx_codec_err_t  err);


  /*!\brief Retrieve error synopsis for codec context
   *
   * Returns a human readable string for the last error returned by the
   * algorithm. The returned error will be one line and will not contain
   * any newline characters.
   *
   *
   * \param[in]    ctx     Pointer to this instance's context.
   *
   */
  const char *vpx_codec_error(vpx_codec_ctx_t  *ctx);


  /*!\brief Retrieve detailed error information for codec context
   *
   * Returns a human readable string providing detailed information about
   * the last error.
   *
   * \param[in]    ctx     Pointer to this instance's context.
   *
   * \retval NULL
   *     No detailed information is available.
   */
  const char *vpx_codec_error_detail(vpx_codec_ctx_t  *ctx);


  /* REQUIRED FUNCTIONS
   *
   * The following functions are required to be implemented for all codecs.
   * They represent the base case functionality expected of all codecs.
   */

  /*!\brief Destroy a codec instance
   *
   * Destroys a codec context, freeing any associated memory buffers.
   *
   * \param[in] ctx   Pointer to this instance's context
   *
   * \retval #VPX_CODEC_OK
   *     The codec algorithm initialized.
   * \retval #VPX_CODEC_MEM_ERROR
   *     Memory allocation failed.
   */
  vpx_codec_err_t vpx_codec_destroy(vpx_codec_ctx_t *ctx);


  /*!\brief Get the capabilities of an algorithm.
   *
   * Retrieves the capabilities bitfield from the algorithm's interface.
   *
   * \param[in] iface   Pointer to the algorithm interface
   *
   */
  vpx_codec_caps_t vpx_codec_get_caps(vpx_codec_iface_t *iface);


  /*!\brief Control algorithm
   *
   * This function is used to exchange algorithm specific data with the codec
   * instance. This can be used to implement features specific to a particular
   * algorithm.
   *
   * This wrapper function dispatches the request to the helper function
   * associated with the given ctrl_id. It tries to call this function
   * transparently, but will return #VPX_CODEC_ERROR if the request could not
   * be dispatched.
   *
   * Note that this function should not be used directly. Call the
   * #vpx_codec_control wrapper macro instead.
   *
   * \param[in]     ctx              Pointer to this instance's context
   * \param[in]     ctrl_id          Algorithm specific control identifier
   *
   * \retval #VPX_CODEC_OK
   *     The control request was processed.
   * \retval #VPX_CODEC_ERROR
   *     The control request was not processed.
   * \retval #VPX_CODEC_INVALID_PARAM
   *     The data was not valid.
   */
  vpx_codec_err_t vpx_codec_control_(vpx_codec_ctx_t  *ctx,
                                     int               ctrl_id,
                                     ...);
#if defined(VPX_DISABLE_CTRL_TYPECHECKS) && VPX_DISABLE_CTRL_TYPECHECKS
#    define vpx_codec_control(ctx,id,data) vpx_codec_control_(ctx,id,data)
#    define VPX_CTRL_USE_TYPE(id, typ)
#    define VPX_CTRL_USE_TYPE_DEPRECATED(id, typ)
#    define VPX_CTRL_VOID(id, typ)

#else
  /*!\brief vpx_codec_control wrapper macro
   *
   * This macro allows for type safe conversions across the variadic parameter
   * to vpx_codec_control_().
   *
   * \internal
   * It works by dispatching the call to the control function through a wrapper
   * function named with the id parameter.
   */
#    define vpx_codec_control(ctx,id,data) vpx_codec_control_##id(ctx,id,data)\
  /**<\hideinitializer*/


  /*!\brief vpx_codec_control type definition macro
   *
   * This macro allows for type safe conversions across the variadic parameter
   * to vpx_codec_control_(). It defines the type of the argument for a given
   * control identifier.
   *
   * \internal
   * It defines a static function with
   * the correctly typed arguments as a wrapper to the type-unsafe internal
   * function.
   */
#    define VPX_CTRL_USE_TYPE(id, typ) \
  static vpx_codec_err_t \
  vpx_codec_control_##id(vpx_codec_ctx_t*, int, typ) UNUSED;\
  \
  static vpx_codec_err_t \
  vpx_codec_control_##id(vpx_codec_ctx_t  *ctx, int ctrl_id, typ data) {\
    return vpx_codec_control_(ctx, ctrl_id, data);\
  } /**<\hideinitializer*/


  /*!\brief vpx_codec_control deprecated type definition macro
   *
   * Like #VPX_CTRL_USE_TYPE, but indicates that the specified control is
   * deprecated and should not be used. Consult the documentation for your
   * codec for more information.
   *
   * \internal
   * It defines a static function with the correctly typed arguments as a
   * wrapper to the type-unsafe internal function.
   */
#    define VPX_CTRL_USE_TYPE_DEPRECATED(id, typ) \
  DECLSPEC_DEPRECATED static vpx_codec_err_t \
  vpx_codec_control_##id(vpx_codec_ctx_t*, int, typ) DEPRECATED UNUSED;\
  \
  DECLSPEC_DEPRECATED static vpx_codec_err_t \
  vpx_codec_control_##id(vpx_codec_ctx_t  *ctx, int ctrl_id, typ data) {\
    return vpx_codec_control_(ctx, ctrl_id, data);\
  } /**<\hideinitializer*/


  /*!\brief vpx_codec_control void type definition macro
   *
   * This macro allows for type safe conversions across the variadic parameter
   * to vpx_codec_control_(). It indicates that a given control identifier takes
   * no argument.
   *
   * \internal
   * It defines a static function without a data argument as a wrapper to the
   * type-unsafe internal function.
   */
#    define VPX_CTRL_VOID(id) \
  static vpx_codec_err_t \
  vpx_codec_control_##id(vpx_codec_ctx_t*, int) UNUSED;\
  \
  static vpx_codec_err_t \
  vpx_codec_control_##id(vpx_codec_ctx_t  *ctx, int ctrl_id) {\
    return vpx_codec_control_(ctx, ctrl_id);\
  } /**<\hideinitializer*/

#endif

  /*!@} - end defgroup codec*/
#ifdef __cplusplus
}
#endif
#endif  // VPX_VPX_CODEC_H_
<|MERGE_RESOLUTION|>--- conflicted
+++ resolved
@@ -43,8 +43,6 @@
 extern "C" {
 #endif
 
-#include <assert.h>
-
 #include "./vpx_integer.h"
 #include "./vpx_image.h"
 
@@ -219,16 +217,9 @@
    * This enumeration determines the bit depth of the codec.
    */
   typedef enum vpx_bit_depth {
-<<<<<<< HEAD
-    VPX_BITS_8       = 8,    /**< 8 bits  */
-    VPX_BITS_10      = 10,   /**< 10 bits */
-    VPX_BITS_12      = 12,   /**< 12 bits */
-    VPX_BITS_NOT_SET = 0xFF  /**< Invalid value */
-=======
     VPX_BITS_8  =  8,  /**<  8 bits */
     VPX_BITS_10 = 10,  /**< 10 bits */
     VPX_BITS_12 = 12,  /**< 12 bits */
->>>>>>> e59c053e
   } vpx_bit_depth_t;
 
   /*
@@ -477,6 +468,7 @@
     return vpx_codec_control_(ctx, ctrl_id);\
   } /**<\hideinitializer*/
 
+
 #endif
 
   /*!@} - end defgroup codec*/
