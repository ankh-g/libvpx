/*
 *  Copyright (c) 2010 The WebM project authors. All Rights Reserved.
 *
 *  Use of this source code is governed by a BSD-style license
 *  that can be found in the LICENSE file in the root of the source
 *  tree. An additional intellectual property rights grant can be found
 *  in the file PATENTS.  All contributing project authors may
 *  be found in the AUTHORS file in the root of the source tree.
 */


/*!\file
 * \brief Describes the vpx image descriptor and associated operations
 *
 */
#ifndef VPX_VPX_IMAGE_H_
#define VPX_VPX_IMAGE_H_

#ifdef __cplusplus
extern "C" {
#endif

  /*!\brief Current ABI version number
   *
   * \internal
   * If this file is altered in any way that changes the ABI, this value
   * must be bumped.  Examples include, but are not limited to, changing
   * types, removing or reassigning enums, adding/removing/rearranging
   * fields to structures
   */
#define VPX_IMAGE_ABI_VERSION (2) /**<\hideinitializer*/

<<<<<<< HEAD
#define VPX_IMG_FMT_PLANAR        0x100  /**< Image is a planar format */
#define VPX_IMG_FMT_UV_FLIP       0x200  /**< V plane precedes U plane in memory */
#define VPX_IMG_FMT_HAS_ALPHA     0x400  /**< Image has an alpha channel component */
#define VPX_IMG_FMT_HIGHBITDEPTH  0x800  /**< Image uses 16bit framebuffer */
=======

#define VPX_IMG_FMT_PLANAR     0x100  /**< Image is a planar format. */
#define VPX_IMG_FMT_UV_FLIP    0x200  /**< V plane precedes U in memory. */
#define VPX_IMG_FMT_HAS_ALPHA  0x400  /**< Image has an alpha channel. */
#define VPX_IMG_FMT_HIGHBITDEPTH 0x800  /**< Image uses 16bit framebuffer. */
>>>>>>> e59c053e

  /*!\brief List of supported image formats */
  typedef enum vpx_img_fmt {
    VPX_IMG_FMT_NONE,
    VPX_IMG_FMT_RGB24,   /**< 24 bit per pixel packed RGB */
    VPX_IMG_FMT_RGB32,   /**< 32 bit per pixel packed 0RGB */
    VPX_IMG_FMT_RGB565,  /**< 16 bit per pixel, 565 */
    VPX_IMG_FMT_RGB555,  /**< 16 bit per pixel, 555 */
    VPX_IMG_FMT_UYVY,    /**< UYVY packed YUV */
    VPX_IMG_FMT_YUY2,    /**< YUYV packed YUV */
    VPX_IMG_FMT_YVYU,    /**< YVYU packed YUV */
    VPX_IMG_FMT_BGR24,   /**< 24 bit per pixel packed BGR */
    VPX_IMG_FMT_RGB32_LE, /**< 32 bit packed BGR0 */
    VPX_IMG_FMT_ARGB,     /**< 32 bit packed ARGB, alpha=255 */
    VPX_IMG_FMT_ARGB_LE,  /**< 32 bit packed BGRA, alpha=255 */
    VPX_IMG_FMT_RGB565_LE,  /**< 16 bit per pixel, gggbbbbb rrrrrggg */
    VPX_IMG_FMT_RGB555_LE,  /**< 16 bit per pixel, gggbbbbb 0rrrrrgg */
    VPX_IMG_FMT_YV12    = VPX_IMG_FMT_PLANAR | VPX_IMG_FMT_UV_FLIP | 1, /**< planar YVU */
    VPX_IMG_FMT_I420    = VPX_IMG_FMT_PLANAR | 2,
    VPX_IMG_FMT_VPXYV12 = VPX_IMG_FMT_PLANAR | VPX_IMG_FMT_UV_FLIP | 3, /** < planar 4:2:0 format with vpx color space */
    VPX_IMG_FMT_VPXI420 = VPX_IMG_FMT_PLANAR | 4,
    VPX_IMG_FMT_I422    = VPX_IMG_FMT_PLANAR | 5,
    VPX_IMG_FMT_I444    = VPX_IMG_FMT_PLANAR | 6,
<<<<<<< HEAD
    VPX_IMG_FMT_444A    = VPX_IMG_FMT_PLANAR | VPX_IMG_FMT_HAS_ALPHA | 7,
    VPX_IMG_FMT_I42016    = VPX_IMG_FMT_I420 | VPX_IMG_FMT_HIGHBITDEPTH,
    VPX_IMG_FMT_I42216    = VPX_IMG_FMT_I422 | VPX_IMG_FMT_HIGHBITDEPTH,
    VPX_IMG_FMT_I44416    = VPX_IMG_FMT_I444 | VPX_IMG_FMT_HIGHBITDEPTH
=======
    VPX_IMG_FMT_I440    = VPX_IMG_FMT_PLANAR | 7,
    VPX_IMG_FMT_444A    = VPX_IMG_FMT_PLANAR | VPX_IMG_FMT_HAS_ALPHA | 6,
    VPX_IMG_FMT_I42016    = VPX_IMG_FMT_I420 | VPX_IMG_FMT_HIGHBITDEPTH,
    VPX_IMG_FMT_I42216    = VPX_IMG_FMT_I422 | VPX_IMG_FMT_HIGHBITDEPTH,
    VPX_IMG_FMT_I44416    = VPX_IMG_FMT_I444 | VPX_IMG_FMT_HIGHBITDEPTH,
    VPX_IMG_FMT_I44016    = VPX_IMG_FMT_I440 | VPX_IMG_FMT_HIGHBITDEPTH
>>>>>>> e59c053e
  } vpx_img_fmt_t; /**< alias for enum vpx_img_fmt */

  /**\brief Image Descriptor */
  typedef struct vpx_image {
    vpx_img_fmt_t fmt; /**< Image Format */

    /* Image storage dimensions */
    unsigned int  w;           /**< Stored image width */
    unsigned int  h;           /**< Stored image height */
    unsigned int  bit_depth;   /**< Stored image bit-depth */

    /* Image display dimensions */
    unsigned int    d_w;   /**< Displayed image width */
    unsigned int    d_h;   /**< Displayed image height */

    /* Chroma subsampling info */
    unsigned int    x_chroma_shift;   /**< subsampling order, X */
    unsigned int    y_chroma_shift;   /**< subsampling order, Y */

    /* Image data pointers. */
#define VPX_PLANE_PACKED 0   /**< To be used for all packed formats */
#define VPX_PLANE_Y      0   /**< Y (Luminance) plane */
#define VPX_PLANE_U      1   /**< U (Chroma) plane */
#define VPX_PLANE_V      2   /**< V (Chroma) plane */
#define VPX_PLANE_ALPHA  3   /**< A (Transparency) plane */
    unsigned char *planes[4];  /**< pointer to the top left pixel for each plane */
    int      stride[4];  /**< stride between rows for each plane */

    int     bps; /**< bits per sample (for packed formats) */

    /* The following member may be set by the application to associate data
     * with this image.
     */
    void    *user_priv; /**< may be set by the application to associate data
                         *   with this image. */

    /* The following members should be treated as private. */
    unsigned char *img_data;       /**< private */
    int      img_data_owner; /**< private */
    int      self_allocd;    /**< private */

    void    *fb_priv; /**< Frame buffer data associated with the image. */
  } vpx_image_t; /**< alias for struct vpx_image */

  /**\brief Representation of a rectangle on a surface */
  typedef struct vpx_image_rect {
    unsigned int x; /**< leftmost column */
    unsigned int y; /**< topmost row */
    unsigned int w; /**< width */
    unsigned int h; /**< height */
  } vpx_image_rect_t; /**< alias for struct vpx_image_rect */

  /*!\brief Open a descriptor, allocating storage for the underlying image
   *
   * Returns a descriptor for storing an image of the given format. The
   * storage for the descriptor is allocated on the heap.
   *
   * \param[in]    img       Pointer to storage for descriptor. If this parameter
   *                         is NULL, the storage for the descriptor will be
   *                         allocated on the heap.
   * \param[in]    fmt       Format for the image
   * \param[in]    d_w       Width of the image
   * \param[in]    d_h       Height of the image
   * \param[in]    align     Alignment, in bytes, of the image buffer and
   *                         each row in the image(stride).
   *
   * \return Returns a pointer to the initialized image descriptor. If the img
   *         parameter is non-null, the value of the img parameter will be
   *         returned.
   */
  vpx_image_t *vpx_img_alloc(vpx_image_t  *img,
                             vpx_img_fmt_t fmt,
                             unsigned int d_w,
                             unsigned int d_h,
                             unsigned int align);

  /*!\brief Open a descriptor, using existing storage for the underlying image
   *
   * Returns a descriptor for storing an image of the given format. The
   * storage for descriptor has been allocated elsewhere, and a descriptor is
   * desired to "wrap" that storage.
   *
   * \param[in]    img       Pointer to storage for descriptor. If this parameter
   *                         is NULL, the storage for the descriptor will be
   *                         allocated on the heap.
   * \param[in]    fmt       Format for the image
   * \param[in]    d_w       Width of the image
   * \param[in]    d_h       Height of the image
   * \param[in]    align     Alignment, in bytes, of each row in the image.
   * \param[in]    img_data  Storage to use for the image
   *
   * \return Returns a pointer to the initialized image descriptor. If the img
   *         parameter is non-null, the value of the img parameter will be
   *         returned.
   */
  vpx_image_t *vpx_img_wrap(vpx_image_t  *img,
                            vpx_img_fmt_t fmt,
                            unsigned int d_w,
                            unsigned int d_h,
                            unsigned int align,
                            unsigned char      *img_data);


  /*!\brief Set the rectangle identifying the displayed portion of the image
   *
   * Updates the displayed rectangle (aka viewport) on the image surface to
   * match the specified coordinates and size.
   *
   * \param[in]    img       Image descriptor
   * \param[in]    x         leftmost column
   * \param[in]    y         topmost row
   * \param[in]    w         width
   * \param[in]    h         height
   *
   * \return 0 if the requested rectangle is valid, nonzero otherwise.
   */
  int vpx_img_set_rect(vpx_image_t  *img,
                       unsigned int  x,
                       unsigned int  y,
                       unsigned int  w,
                       unsigned int  h);


  /*!\brief Flip the image vertically (top for bottom)
   *
   * Adjusts the image descriptor's pointers and strides to make the image
   * be referenced upside-down.
   *
   * \param[in]    img       Image descriptor
   */
  void vpx_img_flip(vpx_image_t *img);

  /*!\brief Close an image descriptor
   *
   * Frees all allocated storage associated with an image descriptor.
   *
   * \param[in]    img       Image descriptor
   */
  void vpx_img_free(vpx_image_t *img);

#ifdef __cplusplus
}  // extern "C"
#endif

#endif  // VPX_VPX_IMAGE_H_<|MERGE_RESOLUTION|>--- conflicted
+++ resolved
@@ -30,18 +30,11 @@
    */
 #define VPX_IMAGE_ABI_VERSION (2) /**<\hideinitializer*/
 
-<<<<<<< HEAD
-#define VPX_IMG_FMT_PLANAR        0x100  /**< Image is a planar format */
-#define VPX_IMG_FMT_UV_FLIP       0x200  /**< V plane precedes U plane in memory */
-#define VPX_IMG_FMT_HAS_ALPHA     0x400  /**< Image has an alpha channel component */
-#define VPX_IMG_FMT_HIGHBITDEPTH  0x800  /**< Image uses 16bit framebuffer */
-=======
 
 #define VPX_IMG_FMT_PLANAR     0x100  /**< Image is a planar format. */
 #define VPX_IMG_FMT_UV_FLIP    0x200  /**< V plane precedes U in memory. */
 #define VPX_IMG_FMT_HAS_ALPHA  0x400  /**< Image has an alpha channel. */
 #define VPX_IMG_FMT_HIGHBITDEPTH 0x800  /**< Image uses 16bit framebuffer. */
->>>>>>> e59c053e
 
   /*!\brief List of supported image formats */
   typedef enum vpx_img_fmt {
@@ -65,19 +58,12 @@
     VPX_IMG_FMT_VPXI420 = VPX_IMG_FMT_PLANAR | 4,
     VPX_IMG_FMT_I422    = VPX_IMG_FMT_PLANAR | 5,
     VPX_IMG_FMT_I444    = VPX_IMG_FMT_PLANAR | 6,
-<<<<<<< HEAD
-    VPX_IMG_FMT_444A    = VPX_IMG_FMT_PLANAR | VPX_IMG_FMT_HAS_ALPHA | 7,
-    VPX_IMG_FMT_I42016    = VPX_IMG_FMT_I420 | VPX_IMG_FMT_HIGHBITDEPTH,
-    VPX_IMG_FMT_I42216    = VPX_IMG_FMT_I422 | VPX_IMG_FMT_HIGHBITDEPTH,
-    VPX_IMG_FMT_I44416    = VPX_IMG_FMT_I444 | VPX_IMG_FMT_HIGHBITDEPTH
-=======
     VPX_IMG_FMT_I440    = VPX_IMG_FMT_PLANAR | 7,
     VPX_IMG_FMT_444A    = VPX_IMG_FMT_PLANAR | VPX_IMG_FMT_HAS_ALPHA | 6,
     VPX_IMG_FMT_I42016    = VPX_IMG_FMT_I420 | VPX_IMG_FMT_HIGHBITDEPTH,
     VPX_IMG_FMT_I42216    = VPX_IMG_FMT_I422 | VPX_IMG_FMT_HIGHBITDEPTH,
     VPX_IMG_FMT_I44416    = VPX_IMG_FMT_I444 | VPX_IMG_FMT_HIGHBITDEPTH,
     VPX_IMG_FMT_I44016    = VPX_IMG_FMT_I440 | VPX_IMG_FMT_HIGHBITDEPTH
->>>>>>> e59c053e
   } vpx_img_fmt_t; /**< alias for enum vpx_img_fmt */
 
   /**\brief Image Descriptor */
@@ -90,12 +76,12 @@
     unsigned int  bit_depth;   /**< Stored image bit-depth */
 
     /* Image display dimensions */
-    unsigned int    d_w;   /**< Displayed image width */
-    unsigned int    d_h;   /**< Displayed image height */
+    unsigned int  d_w;   /**< Displayed image width */
+    unsigned int  d_h;   /**< Displayed image height */
 
     /* Chroma subsampling info */
-    unsigned int    x_chroma_shift;   /**< subsampling order, X */
-    unsigned int    y_chroma_shift;   /**< subsampling order, Y */
+    unsigned int  x_chroma_shift;   /**< subsampling order, X */
+    unsigned int  y_chroma_shift;   /**< subsampling order, Y */
 
     /* Image data pointers. */
 #define VPX_PLANE_PACKED 0   /**< To be used for all packed formats */
