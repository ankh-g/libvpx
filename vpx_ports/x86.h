--- conflicted
+++ resolved
@@ -213,13 +213,6 @@
   return flags & mask;
 }
 
-<<<<<<< HEAD
-#if ARCH_X86_64 && defined(_MSC_VER)
-unsigned __int64 __rdtsc(void);
-#pragma intrinsic(__rdtsc)
-#endif
-=======
->>>>>>> 243029fa
 // Note:
 //  32-bit CPU cycle counter is light-weighted for most function performance
 //  measurement. For large function (CPU time > a couple of seconds), 64-bit
