/*
 *  Copyright (c) 2010 The WebM project authors. All Rights Reserved.
 *
 *  Use of this source code is governed by a BSD-style license
 *  that can be found in the LICENSE file in the root of the source
 *  tree. An additional intellectual property rights grant can be found
 *  in the file PATENTS.  All contributing project authors may
 *  be found in the AUTHORS file in the root of the source tree.
 */

#ifndef VPX_SCALE_YV12CONFIG_H_
#define VPX_SCALE_YV12CONFIG_H_

#ifdef __cplusplus
extern "C" {
#endif

#include "./vpx_config.h"
#include "vpx/vpx_codec.h"
#include "vpx/vpx_frame_buffer.h"
#include "vpx/vpx_integer.h"

#define VP8BORDERINPIXELS           32
#define VP9INNERBORDERINPIXELS      96
#define VP9_INTERP_EXTEND           4
#define VP9_ENC_BORDER_IN_PIXELS    160
#define VP9_DEC_BORDER_IN_PIXELS    32

typedef struct yv12_buffer_config {
  int   y_width;
  int   y_height;
  int   y_crop_width;
  int   y_crop_height;
  int   y_stride;

  int   uv_width;
  int   uv_height;
  int   uv_crop_width;
  int   uv_crop_height;
  int   uv_stride;

  int   alpha_width;
  int   alpha_height;
  int   alpha_stride;

  uint8_t *y_buffer;
  uint8_t *u_buffer;
  uint8_t *v_buffer;
  uint8_t *alpha_buffer;

  uint8_t *buffer_alloc;
  int buffer_alloc_sz;
  int border;
  int frame_size;
  int subsampling_x;
  int subsampling_y;
  unsigned int bit_depth;

  int corrupted;
  int flags;
#if CONFIG_VP9_HIGH
  int bit_depth;
#endif
} YV12_BUFFER_CONFIG;

#define YV12_FLAG_HIGHBITDEPTH 1

int vp8_yv12_alloc_frame_buffer(YV12_BUFFER_CONFIG *ybf,
                                int width, int height, int border);
int vp8_yv12_realloc_frame_buffer(YV12_BUFFER_CONFIG *ybf,
                                  int width, int height, int border);
int vp8_yv12_de_alloc_frame_buffer(YV12_BUFFER_CONFIG *ybf);

int vp9_alloc_frame_buffer(YV12_BUFFER_CONFIG *ybf,
                           int width, int height, int ss_x, int ss_y,
<<<<<<< HEAD
#if CONFIG_VP9_HIGH
                           int use_high,
=======
#if CONFIG_VP9_HIGHBITDEPTH
                           int use_highbitdepth,
>>>>>>> e59c053e
#endif
                           int border);

// Updates the yv12 buffer config with the frame buffer. If cb is not
// NULL, then libvpx is using the frame buffer callbacks to handle memory.
// If cb is not NULL, libvpx will call cb with minimum size in bytes needed
// to decode the current frame. If cb is NULL, libvpx will allocate memory
// internally to decode the current frame. Returns 0 on success. Returns < 0
// on failure.
int vp9_realloc_frame_buffer(YV12_BUFFER_CONFIG *ybf,
                             int width, int height, int ss_x, int ss_y,
<<<<<<< HEAD
#if CONFIG_VP9_HIGH
                             int use_high,
=======
#if CONFIG_VP9_HIGHBITDEPTH
                             int use_highbitdepth,
>>>>>>> e59c053e
#endif
                             int border,
                             vpx_codec_frame_buffer_t *fb,
                             vpx_get_frame_buffer_cb_fn_t cb,
                             void *cb_priv);
int vp9_free_frame_buffer(YV12_BUFFER_CONFIG *ybf);

#ifdef __cplusplus
}
#endif

#endif  // VPX_SCALE_YV12CONFIG_H_<|MERGE_RESOLUTION|>--- conflicted
+++ resolved
@@ -58,9 +58,6 @@
 
   int corrupted;
   int flags;
-#if CONFIG_VP9_HIGH
-  int bit_depth;
-#endif
 } YV12_BUFFER_CONFIG;
 
 #define YV12_FLAG_HIGHBITDEPTH 1
@@ -73,13 +70,8 @@
 
 int vp9_alloc_frame_buffer(YV12_BUFFER_CONFIG *ybf,
                            int width, int height, int ss_x, int ss_y,
-<<<<<<< HEAD
-#if CONFIG_VP9_HIGH
-                           int use_high,
-=======
 #if CONFIG_VP9_HIGHBITDEPTH
                            int use_highbitdepth,
->>>>>>> e59c053e
 #endif
                            int border);
 
@@ -91,13 +83,8 @@
 // on failure.
 int vp9_realloc_frame_buffer(YV12_BUFFER_CONFIG *ybf,
                              int width, int height, int ss_x, int ss_y,
-<<<<<<< HEAD
-#if CONFIG_VP9_HIGH
-                             int use_high,
-=======
 #if CONFIG_VP9_HIGHBITDEPTH
                              int use_highbitdepth,
->>>>>>> e59c053e
 #endif
                              int border,
                              vpx_codec_frame_buffer_t *fb,
