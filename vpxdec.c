--- conflicted
+++ resolved
@@ -97,15 +97,10 @@
   &codecarg, &use_yv12, &use_i420, &flipuvarg, &rawvideo, &noblitarg,
   &progressarg, &limitarg, &skiparg, &postprocarg, &summaryarg, &outputfile,
   &threadsarg, &verbosearg, &scalearg, &fb_arg,
-<<<<<<< HEAD
-  &md5arg,
-  &error_concealment,
+  &md5arg, &error_concealment, &continuearg,
 #if CONFIG_VP9_HIGH
   &outbitdeptharg,
 #endif
-=======
-  &md5arg, &error_concealment, &continuearg,
->>>>>>> 24715c79
   NULL
 };
 
@@ -778,21 +773,13 @@
       use_y4m = 0;
       flipuv = 1;
       opt_yv12 = 1;
-<<<<<<< HEAD
 #if CONFIG_VP9_HIGH
       out_bit_depth = 8;  // For yv12 8-bit depth output is assumed
 #endif
-=======
->>>>>>> 24715c79
     } else if (arg_match(&arg, &use_i420, argi)) {
       use_y4m = 0;
       flipuv = 0;
       opt_i420 = 1;
-<<<<<<< HEAD
-=======
-    } else if (arg_match(&arg, &rawvideo, argi)) {
-      use_y4m = 0;
->>>>>>> 24715c79
     } else if (arg_match(&arg, &flipuvarg, argi))
       flipuv = 1;
     else if (arg_match(&arg, &rawvideo, argi)) {
@@ -1119,7 +1106,6 @@
           if (img->fmt & VPX_IMG_FMT_HIGH) {
             scaled_img = vpx_img_alloc(NULL, VPX_IMG_FMT_I42016, display_width,
                                        display_height, 16);
-            scaled_img->bit_depth = img->bit_depth;
           } else {
             scaled_img = vpx_img_alloc(NULL, VPX_IMG_FMT_I420, display_width,
                                        display_height, 16);
@@ -1127,11 +1113,8 @@
 #else
           scaled_img = vpx_img_alloc(NULL, VPX_IMG_FMT_I420, display_width,
                                      display_height, 16);
-<<<<<<< HEAD
-#endif
-=======
+#endif
           scaled_img->bit_depth = img->bit_depth;
->>>>>>> 24715c79
         }
 
         if (img->d_w != scaled_img->d_w || img->d_h != scaled_img->d_h) {
@@ -1180,13 +1163,8 @@
             len = y4m_write_file_header(buf, sizeof(buf),
                                         vpx_input_ctx.width,
                                         vpx_input_ctx.height,
-<<<<<<< HEAD
-                                        &vpx_input_ctx.framerate, img->fmt,
-                                        img->bit_depth);
-=======
                                         &vpx_input_ctx.framerate,
                                         img->fmt, img->bit_depth);
->>>>>>> 24715c79
             if (do_md5) {
               MD5Update(&md5_ctx, (md5byte *)buf, (unsigned int)len);
             } else {
@@ -1204,32 +1182,18 @@
         } else {
           if (frame_out == 1) {
             // Check if --yv12 or --i420 options are consistent with the
-<<<<<<< HEAD
-            // bit-stream.
-            if (opt_i420) {
-              if (img->fmt != VPX_IMG_FMT_I420 &&
-                  img->fmt != VPX_IMG_FMT_I42016) {
-                fprintf(stderr,
-                        "Cannot produce i420 output for bit-stream.\n");
-=======
             // bit-stream decoded
             if (opt_i420) {
               if (img->fmt != VPX_IMG_FMT_I420 &&
                   img->fmt != VPX_IMG_FMT_I42016) {
                 fprintf(stderr, "Cannot produce i420 output for bit-stream.\n");
->>>>>>> 24715c79
                 goto fail;
               }
             }
             if (opt_yv12) {
               if ((img->fmt != VPX_IMG_FMT_I420 &&
                    img->fmt != VPX_IMG_FMT_YV12) || img->bit_depth != 8) {
-<<<<<<< HEAD
-                fprintf(stderr,
-                        "Cannot produce yv12 output for bit-stream.\n");
-=======
                 fprintf(stderr, "Cannot produce yv12 output for bit-stream.\n");
->>>>>>> 24715c79
                 goto fail;
               }
             }
