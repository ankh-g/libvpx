--- conflicted
+++ resolved
@@ -391,7 +391,6 @@
     NULL, "frame_boost", 1,
     "Enable frame periodic boost (0: off (default), 1: on)");
 
-<<<<<<< HEAD
 #if CONFIG_VP9_HIGH
 static const struct arg_enum_list bitdepth_enum[] = {
   {"8",  VPX_BITS_8},
@@ -408,7 +407,7 @@
 static const arg_def_t inbitdeptharg = ARG_DEF(NULL, "input-bit-depth", 1,
                                                "Bit depth of input");
 #endif
-=======
+
 static const struct arg_enum_list tune_content_enum[] = {
   {"default", VP9E_CONTENT_DEFAULT},
   {"screen", VP9E_CONTENT_SCREEN},
@@ -417,20 +416,15 @@
 
 static const arg_def_t tune_content = ARG_DEF_ENUM(
     NULL, "tune-content", 1, "Tune content type", tune_content_enum);
->>>>>>> 2bfbe9a8
 
 static const arg_def_t *vp9_args[] = {
   &cpu_used, &auto_altref, &noise_sens, &sharpness, &static_thresh,
   &tile_cols, &tile_rows, &arnr_maxframes, &arnr_strength, &arnr_type,
   &tune_ssim, &cq_level, &max_intra_rate_pct, &lossless,
-<<<<<<< HEAD
-  &frame_parallel_decoding, &aq_mode, &frame_periodic_boost,
+  &frame_parallel_decoding, &aq_mode, &frame_periodic_boost, &tune_content,
 #if CONFIG_VP9_HIGH
   &bitdeptharg, &inbitdeptharg,
 #endif
-=======
-  &frame_parallel_decoding, &aq_mode, &frame_periodic_boost, &tune_content,
->>>>>>> 2bfbe9a8
   NULL
 };
 static const int vp9_arg_ctrl_map[] = {
